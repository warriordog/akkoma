defmodule Pleroma.Mixfile do
  use Mix.Project

  def project do
    [
      app: :pleroma,
      version: version("0.9.0"),
      elixir: "~> 1.7",
      elixirc_paths: elixirc_paths(Mix.env()),
      compilers: [:phoenix, :gettext] ++ Mix.compilers(),
      elixirc_options: [warnings_as_errors: true],
      xref: [exclude: [:eldap]],
      start_permanent: Mix.env() == :prod,
      aliases: aliases(),
      deps: deps(),

      # Docs
      name: "Pleroma",
      homepage_url: "https://pleroma.social/",
      source_url: "https://git.pleroma.social/pleroma/pleroma",
      docs: [
        source_url_pattern:
          "https://git.pleroma.social/pleroma/pleroma/blob/develop/%{path}#L%{line}",
        logo: "priv/static/static/logo.png",
        extras: ["README.md", "CHANGELOG.md"] ++ Path.wildcard("docs/**/*.md"),
        groups_for_extras: [
          "Installation manuals": Path.wildcard("docs/installation/*.md"),
          Configuration: Path.wildcard("docs/config/*.md"),
          Administration: Path.wildcard("docs/admin/*.md"),
          "Pleroma's APIs and Mastodon API extensions": Path.wildcard("docs/api/*.md")
        ],
        main: "readme",
        output: "priv/static/doc"
      ]
    ]
  end

  # Configuration for the OTP application.
  #
  # Type `mix help compile.app` for more information.
  def application do
    [
      mod: {Pleroma.Application, []},
      extra_applications: [:logger, :runtime_tools, :comeonin, :esshd, :quack],
      included_applications: [:ex_syslogger]
    ]
  end

  # Specifies which paths to compile per environment.
  defp elixirc_paths(:test), do: ["lib", "test/support"]
  defp elixirc_paths(_), do: ["lib"]

  # Specifies your project dependencies.
  #
  # Type `mix help deps` for examples and options.
  defp deps do
    oauth_strategies = String.split(System.get_env("OAUTH_CONSUMER_STRATEGIES") || "")

    oauth_deps =
      for s <- oauth_strategies,
          do: {String.to_atom("ueberauth_#{s}"), ">= 0.0.0"}

    [
      {:phoenix, "~> 1.4.1"},
      {:plug_cowboy, "~> 2.0"},
      {:phoenix_pubsub, "~> 1.1"},
      {:phoenix_ecto, "~> 4.0"},
      {:ecto_sql, "~>3.0.5"},
      {:postgrex, ">= 0.13.5"},
      {:gettext, "~> 0.15"},
      {:comeonin, "~> 4.1.1"},
      {:pbkdf2_elixir, "~> 0.12.3"},
      {:trailing_format_plug, "~> 0.0.7"},
      {:html_sanitize_ex, "~> 1.3.0"},
      {:html_entities, "~> 0.4"},
      {:phoenix_html, "~> 2.10"},
      {:calendar, "~> 0.17.4"},
      {:cachex, "~> 3.0.2"},
      {:httpoison, "~> 1.2.0"},
      {:poison, "~> 3.0", override: true},
      {:tesla, "~> 1.2"},
      {:jason, "~> 1.0"},
      {:mogrify, "~> 0.6.1"},
      {:ex_aws, "~> 2.0"},
      {:ex_aws_s3, "~> 2.0"},
      {:earmark, "~> 1.3"},
      {:bbcode, "~> 0.1"},
      {:ex_machina, "~> 2.3", only: :test},
      {:credo, "~> 0.9.3", only: [:dev, :test]},
      {:mock, "~> 0.3.3", only: :test},
      {:crypt,
       git: "https://github.com/msantos/crypt", ref: "1f2b58927ab57e72910191a7ebaeff984382a1d3"},
      {:cors_plug, "~> 1.5"},
      {:ex_doc, "~> 0.20.2", only: :dev, runtime: false},
      {:web_push_encryption, "~> 0.2.1"},
      {:swoosh, "~> 0.20"},
      {:phoenix_swoosh, "~> 0.2"},
      {:gen_smtp, "~> 0.13"},
      {:websocket_client, git: "https://github.com/jeremyong/websocket_client.git", only: :test},
      {:floki, "~> 0.20.0"},
      {:ex_syslogger, github: "slashmili/ex_syslogger", tag: "1.4.0"},
      {:timex, "~> 3.5"},
      {:ueberauth, "~> 0.4"},
      {:auto_linker,
       git: "https://git.pleroma.social/pleroma/auto_linker.git",
       ref: "c00c4e75b35367fa42c95ffd9b8c455bf9995829"},
      {:pleroma_job_queue, "~> 0.2.0"},
      {:telemetry, "~> 0.3"},
      {:prometheus_ex, "~> 3.0"},
      {:prometheus_plugs, "~> 1.1"},
      {:prometheus_phoenix, "~> 1.2"},
      {:prometheus_ecto, "~> 1.4"},
      {:prometheus_process_collector, "~> 1.4"},
      {:recon, github: "ferd/recon", tag: "2.4.0"},
      {:quack, "~> 0.1.1"},
<<<<<<< HEAD
      {:quantum, "~> 2.3"},
      {:joken, "~> 2.0"}
=======
      {:benchee, "~> 1.0"},
      {:esshd, "~> 0.1.0"}
>>>>>>> 14deed7f
    ] ++ oauth_deps
  end

  # Aliases are shortcuts or tasks specific to the current project.
  # For example, to create, migrate and run the seeds file at once:
  #
  #     $ mix ecto.setup
  #
  # See the documentation for `Mix` for more info on aliases.
  defp aliases do
    [
      "ecto.setup": ["ecto.create", "ecto.migrate", "run priv/repo/seeds.exs"],
      "ecto.reset": ["ecto.drop", "ecto.setup"],
      test: ["ecto.create --quiet", "ecto.migrate", "test"]
    ]
  end

  # Builds a version string made of:
  # * the application version
  # * a pre-release if ahead of the tag: the describe string (-count-commithash)
  # * build info:
  #   * a build name if `PLEROMA_BUILD_NAME` or `:pleroma, :build_name` is defined
  #   * the mix environment if different than prod
  defp version(version) do
    {git_tag, git_pre_release} =
      with {tag, 0} <- System.cmd("git", ["describe", "--tags", "--abbrev=0"]),
           tag = String.trim(tag),
           {describe, 0} <- System.cmd("git", ["describe", "--tags", "--abbrev=8"]),
           describe = String.trim(describe),
           ahead <- String.replace(describe, tag, "") do
        {String.replace_prefix(tag, "v", ""), if(ahead != "", do: String.trim(ahead))}
      else
        _ -> {nil, nil}
      end

    if git_tag && version != git_tag do
      Mix.shell().error(
        "Application version #{inspect(version)} does not match git tag #{inspect(git_tag)}"
      )
    end

    build_name =
      cond do
        name = Application.get_env(:pleroma, :build_name) -> name
        name = System.get_env("PLEROMA_BUILD_NAME") -> name
        true -> nil
      end

    env_name = if Mix.env() != :prod, do: to_string(Mix.env())

    build =
      [build_name, env_name]
      |> Enum.filter(fn string -> string && string != "" end)
      |> Enum.join("-")
      |> (fn
            "" -> nil
            string -> "+" <> string
          end).()

    [version, git_pre_release, build]
    |> Enum.filter(fn string -> string && string != "" end)
    |> Enum.join()
  end
end<|MERGE_RESOLUTION|>--- conflicted
+++ resolved
@@ -113,13 +113,10 @@
       {:prometheus_process_collector, "~> 1.4"},
       {:recon, github: "ferd/recon", tag: "2.4.0"},
       {:quack, "~> 0.1.1"},
-<<<<<<< HEAD
       {:quantum, "~> 2.3"},
-      {:joken, "~> 2.0"}
-=======
+      {:joken, "~> 2.0"},
       {:benchee, "~> 1.0"},
       {:esshd, "~> 0.1.0"}
->>>>>>> 14deed7f
     ] ++ oauth_deps
   end
 
