defmodule Pleroma.Mixfile do
  use Mix.Project

  def project do
    [
      app: :pleroma,
      version: version("0.9.0"),
      elixir: "~> 1.7",
      elixirc_paths: elixirc_paths(Mix.env()),
      compilers: [:phoenix, :gettext] ++ Mix.compilers(),
      elixirc_options: [warnings_as_errors: true],
      xref: [exclude: [:eldap]],
      start_permanent: Mix.env() == :prod,
      aliases: aliases(),
      deps: deps(),
      test_coverage: [tool: ExCoveralls],

      # Docs
      name: "Pleroma",
      homepage_url: "https://pleroma.social/",
      source_url: "https://git.pleroma.social/pleroma/pleroma",
      docs: [
        source_url_pattern:
          "https://git.pleroma.social/pleroma/pleroma/blob/develop/%{path}#L%{line}",
        logo: "priv/static/static/logo.png",
        extras: ["README.md", "CHANGELOG.md"] ++ Path.wildcard("docs/**/*.md"),
        groups_for_extras: [
          "Installation manuals": Path.wildcard("docs/installation/*.md"),
          Configuration: Path.wildcard("docs/config/*.md"),
          Administration: Path.wildcard("docs/admin/*.md"),
          "Pleroma's APIs and Mastodon API extensions": Path.wildcard("docs/api/*.md")
        ],
        main: "readme",
        output: "priv/static/doc"
      ]
    ]
  end

  # Configuration for the OTP application.
  #
  # Type `mix help compile.app` for more information.
  def application do
    [
      mod: {Pleroma.Application, []},
      extra_applications: [:logger, :runtime_tools, :comeonin, :esshd, :quack],
      included_applications: [:ex_syslogger]
    ]
  end

  # Specifies which paths to compile per environment.
  defp elixirc_paths(:test), do: ["lib", "test/support"]
  defp elixirc_paths(_), do: ["lib"]

  # Specifies your project dependencies.
  #
  # Type `mix help deps` for examples and options.
  defp deps do
    oauth_strategies = String.split(System.get_env("OAUTH_CONSUMER_STRATEGIES") || "")

    oauth_deps =
      for s <- oauth_strategies,
          do: {String.to_atom("ueberauth_#{s}"), ">= 0.0.0"}

    [
      {:phoenix, "~> 1.4.1"},
      {:plug_cowboy, "~> 2.0"},
      {:phoenix_pubsub, "~> 1.1"},
      {:phoenix_ecto, "~> 4.0"},
      {:ecto_sql,
       git: "https://github.com/elixir-ecto/ecto_sql",
<<<<<<< HEAD
       ref: "e839a9a327b632d73533ac8105ba360bc831cf83",
=======
       ref: "14cb065a74c488d737d973f7a91bc036c6245f78",
>>>>>>> e5b34f5e
       override: true},
      {:postgrex, ">= 0.13.5"},
      {:gettext, "~> 0.15"},
      {:comeonin, "~> 4.1.1"},
      {:pbkdf2_elixir, "~> 0.12.3"},
      {:trailing_format_plug, "~> 0.0.7"},
      {:html_sanitize_ex, "~> 1.3.0"},
      {:html_entities, "~> 0.4"},
      {:phoenix_html, "~> 2.10"},
      {:calendar, "~> 0.17.4"},
      {:cachex, "~> 3.0.2"},
      {:httpoison, "~> 1.2.0"},
      {:poison, "~> 3.0", override: true},
      {:tesla, "~> 1.2"},
      {:jason, "~> 1.0"},
      {:mogrify, "~> 0.6.1"},
      {:ex_aws, "~> 2.0"},
      {:ex_aws_s3, "~> 2.0"},
      {:earmark, "~> 1.3"},
      {:bbcode, "~> 0.1"},
      {:ex_machina, "~> 2.3", only: :test},
      {:credo, "~> 0.9.3", only: [:dev, :test]},
      {:mock, "~> 0.3.3", only: :test},
      {:crypt,
       git: "https://github.com/msantos/crypt", ref: "1f2b58927ab57e72910191a7ebaeff984382a1d3"},
      {:cors_plug, "~> 1.5"},
      {:ex_doc, "~> 0.20.2", only: :dev, runtime: false},
      {:web_push_encryption, "~> 0.2.1"},
      {:swoosh, "~> 0.20"},
      {:gen_smtp, "~> 0.13"},
      {:websocket_client, git: "https://github.com/jeremyong/websocket_client.git", only: :test},
      {:floki, "~> 0.20.0"},
      {:ex_syslogger, github: "slashmili/ex_syslogger", tag: "1.4.0"},
      {:timex, "~> 3.5"},
      {:ueberauth, "~> 0.4"},
      {:auto_linker,
       git: "https://git.pleroma.social/pleroma/auto_linker.git",
       ref: "c00c4e75b35367fa42c95ffd9b8c455bf9995829"},
      {:http_signatures,
       git: "https://git.pleroma.social/pleroma/http_signatures.git",
       ref: "9789401987096ead65646b52b5a2ca6bf52fc531"},
      {:pleroma_job_queue, "~> 0.2.0"},
      {:telemetry, "~> 0.3"},
      {:prometheus_ex, "~> 3.0"},
      {:prometheus_plugs, "~> 1.1"},
      {:prometheus_phoenix, "~> 1.2"},
      {:prometheus_ecto, "~> 1.4"},
      {:prometheus_process_collector, "~> 1.4"},
      {:recon, github: "ferd/recon", tag: "2.4.0"},
      {:quack, "~> 0.1.1"},
      {:benchee, "~> 1.0"},
      {:esshd, "~> 0.1.0"},
      {:ex_rated, "~> 1.2"},
      {:plug_static_index_html, "~> 1.0.0"},
      {:excoveralls, "~> 0.11.1", only: :test}
    ] ++ oauth_deps
  end

  # Aliases are shortcuts or tasks specific to the current project.
  # For example, to create, migrate and run the seeds file at once:
  #
  #     $ mix ecto.setup
  #
  # See the documentation for `Mix` for more info on aliases.
  defp aliases do
    [
      "ecto.setup": ["ecto.create", "ecto.migrate", "run priv/repo/seeds.exs"],
      "ecto.reset": ["ecto.drop", "ecto.setup"],
      test: ["ecto.create --quiet", "ecto.migrate", "test"]
    ]
  end

  # Builds a version string made of:
  # * the application version
  # * a pre-release if ahead of the tag: the describe string (-count-commithash)
  # * build info:
  #   * a build name if `PLEROMA_BUILD_NAME` or `:pleroma, :build_name` is defined
  #   * the mix environment if different than prod
  defp version(version) do
    {git_tag, git_pre_release} =
      with {tag, 0} <- System.cmd("git", ["describe", "--tags", "--abbrev=0"]),
           tag = String.trim(tag),
           {describe, 0} <- System.cmd("git", ["describe", "--tags", "--abbrev=8"]),
           describe = String.trim(describe),
           ahead <- String.replace(describe, tag, "") do
        {String.replace_prefix(tag, "v", ""), if(ahead != "", do: String.trim(ahead))}
      else
        _ -> {nil, nil}
      end

    if git_tag && version != git_tag do
      Mix.shell().error(
        "Application version #{inspect(version)} does not match git tag #{inspect(git_tag)}"
      )
    end

    build_name =
      cond do
        name = Application.get_env(:pleroma, :build_name) -> name
        name = System.get_env("PLEROMA_BUILD_NAME") -> name
        true -> nil
      end

    env_name = if Mix.env() != :prod, do: to_string(Mix.env())

    build =
      [build_name, env_name]
      |> Enum.filter(fn string -> string && string != "" end)
      |> Enum.join("-")
      |> (fn
            "" -> nil
            string -> "+" <> string
          end).()

    [version, git_pre_release, build]
    |> Enum.filter(fn string -> string && string != "" end)
    |> Enum.join()
  end
end<|MERGE_RESOLUTION|>--- conflicted
+++ resolved
@@ -68,11 +68,7 @@
       {:phoenix_ecto, "~> 4.0"},
       {:ecto_sql,
        git: "https://github.com/elixir-ecto/ecto_sql",
-<<<<<<< HEAD
-       ref: "e839a9a327b632d73533ac8105ba360bc831cf83",
-=======
        ref: "14cb065a74c488d737d973f7a91bc036c6245f78",
->>>>>>> e5b34f5e
        override: true},
       {:postgrex, ">= 0.13.5"},
       {:gettext, "~> 0.15"},
