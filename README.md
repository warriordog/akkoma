--- conflicted
+++ resolved
@@ -39,11 +39,7 @@
 
   * Run `mix pleroma.gen.instance`. This will ask you questions about your instance and generate a configuration file in `config/generated_config.exs`. Check that and copy it to either `config/dev.secret.exs` or `config/prod.secret.exs`. It will also create a `config/setup_db.psql`, which you should run as the PostgreSQL superuser (i.e., `sudo -u postgres psql -f config/setup_db.psql`). It will create the database, user, and password you gave `mix pleroma.gen.instance` earlier, as well as set up the necessary extensions in the database. PostgreSQL superuser privileges are only needed for this step.
 
-<<<<<<< HEAD
-  * For these next steps, the default will be to run pleroma using the dev configuration file, `config/dev.secret.exs`. To run them using the prod config file, prefix each command at the shell with `MIX_ENV=prod`. For example: `MIX_ENV=prod mix phx.server`. You can also simply run `export MIX_ENV=prod` which will set this variable for the rest of the shell session.
-=======
   * For these next steps, the default will be to run pleroma using the dev configuration file, `config/dev.secret.exs`. To run them using the prod config file, prefix each command at the shell with `MIX_ENV=prod`. For example: `MIX_ENV=prod mix phx.server`. Documentation for the config can be found at [``config/config.md``](config/config.md)
->>>>>>> 8c3ff06e
 
   * Run `mix ecto.migrate` to run the database migrations. You will have to do this again after certain updates.
 
