# Pleroma: A lightweight social networking server
# Copyright © 2017-2021 Pleroma Authors <https://pleroma.social/>
# SPDX-License-Identifier: AGPL-3.0-only

defmodule Mix.Tasks.Pleroma.Email do
  use Mix.Task
  import Mix.Pleroma

  @shortdoc "Email administrative tasks"
  @moduledoc File.read!("docs/administration/CLI_tasks/email.md")

  def run(["test" | args]) do
    start_pleroma()

    {options, [], []} =
      OptionParser.parse(
        args,
        strict: [
          to: :string
        ]
      )

    email = Pleroma.Emails.AdminEmail.test_email(options[:to])
    {:ok, _} = Pleroma.Emails.Mailer.deliver(email)

    shell_info("Test email has been sent to #{inspect(email.to)} from #{inspect(email.from)}")
  end

  def run(["resend_confirmation_emails"]) do
    start_pleroma()

    shell_info("Sending emails to all unconfirmed users")

    Pleroma.User.Query.build(%{
      local: true,
<<<<<<< HEAD
      is_active: true,
      confirmation_pending: true,
=======
      deactivated: false,
      is_confirmed: false,
>>>>>>> ed84210d
      invisible: false
    })
    |> Pleroma.Repo.chunk_stream(500)
    |> Stream.each(&Pleroma.User.try_send_confirmation_email(&1))
    |> Stream.run()
  end
end<|MERGE_RESOLUTION|>--- conflicted
+++ resolved
@@ -33,13 +33,8 @@
 
     Pleroma.User.Query.build(%{
       local: true,
-<<<<<<< HEAD
       is_active: true,
-      confirmation_pending: true,
-=======
-      deactivated: false,
       is_confirmed: false,
->>>>>>> ed84210d
       invisible: false
     })
     |> Pleroma.Repo.chunk_stream(500)
