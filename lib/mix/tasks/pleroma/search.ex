--- conflicted
+++ resolved
@@ -13,21 +13,7 @@
 
   @shortdoc "Manages elasticsearch"
 
-<<<<<<< HEAD
-  def run(["import_since", d | _rest]) do
-    start_pleroma()
-    {:ok, since, _} = DateTime.from_iso8601(d)
-
-    from(a in Activity, where: not ilike(a.actor, "%/relay") and a.inserted_at > ^since)
-    |> Activity.with_preloaded_object()
-    |> Activity.with_preloaded_user_actor()
-    |> get_all
-  end
-
-  def run(["import" | _rest]) do
-=======
   def run(["import", "activities" | _rest]) do
->>>>>>> 703f53c0
     start_pleroma()
 
     from(a in Activity, where: not ilike(a.actor, "%/relay"))
@@ -70,23 +56,9 @@
       :ok
     else
       res
-<<<<<<< HEAD
-      |> Enum.filter(fn x ->
-        t =
-          x.object
-          |> Map.get(:data, %{})
-          |> Map.get("type", "")
-
-        t == "Note"
-      end)
-      |> Pleroma.Elasticsearch.bulk_post(:activities)
-
-      get_all(query, List.last(res).id)
-=======
       |> Pleroma.Elasticsearch.bulk_post(index)
 
       get_all(query, index, List.last(res).id)
->>>>>>> 703f53c0
     end
   end
 end