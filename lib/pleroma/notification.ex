--- conflicted
+++ resolved
@@ -10,11 +10,8 @@
   alias Pleroma.Notification
   alias Pleroma.Repo
   alias Pleroma.Web.CommonAPI.Utils
-<<<<<<< HEAD
   alias Pleroma.Web.CommonAPI
-=======
 
->>>>>>> 48552b38
   import Ecto.Query
 
   schema "notifications" do
