# Pleroma: A lightweight social networking server
# Copyright © 2017-2019 Pleroma Authors <https://pleroma.social/>
# SPDX-License-Identifier: AGPL-3.0-only

defmodule Pleroma.Web.OAuth.OAuthController do
  use Pleroma.Web, :controller

  alias Comeonin.Pbkdf2
  alias Pleroma.Repo
  alias Pleroma.User
  alias Pleroma.Web.Auth.Authenticator
  alias Pleroma.Web.OAuth.App
  alias Pleroma.Web.OAuth.Authorization
  alias Pleroma.Web.OAuth.Token
<<<<<<< HEAD
  alias Pleroma.Web.OAuth.App
  alias Pleroma.Repo
  alias Pleroma.User
=======
>>>>>>> 59333f2d

  import Pleroma.Web.ControllerHelper, only: [oauth_scopes: 2]

  plug(:fetch_session)
  plug(:fetch_flash)

  action_fallback(Pleroma.Web.OAuth.FallbackController)

  def authorize(conn, params) do
    app = Repo.get_by(App, client_id: params["client_id"])
    available_scopes = (app && app.scopes) || []
    scopes = oauth_scopes(params, nil) || available_scopes

    render(conn, Authenticator.auth_template(), %{
      response_type: params["response_type"],
      client_id: params["client_id"],
      available_scopes: available_scopes,
      scopes: scopes,
      redirect_uri: params["redirect_uri"],
      state: params["state"],
      params: params
    })
  end

  def create_authorization(conn, %{
        "authorization" =>
          %{
            "client_id" => client_id,
            "redirect_uri" => redirect_uri
          } = auth_params
      }) do
    with {_, {:ok, %User{} = user}} <- {:get_user, Authenticator.get_user(conn)},
         %App{} = app <- Repo.get_by(App, client_id: client_id),
         true <- redirect_uri in String.split(app.redirect_uris),
         scopes <- oauth_scopes(auth_params, []),
         {:unsupported_scopes, []} <- {:unsupported_scopes, scopes -- app.scopes},
         # Note: `scope` param is intentionally not optional in this context
         {:missing_scopes, false} <- {:missing_scopes, scopes == []},
         {:auth_active, true} <- {:auth_active, User.auth_active?(user)},
         {:ok, auth} <- Authorization.create_authorization(app, user, scopes) do
      redirect_uri =
        if redirect_uri == "." do
          # Special case: Local MastodonFE
          mastodon_api_url(conn, :login)
        else
          redirect_uri
        end

      cond do
        redirect_uri == "urn:ietf:wg:oauth:2.0:oob" ->
          render(conn, "results.html", %{
            auth: auth
          })

        true ->
          connector = if String.contains?(redirect_uri, "?"), do: "&", else: "?"
          url = "#{redirect_uri}#{connector}"
          url_params = %{:code => auth.token}

          url_params =
            if auth_params["state"] do
              Map.put(url_params, :state, auth_params["state"])
            else
              url_params
            end

          url = "#{url}#{Plug.Conn.Query.encode(url_params)}"

          redirect(conn, external: url)
      end
    else
      {scopes_issue, _} when scopes_issue in [:unsupported_scopes, :missing_scopes] ->
        conn
        |> put_flash(:error, "Permissions not specified.")
        |> put_status(:unauthorized)
        |> authorize(auth_params)

      {:auth_active, false} ->
        conn
        |> put_flash(:error, "Account confirmation pending.")
        |> put_status(:forbidden)
        |> authorize(auth_params)

      error ->
        Authenticator.handle_error(conn, error)
    end
  end

  def token_exchange(conn, %{"grant_type" => "authorization_code"} = params) do
    with %App{} = app <- get_app_from_request(conn, params),
         fixed_token = fix_padding(params["code"]),
         %Authorization{} = auth <-
           Repo.get_by(Authorization, token: fixed_token, app_id: app.id),
         {:ok, token} <- Token.exchange_token(app, auth),
         {:ok, inserted_at} <- DateTime.from_naive(token.inserted_at, "Etc/UTC") do
      response = %{
        token_type: "Bearer",
        access_token: token.token,
        refresh_token: token.refresh_token,
        created_at: DateTime.to_unix(inserted_at),
        expires_in: 60 * 10,
        scope: Enum.join(token.scopes, " ")
      }

      json(conn, response)
    else
      _error ->
        put_status(conn, 400)
        |> json(%{error: "Invalid credentials"})
    end
  end

  def token_exchange(
        conn,
        %{"grant_type" => "password"} = params
      ) do
    with {_, {:ok, %User{} = user}} <- {:get_user, Authenticator.get_user(conn)},
         %App{} = app <- get_app_from_request(conn, params),
         {:auth_active, true} <- {:auth_active, User.auth_active?(user)},
         scopes <- oauth_scopes(params, app.scopes),
         [] <- scopes -- app.scopes,
         true <- Enum.any?(scopes),
         {:ok, auth} <- Authorization.create_authorization(app, user, scopes),
         {:ok, token} <- Token.exchange_token(app, auth) do
      response = %{
        token_type: "Bearer",
        access_token: token.token,
        refresh_token: token.refresh_token,
        expires_in: 60 * 10,
        scope: Enum.join(token.scopes, " ")
      }

      json(conn, response)
    else
      {:auth_active, false} ->
        conn
        |> put_status(:forbidden)
        |> json(%{error: "Account confirmation pending"})

      _error ->
        put_status(conn, 400)
        |> json(%{error: "Invalid credentials"})
    end
  end

  def token_exchange(
        conn,
        %{"grant_type" => "password", "name" => name, "password" => _password} = params
      ) do
    params =
      params
      |> Map.delete("name")
      |> Map.put("username", name)

    token_exchange(conn, params)
  end

  def token_revoke(conn, %{"token" => token} = params) do
    with %App{} = app <- get_app_from_request(conn, params),
         %Token{} = token <- Repo.get_by(Token, token: token, app_id: app.id),
         {:ok, %Token{}} <- Repo.delete(token) do
      json(conn, %{})
    else
      _error ->
        # RFC 7009: invalid tokens [in the request] do not cause an error response
        json(conn, %{})
    end
  end

  # XXX - for whatever reason our token arrives urlencoded, but Plug.Conn should be
  # decoding it.  Investigate sometime.
  defp fix_padding(token) do
    token
    |> URI.decode()
    |> Base.url_decode64!(padding: false)
    |> Base.url_encode64(padding: false)
  end

  defp get_app_from_request(conn, params) do
    # Per RFC 6749, HTTP Basic is preferred to body params
    {client_id, client_secret} =
      with ["Basic " <> encoded] <- get_req_header(conn, "authorization"),
           {:ok, decoded} <- Base.decode64(encoded),
           [id, secret] <-
             String.split(decoded, ":")
             |> Enum.map(fn s -> URI.decode_www_form(s) end) do
        {id, secret}
      else
        _ -> {params["client_id"], params["client_secret"]}
      end

    if client_id && client_secret do
      Repo.get_by(
        App,
        client_id: client_id,
        client_secret: client_secret
      )
    else
      nil
    end
  end
end<|MERGE_RESOLUTION|>--- conflicted
+++ resolved
@@ -5,19 +5,12 @@
 defmodule Pleroma.Web.OAuth.OAuthController do
   use Pleroma.Web, :controller
 
-  alias Comeonin.Pbkdf2
   alias Pleroma.Repo
   alias Pleroma.User
   alias Pleroma.Web.Auth.Authenticator
   alias Pleroma.Web.OAuth.App
   alias Pleroma.Web.OAuth.Authorization
   alias Pleroma.Web.OAuth.Token
-<<<<<<< HEAD
-  alias Pleroma.Web.OAuth.App
-  alias Pleroma.Repo
-  alias Pleroma.User
-=======
->>>>>>> 59333f2d
 
   import Pleroma.Web.ControllerHelper, only: [oauth_scopes: 2]
 
