--- conflicted
+++ resolved
@@ -66,8 +66,6 @@
     post "/qvitter/update_avatar", TwitterAPI.Controller, :update_avatar
   end
 
-<<<<<<< HEAD
-=======
   pipeline :ostatus do
     plug :accepts, ["xml", "atom"]
   end
@@ -79,15 +77,12 @@
     post "/push/hub/:nickname", Websub.WebsubController, :websub_subscription_request
   end
 
->>>>>>> cef4a4d7
   scope "/.well-known", Pleroma.Web do
     pipe_through :well_known
 
     get "/host-meta", WebFinger.WebFingerController, :host_meta
     get "/webfinger", WebFinger.WebFingerController, :webfinger
   end
-<<<<<<< HEAD
-=======
 
   scope "/", Fallback do
     get "/*path", RedirectController, :redirector
@@ -98,5 +93,4 @@
 defmodule Fallback.RedirectController do
   use Pleroma.Web, :controller
   def redirector(conn, _params), do: send_file(conn, 200, "priv/static/index.html")
->>>>>>> cef4a4d7
 end