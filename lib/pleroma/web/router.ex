# Pleroma: A lightweight social networking server
# Copyright © 2017-2020 Pleroma Authors <https://pleroma.social/>
# SPDX-License-Identifier: AGPL-3.0-only

defmodule Pleroma.Web.Router do
  use Pleroma.Web, :router

  pipeline :browser do
    plug(:accepts, ["html"])
    plug(:fetch_session)
  end

  pipeline :oauth do
    plug(:fetch_session)
    plug(Pleroma.Plugs.OAuthPlug)
    plug(Pleroma.Plugs.UserEnabledPlug)
  end

  pipeline :expect_authentication do
    plug(Pleroma.Plugs.ExpectAuthenticatedCheckPlug)
  end

  pipeline :expect_public_instance_or_authentication do
    plug(Pleroma.Plugs.ExpectPublicOrAuthenticatedCheckPlug)
  end

  pipeline :authenticate do
    plug(Pleroma.Plugs.OAuthPlug)
    plug(Pleroma.Plugs.BasicAuthDecoderPlug)
    plug(Pleroma.Plugs.UserFetcherPlug)
    plug(Pleroma.Plugs.SessionAuthenticationPlug)
    plug(Pleroma.Plugs.LegacyAuthenticationPlug)
    plug(Pleroma.Plugs.AuthenticationPlug)
  end

  pipeline :after_auth do
    plug(Pleroma.Plugs.UserEnabledPlug)
    plug(Pleroma.Plugs.SetUserSessionIdPlug)
    plug(Pleroma.Plugs.EnsureUserKeyPlug)
  end

  pipeline :base_api do
    plug(:accepts, ["json"])
    plug(:fetch_session)
    plug(:authenticate)
    plug(OpenApiSpex.Plug.PutApiSpec, module: Pleroma.Web.ApiSpec)
  end

  pipeline :api do
    plug(:expect_public_instance_or_authentication)
    plug(:base_api)
    plug(:after_auth)
    plug(Pleroma.Plugs.IdempotencyPlug)
  end

  pipeline :authenticated_api do
    plug(:expect_authentication)
    plug(:base_api)
    plug(:after_auth)
    plug(Pleroma.Plugs.EnsureAuthenticatedPlug)
    plug(Pleroma.Plugs.IdempotencyPlug)
  end

  pipeline :admin_api do
    plug(:expect_authentication)
    plug(:base_api)
    plug(Pleroma.Plugs.AdminSecretAuthenticationPlug)
    plug(:after_auth)
    plug(Pleroma.Plugs.EnsureAuthenticatedPlug)
    plug(Pleroma.Plugs.UserIsAdminPlug)
    plug(Pleroma.Plugs.IdempotencyPlug)
  end

  pipeline :mastodon_html do
    plug(:browser)
    plug(:authenticate)
    plug(:after_auth)
  end

  pipeline :pleroma_html do
    plug(:browser)
    plug(:authenticate)
    plug(Pleroma.Plugs.EnsureUserKeyPlug)
  end

  pipeline :well_known do
    plug(:accepts, ["json", "jrd+json", "xml", "xrd+xml"])
  end

  pipeline :config do
    plug(:accepts, ["json", "xml"])
    plug(OpenApiSpex.Plug.PutApiSpec, module: Pleroma.Web.ApiSpec)
  end

  pipeline :pleroma_api do
    plug(:accepts, ["html", "json"])
    plug(OpenApiSpex.Plug.PutApiSpec, module: Pleroma.Web.ApiSpec)
  end

  pipeline :mailbox_preview do
    plug(:accepts, ["html"])

    plug(:put_secure_browser_headers, %{
      "content-security-policy" =>
        "default-src 'self'; script-src 'self' 'unsafe-inline' 'unsafe-eval'; style-src 'self' 'unsafe-inline' 'unsafe-eval'"
    })
  end

  pipeline :http_signature do
    plug(Pleroma.Web.Plugs.HTTPSignaturePlug)
    plug(Pleroma.Web.Plugs.MappedSignatureToIdentityPlug)
  end

  scope "/api/pleroma", Pleroma.Web.TwitterAPI do
    pipe_through(:pleroma_api)

    get("/password_reset/:token", PasswordController, :reset, as: :reset_password)
    post("/password_reset", PasswordController, :do_reset, as: :reset_password)
    get("/emoji", UtilController, :emoji)
    get("/captcha", UtilController, :captcha)
    get("/healthcheck", UtilController, :healthcheck)
  end

  scope "/api/pleroma", Pleroma.Web do
    pipe_through(:pleroma_api)
    post("/uploader_callback/:upload_path", UploaderController, :callback)
  end

  scope "/api/pleroma/admin", Pleroma.Web.AdminAPI do
    pipe_through(:admin_api)

    post("/users/follow", AdminAPIController, :user_follow)
    post("/users/unfollow", AdminAPIController, :user_unfollow)

    put("/users/disable_mfa", AdminAPIController, :disable_mfa)
    delete("/users", AdminAPIController, :user_delete)
    post("/users", AdminAPIController, :users_create)
    patch("/users/:nickname/toggle_activation", AdminAPIController, :user_toggle_activation)
    patch("/users/activate", AdminAPIController, :user_activate)
    patch("/users/deactivate", AdminAPIController, :user_deactivate)
    put("/users/tag", AdminAPIController, :tag_users)
    delete("/users/tag", AdminAPIController, :untag_users)

    get("/users/:nickname/permission_group", AdminAPIController, :right_get)
    get("/users/:nickname/permission_group/:permission_group", AdminAPIController, :right_get)

    post("/users/:nickname/permission_group/:permission_group", AdminAPIController, :right_add)

    delete(
      "/users/:nickname/permission_group/:permission_group",
      AdminAPIController,
      :right_delete
    )

    post("/users/permission_group/:permission_group", AdminAPIController, :right_add_multiple)

    delete(
      "/users/permission_group/:permission_group",
      AdminAPIController,
      :right_delete_multiple
    )

    get("/relay", AdminAPIController, :relay_list)
    post("/relay", AdminAPIController, :relay_follow)
    delete("/relay", AdminAPIController, :relay_unfollow)

    post("/users/invite_token", AdminAPIController, :create_invite_token)
    get("/users/invites", AdminAPIController, :invites)
    post("/users/revoke_invite", AdminAPIController, :revoke_invite)
    post("/users/email_invite", AdminAPIController, :email_invite)

    get("/users/:nickname/password_reset", AdminAPIController, :get_password_reset)
    patch("/users/force_password_reset", AdminAPIController, :force_password_reset)
    get("/users/:nickname/credentials", AdminAPIController, :show_user_credentials)
    patch("/users/:nickname/credentials", AdminAPIController, :update_user_credentials)

    get("/users", AdminAPIController, :list_users)
    get("/users/:nickname", AdminAPIController, :user_show)
    get("/users/:nickname/statuses", AdminAPIController, :list_user_statuses)

    get("/instances/:instance/statuses", AdminAPIController, :list_instance_statuses)

    patch("/users/confirm_email", AdminAPIController, :confirm_email)
    patch("/users/resend_confirmation_email", AdminAPIController, :resend_confirmation_email)

    get("/reports", AdminAPIController, :list_reports)
    get("/reports/:id", AdminAPIController, :report_show)
    patch("/reports", AdminAPIController, :reports_update)
    post("/reports/:id/notes", AdminAPIController, :report_notes_create)
    delete("/reports/:report_id/notes/:id", AdminAPIController, :report_notes_delete)

    get("/statuses/:id", AdminAPIController, :status_show)
    put("/statuses/:id", AdminAPIController, :status_update)
    delete("/statuses/:id", AdminAPIController, :status_delete)
    get("/statuses", AdminAPIController, :list_statuses)

    get("/config", AdminAPIController, :config_show)
    post("/config", AdminAPIController, :config_update)
    get("/config/descriptions", AdminAPIController, :config_descriptions)
    get("/need_reboot", AdminAPIController, :need_reboot)
    get("/restart", AdminAPIController, :restart)

    get("/moderation_log", AdminAPIController, :list_log)

    post("/reload_emoji", AdminAPIController, :reload_emoji)
    get("/stats", AdminAPIController, :stats)

    get("/oauth_app", AdminAPIController, :oauth_app_list)
    post("/oauth_app", AdminAPIController, :oauth_app_create)
    patch("/oauth_app/:id", AdminAPIController, :oauth_app_update)
    delete("/oauth_app/:id", AdminAPIController, :oauth_app_delete)
  end

  scope "/api/pleroma/emoji", Pleroma.Web.PleromaAPI do
    # Modifying packs
    scope "/packs" do
      pipe_through(:admin_api)

      get("/import", EmojiPackController, :import_from_filesystem)
      get("/remote", EmojiPackController, :remote)
      post("/download", EmojiPackController, :download)

      post("/:name", EmojiPackController, :create)
      patch("/:name", EmojiPackController, :update)
      delete("/:name", EmojiPackController, :delete)

      post("/:name/files", EmojiPackController, :add_file)
      patch("/:name/files", EmojiPackController, :update_file)
      delete("/:name/files", EmojiPackController, :delete_file)
    end

    # Pack info / downloading
    scope "/packs" do
      pipe_through(:api)
      get("/", EmojiPackController, :index)
      get("/:name", EmojiPackController, :show)
      get("/:name/archive", EmojiPackController, :archive)
    end
  end

  scope "/", Pleroma.Web.TwitterAPI do
    pipe_through(:pleroma_html)

    post("/main/ostatus", UtilController, :remote_subscribe)
    get("/ostatus_subscribe", RemoteFollowController, :follow)

    post("/ostatus_subscribe", RemoteFollowController, :do_follow)
  end

  scope "/api/pleroma", Pleroma.Web.TwitterAPI do
    pipe_through(:authenticated_api)

    post("/change_email", UtilController, :change_email)
    post("/change_password", UtilController, :change_password)
    post("/delete_account", UtilController, :delete_account)
    put("/notification_settings", UtilController, :update_notificaton_settings)
    post("/disable_account", UtilController, :disable_account)

    post("/blocks_import", UtilController, :blocks_import)
    post("/follow_import", UtilController, :follow_import)
  end

  scope "/api/pleroma", Pleroma.Web.PleromaAPI do
    pipe_through(:authenticated_api)

    get("/accounts/mfa", TwoFactorAuthenticationController, :settings)
    get("/accounts/mfa/backup_codes", TwoFactorAuthenticationController, :backup_codes)
    get("/accounts/mfa/setup/:method", TwoFactorAuthenticationController, :setup)
    post("/accounts/mfa/confirm/:method", TwoFactorAuthenticationController, :confirm)
    delete("/accounts/mfa/:method", TwoFactorAuthenticationController, :disable)
  end

  scope "/oauth", Pleroma.Web.OAuth do
    scope [] do
      pipe_through(:oauth)
      get("/authorize", OAuthController, :authorize)
    end

    post("/authorize", OAuthController, :create_authorization)
    post("/token", OAuthController, :token_exchange)
    post("/revoke", OAuthController, :token_revoke)
    get("/registration_details", OAuthController, :registration_details)

    post("/mfa/challenge", MFAController, :challenge)
    post("/mfa/verify", MFAController, :verify, as: :mfa_verify)
    get("/mfa", MFAController, :show)

    scope [] do
      pipe_through(:browser)

      get("/prepare_request", OAuthController, :prepare_request)
      get("/:provider", OAuthController, :request)
      get("/:provider/callback", OAuthController, :callback)
      post("/register", OAuthController, :register)
    end
  end

  scope "/api/v1/pleroma", Pleroma.Web.PleromaAPI do
    pipe_through(:api)

    get("/statuses/:id/reactions/:emoji", EmojiReactionController, :index)
    get("/statuses/:id/reactions", EmojiReactionController, :index)
  end

  scope "/api/v1/pleroma", Pleroma.Web.PleromaAPI do
    scope [] do
      pipe_through(:authenticated_api)

<<<<<<< HEAD
      post("/chats/by-account-id/:id", ChatController, :create)
      get("/chats", ChatController, :index)
      get("/chats/:id", ChatController, :show)
      get("/chats/:id/messages", ChatController, :messages)
      post("/chats/:id/messages", ChatController, :post_chat_message)
      delete("/chats/:id/messages/:message_id", ChatController, :delete_message)
      post("/chats/:id/read", ChatController, :mark_as_read)
    end

    scope [] do
      pipe_through(:authenticated_api)

      get("/conversations/:id/statuses", PleromaAPIController, :conversation_statuses)
      get("/conversations/:id", PleromaAPIController, :conversation)
      post("/conversations/read", PleromaAPIController, :mark_conversations_as_read)
    end

    scope [] do
      pipe_through(:authenticated_api)
=======
      get("/conversations/:id/statuses", ConversationController, :statuses)
      get("/conversations/:id", ConversationController, :show)
      post("/conversations/read", ConversationController, :mark_as_read)
      patch("/conversations/:id", ConversationController, :update)
>>>>>>> a42a0716

      put("/statuses/:id/reactions/:emoji", EmojiReactionController, :create)
      delete("/statuses/:id/reactions/:emoji", EmojiReactionController, :delete)
      post("/notifications/read", NotificationController, :mark_as_read)

      patch("/accounts/update_avatar", AccountController, :update_avatar)
      patch("/accounts/update_banner", AccountController, :update_banner)
      patch("/accounts/update_background", AccountController, :update_background)

      get("/mascot", MascotController, :show)
      put("/mascot", MascotController, :update)

      post("/scrobble", ScrobbleController, :create)
    end

    scope [] do
      pipe_through(:api)
      get("/accounts/:id/favourites", AccountController, :favourites)
    end

    scope [] do
      pipe_through(:authenticated_api)

      post("/accounts/:id/subscribe", AccountController, :subscribe)
      post("/accounts/:id/unsubscribe", AccountController, :unsubscribe)
    end

    post("/accounts/confirmation_resend", AccountController, :confirmation_resend)
  end

  scope "/api/v1/pleroma", Pleroma.Web.PleromaAPI do
    pipe_through(:api)
    get("/accounts/:id/scrobbles", ScrobbleController, :index)
  end

  scope "/api/v1", Pleroma.Web.MastodonAPI do
    pipe_through(:authenticated_api)

    get("/accounts/verify_credentials", AccountController, :verify_credentials)
    patch("/accounts/update_credentials", AccountController, :update_credentials)

    get("/accounts/relationships", AccountController, :relationships)
    get("/accounts/:id/lists", AccountController, :lists)
    get("/accounts/:id/identity_proofs", AccountController, :identity_proofs)
    get("/endorsements", AccountController, :endorsements)
    get("/blocks", AccountController, :blocks)
    get("/mutes", AccountController, :mutes)

    post("/follows", AccountController, :follow_by_uri)
    post("/accounts/:id/follow", AccountController, :follow)
    post("/accounts/:id/unfollow", AccountController, :unfollow)
    post("/accounts/:id/block", AccountController, :block)
    post("/accounts/:id/unblock", AccountController, :unblock)
    post("/accounts/:id/mute", AccountController, :mute)
    post("/accounts/:id/unmute", AccountController, :unmute)

    get("/apps/verify_credentials", AppController, :verify_credentials)

    get("/conversations", ConversationController, :index)
    post("/conversations/:id/read", ConversationController, :mark_as_read)

    get("/domain_blocks", DomainBlockController, :index)
    post("/domain_blocks", DomainBlockController, :create)
    delete("/domain_blocks", DomainBlockController, :delete)

    get("/filters", FilterController, :index)

    post("/filters", FilterController, :create)
    get("/filters/:id", FilterController, :show)
    put("/filters/:id", FilterController, :update)
    delete("/filters/:id", FilterController, :delete)

    get("/follow_requests", FollowRequestController, :index)
    post("/follow_requests/:id/authorize", FollowRequestController, :authorize)
    post("/follow_requests/:id/reject", FollowRequestController, :reject)

    get("/lists", ListController, :index)
    get("/lists/:id", ListController, :show)
    get("/lists/:id/accounts", ListController, :list_accounts)

    delete("/lists/:id", ListController, :delete)
    post("/lists", ListController, :create)
    put("/lists/:id", ListController, :update)
    post("/lists/:id/accounts", ListController, :add_to_list)
    delete("/lists/:id/accounts", ListController, :remove_from_list)

    get("/markers", MarkerController, :index)
    post("/markers", MarkerController, :upsert)

    post("/media", MediaController, :create)
    get("/media/:id", MediaController, :show)
    put("/media/:id", MediaController, :update)

    get("/notifications", NotificationController, :index)
    get("/notifications/:id", NotificationController, :show)

    post("/notifications/:id/dismiss", NotificationController, :dismiss)
    post("/notifications/clear", NotificationController, :clear)
    delete("/notifications/destroy_multiple", NotificationController, :destroy_multiple)
    # Deprecated: was removed in Mastodon v3, use `/notifications/:id/dismiss` instead
    post("/notifications/dismiss", NotificationController, :dismiss_via_body)

    post("/polls/:id/votes", PollController, :vote)

    post("/reports", ReportController, :create)

    get("/scheduled_statuses", ScheduledActivityController, :index)
    get("/scheduled_statuses/:id", ScheduledActivityController, :show)

    put("/scheduled_statuses/:id", ScheduledActivityController, :update)
    delete("/scheduled_statuses/:id", ScheduledActivityController, :delete)

    # Unlike `GET /api/v1/accounts/:id/favourites`, demands authentication
    get("/favourites", StatusController, :favourites)
    get("/bookmarks", StatusController, :bookmarks)

    post("/statuses", StatusController, :create)
    delete("/statuses/:id", StatusController, :delete)
    post("/statuses/:id/reblog", StatusController, :reblog)
    post("/statuses/:id/unreblog", StatusController, :unreblog)
    post("/statuses/:id/favourite", StatusController, :favourite)
    post("/statuses/:id/unfavourite", StatusController, :unfavourite)
    post("/statuses/:id/pin", StatusController, :pin)
    post("/statuses/:id/unpin", StatusController, :unpin)
    post("/statuses/:id/bookmark", StatusController, :bookmark)
    post("/statuses/:id/unbookmark", StatusController, :unbookmark)
    post("/statuses/:id/mute", StatusController, :mute_conversation)
    post("/statuses/:id/unmute", StatusController, :unmute_conversation)

    post("/push/subscription", SubscriptionController, :create)
    get("/push/subscription", SubscriptionController, :show)
    put("/push/subscription", SubscriptionController, :update)
    delete("/push/subscription", SubscriptionController, :delete)

    get("/suggestions", SuggestionController, :index)

    get("/timelines/home", TimelineController, :home)
    get("/timelines/direct", TimelineController, :direct)
    get("/timelines/list/:list_id", TimelineController, :list)
  end

  scope "/api/web", Pleroma.Web do
    pipe_through(:authenticated_api)

    put("/settings", MastoFEController, :put_settings)
  end

  scope "/api/v1", Pleroma.Web.MastodonAPI do
    pipe_through(:api)

    get("/accounts/search", SearchController, :account_search)
    get("/search", SearchController, :search)

    get("/accounts/:id/statuses", AccountController, :statuses)
    get("/accounts/:id/followers", AccountController, :followers)
    get("/accounts/:id/following", AccountController, :following)
    get("/accounts/:id", AccountController, :show)

    post("/accounts", AccountController, :create)

    get("/instance", InstanceController, :show)
    get("/instance/peers", InstanceController, :peers)

    post("/apps", AppController, :create)

    get("/statuses", StatusController, :index)
    get("/statuses/:id", StatusController, :show)
    get("/statuses/:id/context", StatusController, :context)
    get("/statuses/:id/card", StatusController, :card)
    get("/statuses/:id/favourited_by", StatusController, :favourited_by)
    get("/statuses/:id/reblogged_by", StatusController, :reblogged_by)

    get("/custom_emojis", CustomEmojiController, :index)

    get("/trends", MastodonAPIController, :empty_array)

    get("/timelines/public", TimelineController, :public)
    get("/timelines/tag/:tag", TimelineController, :hashtag)

    get("/polls/:id", PollController, :show)
  end

  scope "/api/v2", Pleroma.Web.MastodonAPI do
    pipe_through(:api)
    get("/search", SearchController, :search2)

    post("/media", MediaController, :create2)
  end

  scope "/api", Pleroma.Web do
    pipe_through(:config)

    get("/help/test", TwitterAPI.UtilController, :help_test)
    post("/help/test", TwitterAPI.UtilController, :help_test)
    get("/statusnet/config", TwitterAPI.UtilController, :config)
    get("/statusnet/version", TwitterAPI.UtilController, :version)
    get("/pleroma/frontend_configurations", TwitterAPI.UtilController, :frontend_configurations)
  end

  scope "/api", Pleroma.Web do
    pipe_through(:api)

    get(
      "/account/confirm_email/:user_id/:token",
      TwitterAPI.Controller,
      :confirm_email,
      as: :confirm_email
    )
  end

  scope "/api" do
    pipe_through(:base_api)

    get("/openapi", OpenApiSpex.Plug.RenderSpec, [])
  end

  scope "/api", Pleroma.Web, as: :authenticated_twitter_api do
    pipe_through(:authenticated_api)

    get("/oauth_tokens", TwitterAPI.Controller, :oauth_tokens)
    delete("/oauth_tokens/:id", TwitterAPI.Controller, :revoke_token)

    post(
      "/qvitter/statuses/notifications/read",
      TwitterAPI.Controller,
      :mark_notifications_as_read
    )
  end

  pipeline :ostatus do
    plug(:accepts, ["html", "xml", "rss", "atom", "activity+json", "json"])
    plug(Pleroma.Plugs.StaticFEPlug)
  end

  pipeline :oembed do
    plug(:accepts, ["json", "xml"])
  end

  scope "/", Pleroma.Web do
    pipe_through([:ostatus, :http_signature])

    get("/objects/:uuid", OStatus.OStatusController, :object)
    get("/activities/:uuid", OStatus.OStatusController, :activity)
    get("/notice/:id", OStatus.OStatusController, :notice)
    get("/notice/:id/embed_player", OStatus.OStatusController, :notice_player)

    get("/users/:nickname/feed", Feed.UserController, :feed, as: :user_feed)
    get("/users/:nickname", Feed.UserController, :feed_redirect, as: :user_feed)

    get("/tags/:tag", Feed.TagController, :feed, as: :tag_feed)
  end

  scope "/", Pleroma.Web do
    pipe_through(:browser)
    get("/mailer/unsubscribe/:token", Mailer.SubscriptionController, :unsubscribe)
  end

  scope "/", Pleroma.Web.ActivityPub do
    # XXX: not really ostatus
    pipe_through(:ostatus)

    get("/users/:nickname/outbox", ActivityPubController, :outbox)
  end

  pipeline :ap_service_actor do
    plug(:accepts, ["activity+json", "json"])
  end

  # Server to Server (S2S) AP interactions
  pipeline :activitypub do
    plug(:ap_service_actor)
    plug(:http_signature)
  end

  # Client to Server (C2S) AP interactions
  pipeline :activitypub_client do
    plug(:ap_service_actor)
    plug(:fetch_session)
    plug(:authenticate)
    plug(:after_auth)
  end

  scope "/", Pleroma.Web.ActivityPub do
    pipe_through([:activitypub_client])

    get("/api/ap/whoami", ActivityPubController, :whoami)
    get("/users/:nickname/inbox", ActivityPubController, :read_inbox)

    post("/users/:nickname/outbox", ActivityPubController, :update_outbox)
    post("/api/ap/upload_media", ActivityPubController, :upload_media)

    # The following two are S2S as well, see `ActivityPub.fetch_follow_information_for_user/1`:
    get("/users/:nickname/followers", ActivityPubController, :followers)
    get("/users/:nickname/following", ActivityPubController, :following)
  end

  scope "/", Pleroma.Web.ActivityPub do
    pipe_through(:activitypub)
    post("/inbox", ActivityPubController, :inbox)
    post("/users/:nickname/inbox", ActivityPubController, :inbox)
  end

  scope "/relay", Pleroma.Web.ActivityPub do
    pipe_through(:ap_service_actor)

    get("/", ActivityPubController, :relay)

    scope [] do
      pipe_through(:http_signature)
      post("/inbox", ActivityPubController, :inbox)
    end

    get("/following", ActivityPubController, :relay_following)
    get("/followers", ActivityPubController, :relay_followers)
  end

  scope "/internal/fetch", Pleroma.Web.ActivityPub do
    pipe_through(:ap_service_actor)

    get("/", ActivityPubController, :internal_fetch)
    post("/inbox", ActivityPubController, :inbox)
  end

  scope "/.well-known", Pleroma.Web do
    pipe_through(:well_known)

    get("/host-meta", WebFinger.WebFingerController, :host_meta)
    get("/webfinger", WebFinger.WebFingerController, :webfinger)
    get("/nodeinfo", Nodeinfo.NodeinfoController, :schemas)
  end

  scope "/nodeinfo", Pleroma.Web do
    get("/:version", Nodeinfo.NodeinfoController, :nodeinfo)
  end

  scope "/", Pleroma.Web do
    pipe_through(:api)

    get("/web/manifest.json", MastoFEController, :manifest)
  end

  scope "/", Pleroma.Web do
    pipe_through(:mastodon_html)

    get("/web/login", MastodonAPI.AuthController, :login)
    delete("/auth/sign_out", MastodonAPI.AuthController, :logout)

    post("/auth/password", MastodonAPI.AuthController, :password_reset)

    get("/web/*path", MastoFEController, :index)
  end

  scope "/proxy/", Pleroma.Web.MediaProxy do
    get("/:sig/:url", MediaProxyController, :remote)
    get("/:sig/:url/:filename", MediaProxyController, :remote)
  end

  if Pleroma.Config.get(:env) == :dev do
    scope "/dev" do
      pipe_through([:mailbox_preview])

      forward("/mailbox", Plug.Swoosh.MailboxPreview, base_path: "/dev/mailbox")
    end
  end

  # Test-only routes needed to test action dispatching and plug chain execution
  if Pleroma.Config.get(:env) == :test do
    @test_actions [
      :do_oauth_check,
      :fallback_oauth_check,
      :skip_oauth_check,
      :fallback_oauth_skip_publicity_check,
      :skip_oauth_skip_publicity_check,
      :missing_oauth_check_definition
    ]

    scope "/test/api", Pleroma.Tests do
      pipe_through(:api)

      for action <- @test_actions do
        get("/#{action}", AuthTestController, action)
      end
    end

    scope "/test/authenticated_api", Pleroma.Tests do
      pipe_through(:authenticated_api)

      for action <- @test_actions do
        get("/#{action}", AuthTestController, action)
      end
    end
  end

  scope "/", Pleroma.Web.MongooseIM do
    get("/user_exists", MongooseIMController, :user_exists)
    get("/check_password", MongooseIMController, :check_password)
  end

  scope "/", Fallback do
    get("/registration/:token", RedirectController, :registration_page)
    get("/:maybe_nickname_or_id", RedirectController, :redirector_with_meta)
    get("/api*path", RedirectController, :api_not_implemented)
    get("/*path", RedirectController, :redirector)

    options("/*path", RedirectController, :empty)
  end
end<|MERGE_RESOLUTION|>--- conflicted
+++ resolved
@@ -306,7 +306,6 @@
     scope [] do
       pipe_through(:authenticated_api)
 
-<<<<<<< HEAD
       post("/chats/by-account-id/:id", ChatController, :create)
       get("/chats", ChatController, :index)
       get("/chats/:id", ChatController, :show)
@@ -314,24 +313,11 @@
       post("/chats/:id/messages", ChatController, :post_chat_message)
       delete("/chats/:id/messages/:message_id", ChatController, :delete_message)
       post("/chats/:id/read", ChatController, :mark_as_read)
-    end
-
-    scope [] do
-      pipe_through(:authenticated_api)
-
-      get("/conversations/:id/statuses", PleromaAPIController, :conversation_statuses)
-      get("/conversations/:id", PleromaAPIController, :conversation)
-      post("/conversations/read", PleromaAPIController, :mark_conversations_as_read)
-    end
-
-    scope [] do
-      pipe_through(:authenticated_api)
-=======
+
       get("/conversations/:id/statuses", ConversationController, :statuses)
       get("/conversations/:id", ConversationController, :show)
       post("/conversations/read", ConversationController, :mark_as_read)
       patch("/conversations/:id", ConversationController, :update)
->>>>>>> a42a0716
 
       put("/statuses/:id/reactions/:emoji", EmojiReactionController, :create)
       delete("/statuses/:id/reactions/:emoji", EmojiReactionController, :delete)
