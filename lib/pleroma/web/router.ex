--- conflicted
+++ resolved
@@ -196,11 +196,8 @@
 
       post("/change_password", UtilController, :change_password)
       post("/delete_account", UtilController, :delete_account)
-<<<<<<< HEAD
+      put("/notification_settings", UtilController, :update_notificaton_settings)
       post("/disable_account", UtilController, :disable_account)
-=======
-      put("/notification_settings", UtilController, :update_notificaton_settings)
->>>>>>> e5d553aa
     end
 
     scope [] do
