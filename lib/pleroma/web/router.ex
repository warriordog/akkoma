# Pleroma: A lightweight social networking server
# Copyright © 2017-2019 Pleroma Authors <https://pleroma.social/>
# SPDX-License-Identifier: AGPL-3.0-only

defmodule Pleroma.Web.Router do
  use Pleroma.Web, :router

  pipeline :browser do
    plug(:accepts, ["html"])
    plug(:fetch_session)
  end

  pipeline :oauth do
    plug(:fetch_session)
    plug(Pleroma.Plugs.OAuthPlug)
  end

  pipeline :api do
    plug(:accepts, ["json"])
    plug(:fetch_session)
    plug(Pleroma.Plugs.OAuthPlug)
    plug(Pleroma.Plugs.BasicAuthDecoderPlug)
    plug(Pleroma.Plugs.UserFetcherPlug)
    plug(Pleroma.Plugs.SessionAuthenticationPlug)
    plug(Pleroma.Plugs.LegacyAuthenticationPlug)
    plug(Pleroma.Plugs.AuthenticationPlug)
    plug(Pleroma.Plugs.UserEnabledPlug)
    plug(Pleroma.Plugs.SetUserSessionIdPlug)
    plug(Pleroma.Plugs.EnsureUserKeyPlug)
    plug(Pleroma.Plugs.IdempotencyPlug)
  end

  pipeline :authenticated_api do
    plug(:accepts, ["json"])
    plug(:fetch_session)
    plug(Pleroma.Plugs.OAuthPlug)
    plug(Pleroma.Plugs.BasicAuthDecoderPlug)
    plug(Pleroma.Plugs.UserFetcherPlug)
    plug(Pleroma.Plugs.SessionAuthenticationPlug)
    plug(Pleroma.Plugs.LegacyAuthenticationPlug)
    plug(Pleroma.Plugs.AuthenticationPlug)
    plug(Pleroma.Plugs.UserEnabledPlug)
    plug(Pleroma.Plugs.SetUserSessionIdPlug)
    plug(Pleroma.Plugs.EnsureAuthenticatedPlug)
    plug(Pleroma.Plugs.IdempotencyPlug)
  end

  pipeline :admin_api do
    plug(:accepts, ["json"])
    plug(:fetch_session)
    plug(Pleroma.Plugs.OAuthPlug)
    plug(Pleroma.Plugs.BasicAuthDecoderPlug)
    plug(Pleroma.Plugs.UserFetcherPlug)
    plug(Pleroma.Plugs.SessionAuthenticationPlug)
    plug(Pleroma.Plugs.LegacyAuthenticationPlug)
    plug(Pleroma.Plugs.AuthenticationPlug)
    plug(Pleroma.Plugs.AdminSecretAuthenticationPlug)
    plug(Pleroma.Plugs.UserEnabledPlug)
    plug(Pleroma.Plugs.SetUserSessionIdPlug)
    plug(Pleroma.Plugs.EnsureAuthenticatedPlug)
    plug(Pleroma.Plugs.UserIsAdminPlug)
    plug(Pleroma.Plugs.IdempotencyPlug)
  end

  pipeline :mastodon_html do
    plug(:accepts, ["html"])
    plug(:fetch_session)
    plug(Pleroma.Plugs.OAuthPlug)
    plug(Pleroma.Plugs.BasicAuthDecoderPlug)
    plug(Pleroma.Plugs.UserFetcherPlug)
    plug(Pleroma.Plugs.SessionAuthenticationPlug)
    plug(Pleroma.Plugs.LegacyAuthenticationPlug)
    plug(Pleroma.Plugs.AuthenticationPlug)
    plug(Pleroma.Plugs.UserEnabledPlug)
    plug(Pleroma.Plugs.SetUserSessionIdPlug)
    plug(Pleroma.Plugs.EnsureUserKeyPlug)
  end

  pipeline :pleroma_html do
    plug(:accepts, ["html"])
    plug(:fetch_session)
    plug(Pleroma.Plugs.OAuthPlug)
    plug(Pleroma.Plugs.BasicAuthDecoderPlug)
    plug(Pleroma.Plugs.UserFetcherPlug)
    plug(Pleroma.Plugs.SessionAuthenticationPlug)
    plug(Pleroma.Plugs.AuthenticationPlug)
    plug(Pleroma.Plugs.EnsureUserKeyPlug)
  end

  pipeline :oauth_read_or_public do
    plug(Pleroma.Plugs.OAuthScopesPlug, %{
      scopes: ["read"],
      fallback: :proceed_unauthenticated
    })

    plug(Pleroma.Plugs.EnsurePublicOrAuthenticatedPlug)
  end

  pipeline :oauth_read do
    plug(Pleroma.Plugs.OAuthScopesPlug, %{scopes: ["read"]})
  end

  pipeline :oauth_write do
    plug(Pleroma.Plugs.OAuthScopesPlug, %{scopes: ["write"]})
  end

  pipeline :oauth_follow do
    plug(Pleroma.Plugs.OAuthScopesPlug, %{scopes: ["follow"]})
  end

  pipeline :oauth_push do
    plug(Pleroma.Plugs.OAuthScopesPlug, %{scopes: ["push"]})
  end

  pipeline :well_known do
    plug(:accepts, ["json", "jrd+json", "xml", "xrd+xml"])
  end

  pipeline :config do
    plug(:accepts, ["json", "xml"])
  end

  pipeline :pleroma_api do
    plug(:accepts, ["html", "json"])
  end

  pipeline :mailbox_preview do
    plug(:accepts, ["html"])

    plug(:put_secure_browser_headers, %{
      "content-security-policy" =>
        "default-src 'self'; script-src 'self' 'unsafe-inline' 'unsafe-eval'; style-src 'self' 'unsafe-inline' 'unsafe-eval'"
    })
  end

  pipeline :http_signature do
    plug(Pleroma.Web.Plugs.HTTPSignaturePlug)
    plug(Pleroma.Web.Plugs.MappedSignatureToIdentityPlug)
  end

  scope "/api/pleroma", Pleroma.Web.TwitterAPI do
    pipe_through(:pleroma_api)

    get("/password_reset/:token", PasswordController, :reset, as: :reset_password)
    post("/password_reset", PasswordController, :do_reset, as: :reset_password)
    get("/emoji", UtilController, :emoji)
    get("/captcha", UtilController, :captcha)
    get("/healthcheck", UtilController, :healthcheck)
  end

  scope "/api/pleroma", Pleroma.Web do
    pipe_through(:pleroma_api)
    post("/uploader_callback/:upload_path", UploaderController, :callback)
  end

  scope "/api/pleroma/admin", Pleroma.Web.AdminAPI do
    pipe_through([:admin_api, :oauth_write])

    post("/users/follow", AdminAPIController, :user_follow)
    post("/users/unfollow", AdminAPIController, :user_unfollow)

    delete("/users", AdminAPIController, :user_delete)
    post("/users", AdminAPIController, :users_create)
    patch("/users/:nickname/toggle_activation", AdminAPIController, :user_toggle_activation)
    put("/users/tag", AdminAPIController, :tag_users)
    delete("/users/tag", AdminAPIController, :untag_users)

    get("/users/:nickname/permission_group", AdminAPIController, :right_get)
    get("/users/:nickname/permission_group/:permission_group", AdminAPIController, :right_get)
    post("/users/:nickname/permission_group/:permission_group", AdminAPIController, :right_add)

    delete(
      "/users/:nickname/permission_group/:permission_group",
      AdminAPIController,
      :right_delete
    )

    put("/users/:nickname/activation_status", AdminAPIController, :set_activation_status)

    post("/relay", AdminAPIController, :relay_follow)
    delete("/relay", AdminAPIController, :relay_unfollow)

    post("/users/invite_token", AdminAPIController, :create_invite_token)
    get("/users/invites", AdminAPIController, :invites)
    post("/users/revoke_invite", AdminAPIController, :revoke_invite)
    post("/users/email_invite", AdminAPIController, :email_invite)

    get("/users/:nickname/password_reset", AdminAPIController, :get_password_reset)
    patch("/users/:nickname/force_password_reset", AdminAPIController, :force_password_reset)

    get("/users", AdminAPIController, :list_users)
    get("/users/:nickname", AdminAPIController, :user_show)
    get("/users/:nickname/statuses", AdminAPIController, :list_user_statuses)

    get("/reports", AdminAPIController, :list_reports)
    get("/reports/:id", AdminAPIController, :report_show)
    put("/reports/:id", AdminAPIController, :report_update_state)
    post("/reports/:id/respond", AdminAPIController, :report_respond)

    put("/statuses/:id", AdminAPIController, :status_update)
    delete("/statuses/:id", AdminAPIController, :status_delete)

    get("/config", AdminAPIController, :config_show)
    post("/config", AdminAPIController, :config_update)
    get("/config/migrate_to_db", AdminAPIController, :migrate_to_db)
    get("/config/migrate_from_db", AdminAPIController, :migrate_from_db)

    get("/moderation_log", AdminAPIController, :list_log)

    post("/reload_emoji", AdminAPIController, :reload_emoji)
  end

  scope "/api/pleroma/emoji", Pleroma.Web.PleromaAPI do
    scope "/packs" do
      # Modifying packs
      pipe_through([:admin_api, :oauth_write])

      post("/import_from_fs", EmojiAPIController, :import_from_fs)

      post("/:pack_name/update_file", EmojiAPIController, :update_file)
      post("/:pack_name/update_metadata", EmojiAPIController, :update_metadata)
      put("/:name", EmojiAPIController, :create)
      delete("/:name", EmojiAPIController, :delete)
      post("/download_from", EmojiAPIController, :download_from)
      post("/list_from", EmojiAPIController, :list_from)
    end

    scope "/packs" do
      # Pack info / downloading
      get("/", EmojiAPIController, :list_packs)
      get("/:name/download_shared/", EmojiAPIController, :download_shared)
    end
  end

  scope "/", Pleroma.Web.TwitterAPI do
    pipe_through(:pleroma_html)

    post("/main/ostatus", UtilController, :remote_subscribe)
    get("/ostatus_subscribe", UtilController, :remote_follow)

    scope [] do
      pipe_through(:oauth_follow)
      post("/ostatus_subscribe", UtilController, :do_remote_follow)
    end
  end

  scope "/api/pleroma", Pleroma.Web.TwitterAPI do
    pipe_through(:authenticated_api)

    scope [] do
      pipe_through(:oauth_write)

      post("/change_email", UtilController, :change_email)
      post("/change_password", UtilController, :change_password)
      post("/delete_account", UtilController, :delete_account)
      put("/notification_settings", UtilController, :update_notificaton_settings)
      post("/disable_account", UtilController, :disable_account)
    end

    scope [] do
      pipe_through(:oauth_follow)

      post("/blocks_import", UtilController, :blocks_import)
      post("/follow_import", UtilController, :follow_import)
    end
  end

  scope "/oauth", Pleroma.Web.OAuth do
    scope [] do
      pipe_through(:oauth)
      get("/authorize", OAuthController, :authorize)
    end

    post("/authorize", OAuthController, :create_authorization)
    post("/token", OAuthController, :token_exchange)
    post("/revoke", OAuthController, :token_revoke)
    get("/registration_details", OAuthController, :registration_details)

    scope [] do
      pipe_through(:browser)

      get("/prepare_request", OAuthController, :prepare_request)
      get("/:provider", OAuthController, :request)
      get("/:provider/callback", OAuthController, :callback)
      post("/register", OAuthController, :register)
    end
  end

  scope "/api/v1/pleroma", Pleroma.Web.PleromaAPI do
    pipe_through(:authenticated_api)

    scope [] do
      pipe_through(:oauth_read)
      get("/conversations/:id/statuses", PleromaAPIController, :conversation_statuses)
      get("/conversations/:id", PleromaAPIController, :conversation)

      scope "/subscription_notifications" do
        post("/clear", SubscriptionNotificationController, :clear)
        post("/dismiss", SubscriptionNotificationController, :dismiss)
        delete("/destroy_multiple", SubscriptionNotificationController, :destroy_multiple)
        get("/", SubscriptionNotificationController, :index)
        get("/:id", SubscriptionNotificationController, :show)
      end
    end

    scope [] do
      pipe_through(:oauth_write)
      patch("/conversations/:id", PleromaAPIController, :update_conversation)
      post("/notifications/read", PleromaAPIController, :read_notification)
    end
  end

  scope "/api/v1", Pleroma.Web.MastodonAPI do
    pipe_through(:authenticated_api)

    scope [] do
      pipe_through(:oauth_read)

      get("/accounts/verify_credentials", MastodonAPIController, :verify_credentials)

      get("/accounts/relationships", MastodonAPIController, :relationships)

      get("/accounts/:id/lists", MastodonAPIController, :account_lists)
      get("/accounts/:id/identity_proofs", MastodonAPIController, :empty_array)

      get("/follow_requests", MastodonAPIController, :follow_requests)
      get("/blocks", MastodonAPIController, :blocks)
      get("/mutes", MastodonAPIController, :mutes)

      get("/timelines/home", MastodonAPIController, :home_timeline)
      get("/timelines/direct", MastodonAPIController, :dm_timeline)

      get("/favourites", MastodonAPIController, :favourites)
      get("/bookmarks", MastodonAPIController, :bookmarks)

<<<<<<< HEAD
      post("/notifications/clear", MastodonAPIController, :clear_notifications)

      post("/notifications/dismiss", MastodonAPIController, :dismiss_notification)

      get("/notifications", MastodonAPIController, :notifications)
      get("/notifications/:id", MastodonAPIController, :get_notification)

      delete("/notifications/destroy_multiple", MastodonAPIController, :destroy_multiple)
=======
      get("/notifications", NotificationController, :index)
      get("/notifications/:id", NotificationController, :show)
      post("/notifications/clear", NotificationController, :clear)
      post("/notifications/dismiss", NotificationController, :dismiss)
      delete("/notifications/destroy_multiple", NotificationController, :destroy_multiple)
>>>>>>> 6abe12dc

      get("/scheduled_statuses", MastodonAPIController, :scheduled_statuses)
      get("/scheduled_statuses/:id", MastodonAPIController, :show_scheduled_status)

      get("/lists", ListController, :index)
      get("/lists/:id", ListController, :show)
      get("/lists/:id/accounts", ListController, :list_accounts)

      get("/domain_blocks", MastodonAPIController, :domain_blocks)

      get("/filters", MastodonAPIController, :get_filters)

      get("/suggestions", MastodonAPIController, :suggestions)

      get("/conversations", MastodonAPIController, :conversations)
      post("/conversations/:id/read", MastodonAPIController, :conversation_read)

      get("/endorsements", MastodonAPIController, :empty_array)
    end

    scope [] do
      pipe_through(:oauth_write)

      patch("/accounts/update_credentials", MastodonAPIController, :update_credentials)

      post("/statuses", MastodonAPIController, :post_status)
      delete("/statuses/:id", MastodonAPIController, :delete_status)

      post("/statuses/:id/reblog", MastodonAPIController, :reblog_status)
      post("/statuses/:id/unreblog", MastodonAPIController, :unreblog_status)
      post("/statuses/:id/favourite", MastodonAPIController, :fav_status)
      post("/statuses/:id/unfavourite", MastodonAPIController, :unfav_status)
      post("/statuses/:id/pin", MastodonAPIController, :pin_status)
      post("/statuses/:id/unpin", MastodonAPIController, :unpin_status)
      post("/statuses/:id/bookmark", MastodonAPIController, :bookmark_status)
      post("/statuses/:id/unbookmark", MastodonAPIController, :unbookmark_status)
      post("/statuses/:id/mute", MastodonAPIController, :mute_conversation)
      post("/statuses/:id/unmute", MastodonAPIController, :unmute_conversation)

      put("/scheduled_statuses/:id", MastodonAPIController, :update_scheduled_status)
      delete("/scheduled_statuses/:id", MastodonAPIController, :delete_scheduled_status)

      post("/polls/:id/votes", MastodonAPIController, :poll_vote)

      post("/media", MastodonAPIController, :upload)
      put("/media/:id", MastodonAPIController, :update_media)

      delete("/lists/:id", ListController, :delete)
      post("/lists", ListController, :create)
      put("/lists/:id", ListController, :update)

      post("/lists/:id/accounts", ListController, :add_to_list)
      delete("/lists/:id/accounts", ListController, :remove_from_list)

      post("/filters", MastodonAPIController, :create_filter)
      get("/filters/:id", MastodonAPIController, :get_filter)
      put("/filters/:id", MastodonAPIController, :update_filter)
      delete("/filters/:id", MastodonAPIController, :delete_filter)

      patch("/pleroma/accounts/update_avatar", MastodonAPIController, :update_avatar)
      patch("/pleroma/accounts/update_banner", MastodonAPIController, :update_banner)
      patch("/pleroma/accounts/update_background", MastodonAPIController, :update_background)

      get("/pleroma/mascot", MastodonAPIController, :get_mascot)
      put("/pleroma/mascot", MastodonAPIController, :set_mascot)

      post("/reports", MastodonAPIController, :reports)
    end

    scope [] do
      pipe_through(:oauth_follow)

      post("/follows", MastodonAPIController, :follow)
      post("/accounts/:id/follow", MastodonAPIController, :follow)

      post("/accounts/:id/unfollow", MastodonAPIController, :unfollow)
      post("/accounts/:id/block", MastodonAPIController, :block)
      post("/accounts/:id/unblock", MastodonAPIController, :unblock)
      post("/accounts/:id/mute", MastodonAPIController, :mute)
      post("/accounts/:id/unmute", MastodonAPIController, :unmute)

      post("/follow_requests/:id/authorize", MastodonAPIController, :authorize_follow_request)
      post("/follow_requests/:id/reject", MastodonAPIController, :reject_follow_request)

      post("/domain_blocks", MastodonAPIController, :block_domain)
      delete("/domain_blocks", MastodonAPIController, :unblock_domain)

      post("/pleroma/accounts/:id/subscribe", MastodonAPIController, :subscribe)
      post("/pleroma/accounts/:id/unsubscribe", MastodonAPIController, :unsubscribe)
    end

    scope [] do
      pipe_through(:oauth_push)

      post("/push/subscription", SubscriptionController, :create)
      get("/push/subscription", SubscriptionController, :get)
      put("/push/subscription", SubscriptionController, :update)
      delete("/push/subscription", SubscriptionController, :delete)
    end
  end

  scope "/api/web", Pleroma.Web.MastodonAPI do
    pipe_through([:authenticated_api, :oauth_write])

    put("/settings", MastodonAPIController, :put_settings)
  end

  scope "/api/v1", Pleroma.Web.MastodonAPI do
    pipe_through(:api)

    post("/accounts", MastodonAPIController, :account_register)

    get("/instance", MastodonAPIController, :masto_instance)
    get("/instance/peers", MastodonAPIController, :peers)
    post("/apps", MastodonAPIController, :create_app)
    get("/apps/verify_credentials", MastodonAPIController, :verify_app_credentials)
    get("/custom_emojis", MastodonAPIController, :custom_emojis)

    get("/statuses/:id/card", MastodonAPIController, :status_card)

    get("/statuses/:id/favourited_by", MastodonAPIController, :favourited_by)
    get("/statuses/:id/reblogged_by", MastodonAPIController, :reblogged_by)

    get("/trends", MastodonAPIController, :empty_array)

    get("/accounts/search", SearchController, :account_search)

    post(
      "/pleroma/accounts/confirmation_resend",
      MastodonAPIController,
      :account_confirmation_resend
    )

    scope [] do
      pipe_through(:oauth_read_or_public)

      get("/timelines/public", MastodonAPIController, :public_timeline)
      get("/timelines/tag/:tag", MastodonAPIController, :hashtag_timeline)
      get("/timelines/list/:list_id", MastodonAPIController, :list_timeline)

      get("/statuses", MastodonAPIController, :get_statuses)
      get("/statuses/:id", MastodonAPIController, :get_status)
      get("/statuses/:id/context", MastodonAPIController, :get_context)

      get("/polls/:id", MastodonAPIController, :get_poll)

      get("/accounts/:id/statuses", MastodonAPIController, :user_statuses)
      get("/accounts/:id/followers", MastodonAPIController, :followers)
      get("/accounts/:id/following", MastodonAPIController, :following)
      get("/accounts/:id", MastodonAPIController, :user)

      get("/search", SearchController, :search)

      get("/pleroma/accounts/:id/favourites", MastodonAPIController, :user_favourites)
    end
  end

  scope "/api/v2", Pleroma.Web.MastodonAPI do
    pipe_through([:api, :oauth_read_or_public])
    get("/search", SearchController, :search2)
  end

  scope "/api", Pleroma.Web do
    pipe_through(:config)

    get("/help/test", TwitterAPI.UtilController, :help_test)
    post("/help/test", TwitterAPI.UtilController, :help_test)
    get("/statusnet/config", TwitterAPI.UtilController, :config)
    get("/statusnet/version", TwitterAPI.UtilController, :version)
    get("/pleroma/frontend_configurations", TwitterAPI.UtilController, :frontend_configurations)
  end

  scope "/api", Pleroma.Web do
    pipe_through(:api)

    get(
      "/account/confirm_email/:user_id/:token",
      TwitterAPI.Controller,
      :confirm_email,
      as: :confirm_email
    )
  end

  scope "/api", Pleroma.Web, as: :authenticated_twitter_api do
    pipe_through(:authenticated_api)

    get("/oauth_tokens", TwitterAPI.Controller, :oauth_tokens)
    delete("/oauth_tokens/:id", TwitterAPI.Controller, :revoke_token)

    scope [] do
      pipe_through(:oauth_read)

      post("/qvitter/statuses/notifications/read", TwitterAPI.Controller, :notifications_read)
    end
  end

  pipeline :ap_service_actor do
    plug(:accepts, ["activity+json", "json"])
  end

  pipeline :ostatus do
    plug(:accepts, ["html", "xml", "atom", "activity+json", "json"])
  end

  pipeline :oembed do
    plug(:accepts, ["json", "xml"])
  end

  scope "/", Pleroma.Web do
    pipe_through(:ostatus)
    pipe_through(:http_signature)

    get("/objects/:uuid", OStatus.OStatusController, :object)
    get("/activities/:uuid", OStatus.OStatusController, :activity)
    get("/notice/:id", OStatus.OStatusController, :notice)
    get("/notice/:id/embed_player", OStatus.OStatusController, :notice_player)
    get("/users/:nickname/feed", OStatus.OStatusController, :feed)
    get("/users/:nickname", OStatus.OStatusController, :feed_redirect)

    post("/users/:nickname/salmon", OStatus.OStatusController, :salmon_incoming)
    post("/push/hub/:nickname", Websub.WebsubController, :websub_subscription_request)
    get("/push/subscriptions/:id", Websub.WebsubController, :websub_subscription_confirmation)
    post("/push/subscriptions/:id", Websub.WebsubController, :websub_incoming)

    get("/mailer/unsubscribe/:token", Mailer.SubscriptionController, :unsubscribe)
  end

  pipeline :activitypub do
    plug(:accepts, ["activity+json", "json"])
    plug(Pleroma.Web.Plugs.HTTPSignaturePlug)
    plug(Pleroma.Web.Plugs.MappedSignatureToIdentityPlug)
  end

  scope "/", Pleroma.Web.ActivityPub do
    # XXX: not really ostatus
    pipe_through(:ostatus)

    get("/users/:nickname/outbox", ActivityPubController, :outbox)
    get("/objects/:uuid/likes", ActivityPubController, :object_likes)
  end

  pipeline :activitypub_client do
    plug(:accepts, ["activity+json", "json"])
    plug(:fetch_session)
    plug(Pleroma.Plugs.OAuthPlug)
    plug(Pleroma.Plugs.BasicAuthDecoderPlug)
    plug(Pleroma.Plugs.UserFetcherPlug)
    plug(Pleroma.Plugs.SessionAuthenticationPlug)
    plug(Pleroma.Plugs.LegacyAuthenticationPlug)
    plug(Pleroma.Plugs.AuthenticationPlug)
    plug(Pleroma.Plugs.UserEnabledPlug)
    plug(Pleroma.Plugs.SetUserSessionIdPlug)
    plug(Pleroma.Plugs.EnsureUserKeyPlug)
  end

  scope "/", Pleroma.Web.ActivityPub do
    pipe_through([:activitypub_client])

    scope [] do
      pipe_through(:oauth_read)
      get("/api/ap/whoami", ActivityPubController, :whoami)
      get("/users/:nickname/inbox", ActivityPubController, :read_inbox)
    end

    scope [] do
      pipe_through(:oauth_write)
      post("/users/:nickname/outbox", ActivityPubController, :update_outbox)
    end

    scope [] do
      pipe_through(:oauth_read_or_public)
      get("/users/:nickname/followers", ActivityPubController, :followers)
      get("/users/:nickname/following", ActivityPubController, :following)
    end
  end

  scope "/", Pleroma.Web.ActivityPub do
    pipe_through(:activitypub)
    post("/inbox", ActivityPubController, :inbox)
    post("/users/:nickname/inbox", ActivityPubController, :inbox)
  end

  scope "/relay", Pleroma.Web.ActivityPub do
    pipe_through(:ap_service_actor)

    get("/", ActivityPubController, :relay)

    scope [] do
      pipe_through(:http_signature)
      post("/inbox", ActivityPubController, :inbox)
    end

    get("/following", ActivityPubController, :following, assigns: %{relay: true})
    get("/followers", ActivityPubController, :followers, assigns: %{relay: true})
  end

  scope "/internal/fetch", Pleroma.Web.ActivityPub do
    pipe_through(:ap_service_actor)

    get("/", ActivityPubController, :internal_fetch)
    post("/inbox", ActivityPubController, :inbox)
  end

  scope "/.well-known", Pleroma.Web do
    pipe_through(:well_known)

    get("/host-meta", WebFinger.WebFingerController, :host_meta)
    get("/webfinger", WebFinger.WebFingerController, :webfinger)
    get("/nodeinfo", Nodeinfo.NodeinfoController, :schemas)
  end

  scope "/nodeinfo", Pleroma.Web do
    get("/:version", Nodeinfo.NodeinfoController, :nodeinfo)
  end

  scope "/", Pleroma.Web.MastodonAPI do
    pipe_through(:mastodon_html)

    get("/web/login", MastodonAPIController, :login)
    delete("/auth/sign_out", MastodonAPIController, :logout)

    post("/auth/password", MastodonAPIController, :password_reset)

    scope [] do
      pipe_through(:oauth_read)
      get("/web/*path", MastodonAPIController, :index)
    end
  end

  pipeline :remote_media do
  end

  scope "/proxy/", Pleroma.Web.MediaProxy do
    pipe_through(:remote_media)

    get("/:sig/:url", MediaProxyController, :remote)
    get("/:sig/:url/:filename", MediaProxyController, :remote)
  end

  if Pleroma.Config.get(:env) == :dev do
    scope "/dev" do
      pipe_through([:mailbox_preview])

      forward("/mailbox", Plug.Swoosh.MailboxPreview, base_path: "/dev/mailbox")
    end
  end

  scope "/", Pleroma.Web.MongooseIM do
    get("/user_exists", MongooseIMController, :user_exists)
    get("/check_password", MongooseIMController, :check_password)
  end

  scope "/", Fallback do
    get("/registration/:token", RedirectController, :registration_page)
    get("/:maybe_nickname_or_id", RedirectController, :redirector_with_meta)
    get("/api*path", RedirectController, :api_not_implemented)
    get("/*path", RedirectController, :redirector)

    options("/*path", RedirectController, :empty)
  end
end<|MERGE_RESOLUTION|>--- conflicted
+++ resolved
@@ -333,22 +333,11 @@
       get("/favourites", MastodonAPIController, :favourites)
       get("/bookmarks", MastodonAPIController, :bookmarks)
 
-<<<<<<< HEAD
-      post("/notifications/clear", MastodonAPIController, :clear_notifications)
-
-      post("/notifications/dismiss", MastodonAPIController, :dismiss_notification)
-
-      get("/notifications", MastodonAPIController, :notifications)
-      get("/notifications/:id", MastodonAPIController, :get_notification)
-
-      delete("/notifications/destroy_multiple", MastodonAPIController, :destroy_multiple)
-=======
       get("/notifications", NotificationController, :index)
       get("/notifications/:id", NotificationController, :show)
       post("/notifications/clear", NotificationController, :clear)
       post("/notifications/dismiss", NotificationController, :dismiss)
       delete("/notifications/destroy_multiple", NotificationController, :destroy_multiple)
->>>>>>> 6abe12dc
 
       get("/scheduled_statuses", MastodonAPIController, :scheduled_statuses)
       get("/scheduled_statuses/:id", MastodonAPIController, :show_scheduled_status)
