# Pleroma: A lightweight social networking server
# Copyright © 2017-2020 Pleroma Authors <https://pleroma.social/>
# SPDX-License-Identifier: AGPL-3.0-only

defmodule Pleroma.Web.ActivityPub.ActivityPub do
  alias Pleroma.Activity
  alias Pleroma.Activity.Ir.Topics
  alias Pleroma.Config
  alias Pleroma.Constants
  alias Pleroma.Conversation
  alias Pleroma.Conversation.Participation
  alias Pleroma.Notification
  alias Pleroma.Object
  alias Pleroma.Object.Containment
  alias Pleroma.Object.Fetcher
  alias Pleroma.Pagination
  alias Pleroma.Repo
  alias Pleroma.Upload
  alias Pleroma.User
  alias Pleroma.Web.ActivityPub.MRF
  alias Pleroma.Web.ActivityPub.Transmogrifier
  alias Pleroma.Web.ActivityPub.Utils
  alias Pleroma.Web.Streamer
  alias Pleroma.Web.WebFinger
  alias Pleroma.Workers.BackgroundWorker

  import Ecto.Query
  import Pleroma.Web.ActivityPub.Utils
  import Pleroma.Web.ActivityPub.Visibility

  require Logger
  require Pleroma.Constants

  # For Announce activities, we filter the recipients based on following status for any actors
  # that match actual users.  See issue #164 for more information about why this is necessary.
  defp get_recipients(%{"type" => "Announce"} = data) do
    to = Map.get(data, "to", [])
    cc = Map.get(data, "cc", [])
    bcc = Map.get(data, "bcc", [])
    actor = User.get_cached_by_ap_id(data["actor"])

    recipients =
      Enum.filter(Enum.concat([to, cc, bcc]), fn recipient ->
        case User.get_cached_by_ap_id(recipient) do
          nil -> true
          user -> User.following?(user, actor)
        end
      end)

    {recipients, to, cc}
  end

  defp get_recipients(%{"type" => "Create"} = data) do
    to = Map.get(data, "to", [])
    cc = Map.get(data, "cc", [])
    bcc = Map.get(data, "bcc", [])
    actor = Map.get(data, "actor", [])
    recipients = [to, cc, bcc, [actor]] |> Enum.concat() |> Enum.uniq()
    {recipients, to, cc}
  end

  defp get_recipients(data) do
    to = Map.get(data, "to", [])
    cc = Map.get(data, "cc", [])
    bcc = Map.get(data, "bcc", [])
    recipients = Enum.concat([to, cc, bcc])
    {recipients, to, cc}
  end

  defp check_actor_is_active(actor) do
    if not is_nil(actor) do
      with user <- User.get_cached_by_ap_id(actor),
           false <- user.deactivated do
        true
      else
        _e -> false
      end
    else
      true
    end
  end

  defp check_remote_limit(%{"object" => %{"content" => content}}) when not is_nil(content) do
    limit = Config.get([:instance, :remote_limit])
    String.length(content) <= limit
  end

  defp check_remote_limit(_), do: true

  def increase_note_count_if_public(actor, object) do
    if is_public?(object), do: User.increase_note_count(actor), else: {:ok, actor}
  end

  def decrease_note_count_if_public(actor, object) do
    if is_public?(object), do: User.decrease_note_count(actor), else: {:ok, actor}
  end

  def increase_replies_count_if_reply(%{
        "object" => %{"inReplyTo" => reply_ap_id} = object,
        "type" => "Create"
      }) do
    if is_public?(object) do
      Object.increase_replies_count(reply_ap_id)
    end
  end

  def increase_replies_count_if_reply(_create_data), do: :noop

  def decrease_replies_count_if_reply(%Object{
        data: %{"inReplyTo" => reply_ap_id} = object
      }) do
    if is_public?(object) do
      Object.decrease_replies_count(reply_ap_id)
    end
  end

  def decrease_replies_count_if_reply(_object), do: :noop

  def increase_poll_votes_if_vote(%{
        "object" => %{"inReplyTo" => reply_ap_id, "name" => name},
        "type" => "Create",
        "actor" => actor
      }) do
    Object.increase_vote_count(reply_ap_id, name, actor)
  end

  def increase_poll_votes_if_vote(_create_data), do: :noop

  @object_types ["ChatMessage"]
  @spec persist(map(), keyword()) :: {:ok, Activity.t() | Object.t()}
  def persist(%{"type" => type} = object, meta) when type in @object_types do
    with {:ok, object} <- Object.create(object) do
      {:ok, object, meta}
    end
  end

  def persist(object, meta) do
    with local <- Keyword.fetch!(meta, :local),
         {recipients, _, _} <- get_recipients(object),
         {:ok, activity} <-
           Repo.insert(%Activity{
             data: object,
             local: local,
             recipients: recipients,
             actor: object["actor"]
           }) do
      {:ok, activity, meta}
    end
  end

  @spec insert(map(), boolean(), boolean(), boolean()) :: {:ok, Activity.t()} | {:error, any()}
  def insert(map, local \\ true, fake \\ false, bypass_actor_check \\ false) when is_map(map) do
    with nil <- Activity.normalize(map),
         map <- lazy_put_activity_defaults(map, fake),
         true <- bypass_actor_check || check_actor_is_active(map["actor"]),
         {_, true} <- {:remote_limit_error, check_remote_limit(map)},
         {:ok, map} <- MRF.filter(map),
         {recipients, _, _} = get_recipients(map),
         {:fake, false, map, recipients} <- {:fake, fake, map, recipients},
         {:containment, :ok} <- {:containment, Containment.contain_child(map)},
         {:ok, map, object} <- insert_full_object(map) do
      {:ok, activity} =
        Repo.insert(%Activity{
          data: map,
          local: local,
          actor: map["actor"],
          recipients: recipients
        })

      # Splice in the child object if we have one.
      activity =
        if not is_nil(object) do
          Map.put(activity, :object, object)
        else
          activity
        end

      BackgroundWorker.enqueue("fetch_data_for_activity", %{"activity_id" => activity.id})

      {:ok, activity}
    else
      %Activity{} = activity ->
        {:ok, activity}

      {:fake, true, map, recipients} ->
        activity = %Activity{
          data: map,
          local: local,
          actor: map["actor"],
          recipients: recipients,
          id: "pleroma:fakeid"
        }

        Pleroma.Web.RichMedia.Helpers.fetch_data_for_activity(activity)
        {:ok, activity}

      error ->
        {:error, error}
    end
  end

  def notify_and_stream(activity) do
    Notification.create_notifications(activity)

    conversation = create_or_bump_conversation(activity, activity.actor)
    participations = get_participations(conversation)
    stream_out(activity)
    stream_out_participations(participations)
  end

  defp create_or_bump_conversation(activity, actor) do
    with {:ok, conversation} <- Conversation.create_or_bump_for(activity),
         %User{} = user <- User.get_cached_by_ap_id(actor),
         Participation.mark_as_read(user, conversation) do
      {:ok, conversation}
    end
  end

  defp get_participations({:ok, conversation}) do
    conversation
    |> Repo.preload(:participations, force: true)
    |> Map.get(:participations)
  end

  defp get_participations(_), do: []

  def stream_out_participations(participations) do
    participations =
      participations
      |> Repo.preload(:user)

    Streamer.stream("participation", participations)
  end

  def stream_out_participations(%Object{data: %{"context" => context}}, user) do
    with %Conversation{} = conversation <- Conversation.get_for_ap_id(context),
         conversation = Repo.preload(conversation, :participations),
         last_activity_id =
           fetch_latest_activity_id_for_context(conversation.ap_id, %{
             "user" => user,
             "blocking_user" => user
           }) do
      if last_activity_id do
        stream_out_participations(conversation.participations)
      end
    end
  end

  def stream_out_participations(_, _), do: :noop

  def stream_out(%Activity{data: %{"type" => data_type}} = activity)
      when data_type in ["Create", "Announce", "Delete"] do
    activity
    |> Topics.get_activity_topics()
    |> Streamer.stream(activity)
  end

  def stream_out(_activity) do
    :noop
  end

  @spec create(map(), boolean()) :: {:ok, Activity.t()} | {:error, any()}
  def create(params, fake \\ false) do
    with {:ok, result} <- Repo.transaction(fn -> do_create(params, fake) end) do
      result
    end
  end

  defp do_create(%{to: to, actor: actor, context: context, object: object} = params, fake) do
    additional = params[:additional] || %{}
    # only accept false as false value
    local = !(params[:local] == false)
    published = params[:published]
    quick_insert? = Config.get([:env]) == :benchmark

    with create_data <-
           make_create_data(
             %{to: to, actor: actor, published: published, context: context, object: object},
             additional
           ),
         {:ok, activity} <- insert(create_data, local, fake),
         {:fake, false, activity} <- {:fake, fake, activity},
         _ <- increase_replies_count_if_reply(create_data),
         _ <- increase_poll_votes_if_vote(create_data),
         {:quick_insert, false, activity} <- {:quick_insert, quick_insert?, activity},
         {:ok, _actor} <- increase_note_count_if_public(actor, activity),
         _ <- notify_and_stream(activity),
         :ok <- maybe_federate(activity) do
      {:ok, activity}
    else
      {:quick_insert, true, activity} ->
        {:ok, activity}

      {:fake, true, activity} ->
        {:ok, activity}

      {:error, message} ->
        Repo.rollback(message)
    end
  end

  @spec listen(map()) :: {:ok, Activity.t()} | {:error, any()}
  def listen(%{to: to, actor: actor, context: context, object: object} = params) do
    additional = params[:additional] || %{}
    # only accept false as false value
    local = !(params[:local] == false)
    published = params[:published]

    with listen_data <-
           make_listen_data(
             %{to: to, actor: actor, published: published, context: context, object: object},
             additional
           ),
         {:ok, activity} <- insert(listen_data, local),
         _ <- notify_and_stream(activity),
         :ok <- maybe_federate(activity) do
      {:ok, activity}
    end
  end

  @spec accept(map()) :: {:ok, Activity.t()} | {:error, any()}
  def accept(params) do
    accept_or_reject("Accept", params)
  end

  @spec reject(map()) :: {:ok, Activity.t()} | {:error, any()}
  def reject(params) do
    accept_or_reject("Reject", params)
  end

  @spec accept_or_reject(String.t(), map()) :: {:ok, Activity.t()} | {:error, any()}
  def accept_or_reject(type, %{to: to, actor: actor, object: object} = params) do
    local = Map.get(params, :local, true)
    activity_id = Map.get(params, :activity_id, nil)

    with data <-
           %{"to" => to, "type" => type, "actor" => actor.ap_id, "object" => object}
           |> Utils.maybe_put("id", activity_id),
         {:ok, activity} <- insert(data, local),
         _ <- notify_and_stream(activity),
         :ok <- maybe_federate(activity) do
      {:ok, activity}
    end
  end

  @spec update(map()) :: {:ok, Activity.t()} | {:error, any()}
  def update(%{to: to, cc: cc, actor: actor, object: object} = params) do
    local = !(params[:local] == false)
    activity_id = params[:activity_id]

    with data <- %{
           "to" => to,
           "cc" => cc,
           "type" => "Update",
           "actor" => actor,
           "object" => object
         },
         data <- Utils.maybe_put(data, "id", activity_id),
         {:ok, activity} <- insert(data, local),
         _ <- notify_and_stream(activity),
         :ok <- maybe_federate(activity) do
      {:ok, activity}
    end
  end

  @spec follow(User.t(), User.t(), String.t() | nil, boolean()) ::
          {:ok, Activity.t()} | {:error, any()}
  def follow(follower, followed, activity_id \\ nil, local \\ true) do
    with {:ok, result} <-
           Repo.transaction(fn -> do_follow(follower, followed, activity_id, local) end) do
      result
    end
  end

  defp do_follow(follower, followed, activity_id, local) do
    with data <- make_follow_data(follower, followed, activity_id),
         {:ok, activity} <- insert(data, local),
         _ <- notify_and_stream(activity),
         :ok <- maybe_federate(activity) do
      {:ok, activity}
    else
      {:error, error} -> Repo.rollback(error)
    end
  end

  @spec unfollow(User.t(), User.t(), String.t() | nil, boolean()) ::
          {:ok, Activity.t()} | nil | {:error, any()}
  def unfollow(follower, followed, activity_id \\ nil, local \\ true) do
    with {:ok, result} <-
           Repo.transaction(fn -> do_unfollow(follower, followed, activity_id, local) end) do
      result
    end
  end

  defp do_unfollow(follower, followed, activity_id, local) do
    with %Activity{} = follow_activity <- fetch_latest_follow(follower, followed),
         {:ok, follow_activity} <- update_follow_state(follow_activity, "cancelled"),
         unfollow_data <- make_unfollow_data(follower, followed, follow_activity, activity_id),
         {:ok, activity} <- insert(unfollow_data, local),
         _ <- notify_and_stream(activity),
         :ok <- maybe_federate(activity) do
      {:ok, activity}
    else
      nil -> nil
      {:error, error} -> Repo.rollback(error)
    end
  end

  @spec block(User.t(), User.t(), String.t() | nil, boolean()) ::
          {:ok, Activity.t()} | {:error, any()}
  def block(blocker, blocked, activity_id \\ nil, local \\ true) do
    with {:ok, result} <-
           Repo.transaction(fn -> do_block(blocker, blocked, activity_id, local) end) do
      result
    end
  end

  defp do_block(blocker, blocked, activity_id, local) do
    unfollow_blocked = Config.get([:activitypub, :unfollow_blocked])

    if unfollow_blocked do
      follow_activity = fetch_latest_follow(blocker, blocked)
      if follow_activity, do: unfollow(blocker, blocked, nil, local)
    end

    with block_data <- make_block_data(blocker, blocked, activity_id),
         {:ok, activity} <- insert(block_data, local),
         _ <- notify_and_stream(activity),
         :ok <- maybe_federate(activity) do
      {:ok, activity}
    else
      {:error, error} -> Repo.rollback(error)
    end
  end

  @spec flag(map()) :: {:ok, Activity.t()} | {:error, any()}
  def flag(
        %{
          actor: actor,
          context: _context,
          account: account,
          statuses: statuses,
          content: content
        } = params
      ) do
    # only accept false as false value
    local = !(params[:local] == false)
    forward = !(params[:forward] == false)

    additional = params[:additional] || %{}

    additional =
      if forward do
        Map.merge(additional, %{"to" => [], "cc" => [account.ap_id]})
      else
        Map.merge(additional, %{"to" => [], "cc" => []})
      end

    with flag_data <- make_flag_data(params, additional),
         {:ok, activity} <- insert(flag_data, local),
         {:ok, stripped_activity} <- strip_report_status_data(activity),
         _ <- notify_and_stream(activity),
         :ok <- maybe_federate(stripped_activity) do
      User.all_superusers()
      |> Enum.filter(fn user -> not is_nil(user.email) end)
      |> Enum.each(fn superuser ->
        superuser
        |> Pleroma.Emails.AdminEmail.report(actor, account, statuses, content)
        |> Pleroma.Emails.Mailer.deliver_async()
      end)

      {:ok, activity}
    end
  end

  @spec move(User.t(), User.t(), boolean()) :: {:ok, Activity.t()} | {:error, any()}
  def move(%User{} = origin, %User{} = target, local \\ true) do
    params = %{
      "type" => "Move",
      "actor" => origin.ap_id,
      "object" => origin.ap_id,
      "target" => target.ap_id
    }

    with true <- origin.ap_id in target.also_known_as,
         {:ok, activity} <- insert(params, local),
         _ <- notify_and_stream(activity) do
      maybe_federate(activity)

      BackgroundWorker.enqueue("move_following", %{
        "origin_id" => origin.id,
        "target_id" => target.id
      })

      {:ok, activity}
    else
      false -> {:error, "Target account must have the origin in `alsoKnownAs`"}
      err -> err
    end
  end

  def fetch_activities_for_context_query(context, opts) do
    public = [Constants.as_public()]

    recipients =
      if opts["user"],
        do: [opts["user"].ap_id | User.following(opts["user"])] ++ public,
        else: public

    from(activity in Activity)
    |> maybe_preload_objects(opts)
    |> maybe_preload_bookmarks(opts)
    |> maybe_set_thread_muted_field(opts)
    |> restrict_blocked(opts)
    |> restrict_recipients(recipients, opts["user"])
    |> where(
      [activity],
      fragment(
        "?->>'type' = ? and ?->>'context' = ?",
        activity.data,
        "Create",
        activity.data,
        ^context
      )
    )
    |> exclude_poll_votes(opts)
    |> exclude_id(opts)
    |> order_by([activity], desc: activity.id)
  end

  @spec fetch_activities_for_context(String.t(), keyword() | map()) :: [Activity.t()]
  def fetch_activities_for_context(context, opts \\ %{}) do
    context
    |> fetch_activities_for_context_query(opts)
    |> Repo.all()
  end

  @spec fetch_latest_activity_id_for_context(String.t(), keyword() | map()) ::
          FlakeId.Ecto.CompatType.t() | nil
  def fetch_latest_activity_id_for_context(context, opts \\ %{}) do
    context
    |> fetch_activities_for_context_query(Map.merge(%{"skip_preload" => true}, opts))
    |> limit(1)
    |> select([a], a.id)
    |> Repo.one()
  end

  @spec fetch_public_or_unlisted_activities(map(), Pagination.type()) :: [Activity.t()]
  def fetch_public_or_unlisted_activities(opts \\ %{}, pagination \\ :keyset) do
    opts = Map.drop(opts, ["user"])

    query = fetch_activities_query([Constants.as_public()], opts)

    query =
      if opts["restrict_unlisted"] do
        restrict_unlisted(query)
      else
        query
      end

    Pagination.fetch_paginated(query, opts, pagination)
  end

  @spec fetch_public_activities(map(), Pagination.type()) :: [Activity.t()]
  def fetch_public_activities(opts \\ %{}, pagination \\ :keyset) do
    opts
    |> Map.put("restrict_unlisted", true)
    |> fetch_public_or_unlisted_activities(pagination)
  end

  @valid_visibilities ~w[direct unlisted public private]

  defp restrict_visibility(query, %{visibility: visibility})
       when is_list(visibility) do
    if Enum.all?(visibility, &(&1 in @valid_visibilities)) do
      query =
        from(
          a in query,
          where:
            fragment(
              "activity_visibility(?, ?, ?) = ANY (?)",
              a.actor,
              a.recipients,
              a.data,
              ^visibility
            )
        )

      query
    else
      Logger.error("Could not restrict visibility to #{visibility}")
    end
  end

  defp restrict_visibility(query, %{visibility: visibility})
       when visibility in @valid_visibilities do
    from(
      a in query,
      where:
        fragment("activity_visibility(?, ?, ?) = ?", a.actor, a.recipients, a.data, ^visibility)
    )
  end

  defp restrict_visibility(_query, %{visibility: visibility})
       when visibility not in @valid_visibilities do
    Logger.error("Could not restrict visibility to #{visibility}")
  end

  defp restrict_visibility(query, _visibility), do: query

  defp exclude_visibility(query, %{"exclude_visibilities" => visibility})
       when is_list(visibility) do
    if Enum.all?(visibility, &(&1 in @valid_visibilities)) do
      from(
        a in query,
        where:
          not fragment(
            "activity_visibility(?, ?, ?) = ANY (?)",
            a.actor,
            a.recipients,
            a.data,
            ^visibility
          )
      )
    else
      Logger.error("Could not exclude visibility to #{visibility}")
      query
    end
  end

  defp exclude_visibility(query, %{"exclude_visibilities" => visibility})
       when visibility in @valid_visibilities do
    from(
      a in query,
      where:
        not fragment(
          "activity_visibility(?, ?, ?) = ?",
          a.actor,
          a.recipients,
          a.data,
          ^visibility
        )
    )
  end

  defp exclude_visibility(query, %{"exclude_visibilities" => visibility})
       when visibility not in [nil | @valid_visibilities] do
    Logger.error("Could not exclude visibility to #{visibility}")
    query
  end

  defp exclude_visibility(query, _visibility), do: query

  defp restrict_thread_visibility(query, _, %{skip_thread_containment: true} = _),
    do: query

  defp restrict_thread_visibility(
         query,
         %{"user" => %User{skip_thread_containment: true}},
         _
       ),
       do: query

  defp restrict_thread_visibility(query, %{"user" => %User{ap_id: ap_id}}, _) do
    from(
      a in query,
      where: fragment("thread_visibility(?, (?)->>'id') = true", ^ap_id, a.data)
    )
  end

  defp restrict_thread_visibility(query, _, _), do: query

  def fetch_user_abstract_activities(user, reading_user, params \\ %{}) do
    params =
      params
      |> Map.put("user", reading_user)
      |> Map.put("actor_id", user.ap_id)

    recipients =
      user_activities_recipients(%{
        "godmode" => params["godmode"],
        "reading_user" => reading_user
      })

    fetch_activities(recipients, params)
    |> Enum.reverse()
  end

  def fetch_user_activities(user, reading_user, params \\ %{}) do
    params =
      params
      |> Map.put("type", ["Create", "Announce"])
      |> Map.put("user", reading_user)
      |> Map.put("actor_id", user.ap_id)
      |> Map.put("pinned_activity_ids", user.pinned_activities)

    params =
      if User.blocks?(reading_user, user) do
        params
      else
        params
        |> Map.put("blocking_user", reading_user)
        |> Map.put("muting_user", reading_user)
      end

    recipients =
      user_activities_recipients(%{
        "godmode" => params["godmode"],
        "reading_user" => reading_user
      })

    fetch_activities(recipients, params)
    |> Enum.reverse()
  end

  def fetch_statuses(reading_user, params) do
    params =
      params
      |> Map.put("type", ["Create", "Announce"])

    recipients =
      user_activities_recipients(%{
        "godmode" => params["godmode"],
        "reading_user" => reading_user
      })

    fetch_activities(recipients, params, :offset)
    |> Enum.reverse()
  end

  defp user_activities_recipients(%{"godmode" => true}) do
    []
  end

  defp user_activities_recipients(%{"reading_user" => reading_user}) do
    if reading_user do
      [Constants.as_public()] ++ [reading_user.ap_id | User.following(reading_user)]
    else
      [Constants.as_public()]
    end
  end

  defp restrict_since(query, %{"since_id" => ""}), do: query

  defp restrict_since(query, %{"since_id" => since_id}) do
    from(activity in query, where: activity.id > ^since_id)
  end

  defp restrict_since(query, _), do: query

  defp restrict_tag_reject(_query, %{"tag_reject" => _tag_reject, "skip_preload" => true}) do
    raise "Can't use the child object without preloading!"
  end

  defp restrict_tag_reject(query, %{"tag_reject" => tag_reject})
       when is_list(tag_reject) and tag_reject != [] do
    from(
      [_activity, object] in query,
      where: fragment("not (?)->'tag' \\?| (?)", object.data, ^tag_reject)
    )
  end

  defp restrict_tag_reject(query, _), do: query

  defp restrict_tag_all(_query, %{"tag_all" => _tag_all, "skip_preload" => true}) do
    raise "Can't use the child object without preloading!"
  end

  defp restrict_tag_all(query, %{"tag_all" => tag_all})
       when is_list(tag_all) and tag_all != [] do
    from(
      [_activity, object] in query,
      where: fragment("(?)->'tag' \\?& (?)", object.data, ^tag_all)
    )
  end

  defp restrict_tag_all(query, _), do: query

  defp restrict_tag(_query, %{"tag" => _tag, "skip_preload" => true}) do
    raise "Can't use the child object without preloading!"
  end

  defp restrict_tag(query, %{"tag" => tag}) when is_list(tag) do
    from(
      [_activity, object] in query,
      where: fragment("(?)->'tag' \\?| (?)", object.data, ^tag)
    )
  end

  defp restrict_tag(query, %{"tag" => tag}) when is_binary(tag) do
    from(
      [_activity, object] in query,
      where: fragment("(?)->'tag' \\? (?)", object.data, ^tag)
    )
  end

  defp restrict_tag(query, _), do: query

  defp restrict_recipients(query, [], _user), do: query

  defp restrict_recipients(query, recipients, nil) do
    from(activity in query, where: fragment("? && ?", ^recipients, activity.recipients))
  end

  defp restrict_recipients(query, recipients, user) do
    from(
      activity in query,
      where: fragment("? && ?", ^recipients, activity.recipients),
      or_where: activity.actor == ^user.ap_id
    )
  end

  defp restrict_local(query, %{"local_only" => true}) do
    from(activity in query, where: activity.local == true)
  end

  defp restrict_local(query, _), do: query

  defp restrict_actor(query, %{"actor_id" => actor_id}) do
    from(activity in query, where: activity.actor == ^actor_id)
  end

  defp restrict_actor(query, _), do: query

  defp restrict_type(query, %{"type" => type}) when is_binary(type) do
    from(activity in query, where: fragment("?->>'type' = ?", activity.data, ^type))
  end

  defp restrict_type(query, %{"type" => type}) do
    from(activity in query, where: fragment("?->>'type' = ANY(?)", activity.data, ^type))
  end

  defp restrict_type(query, _), do: query

  defp restrict_state(query, %{"state" => state}) do
    from(activity in query, where: fragment("?->>'state' = ?", activity.data, ^state))
  end

  defp restrict_state(query, _), do: query

  defp restrict_favorited_by(query, %{"favorited_by" => ap_id}) do
    from(
      [_activity, object] in query,
      where: fragment("(?)->'likes' \\? (?)", object.data, ^ap_id)
    )
  end

  defp restrict_favorited_by(query, _), do: query

  defp restrict_media(_query, %{"only_media" => _val, "skip_preload" => true}) do
    raise "Can't use the child object without preloading!"
  end

  defp restrict_media(query, %{"only_media" => val}) when val in [true, "true", "1"] do
    from(
      [_activity, object] in query,
      where: fragment("not (?)->'attachment' = (?)", object.data, ^[])
    )
  end

  defp restrict_media(query, _), do: query

  defp restrict_replies(query, %{"exclude_replies" => val}) when val in [true, "true", "1"] do
    from(
      [_activity, object] in query,
      where: fragment("?->>'inReplyTo' is null", object.data)
    )
  end

  defp restrict_replies(query, %{
         "reply_filtering_user" => user,
         "reply_visibility" => "self"
       }) do
    from(
      [activity, object] in query,
      where:
        fragment(
          "?->>'inReplyTo' is null OR ? = ANY(?)",
          object.data,
          ^user.ap_id,
          activity.recipients
        )
    )
  end

  defp restrict_replies(query, %{
         "reply_filtering_user" => user,
         "reply_visibility" => "following"
       }) do
    from(
      [activity, object] in query,
      where:
        fragment(
          "?->>'inReplyTo' is null OR ? && array_remove(?, ?) OR ? = ?",
          object.data,
          ^[user.ap_id | User.get_cached_user_friends_ap_ids(user)],
          activity.recipients,
          activity.actor,
          activity.actor,
          ^user.ap_id
        )
    )
  end

  defp restrict_replies(query, _), do: query

  defp restrict_reblogs(query, %{"exclude_reblogs" => val}) when val in [true, "true", "1"] do
    from(activity in query, where: fragment("?->>'type' != 'Announce'", activity.data))
  end

  defp restrict_reblogs(query, _), do: query

  defp restrict_muted(query, %{"with_muted" => val}) when val in [true, "true", "1"], do: query

  defp restrict_muted(query, %{"muting_user" => %User{} = user} = opts) do
    mutes = opts["muted_users_ap_ids"] || User.muted_users_ap_ids(user)

    query =
      from([activity] in query,
        where: fragment("not (? = ANY(?))", activity.actor, ^mutes),
        where: fragment("not (?->'to' \\?| ?)", activity.data, ^mutes)
      )

    unless opts["skip_preload"] do
      from([thread_mute: tm] in query, where: is_nil(tm.user_id))
    else
      query
    end
  end

  defp restrict_muted(query, _), do: query

  defp restrict_blocked(query, %{"blocking_user" => %User{} = user} = opts) do
    blocked_ap_ids = opts["blocked_users_ap_ids"] || User.blocked_users_ap_ids(user)
    domain_blocks = user.domain_blocks || []

    following_ap_ids = User.get_friends_ap_ids(user)

    query =
      if has_named_binding?(query, :object), do: query, else: Activity.with_joined_object(query)

    from(
      [activity, object: o] in query,
      where: fragment("not (? = ANY(?))", activity.actor, ^blocked_ap_ids),
      where: fragment("not (? && ?)", activity.recipients, ^blocked_ap_ids),
      where:
        fragment(
          "not (?->>'type' = 'Announce' and ?->'to' \\?| ?)",
          activity.data,
          activity.data,
          ^blocked_ap_ids
        ),
      where:
        fragment(
          "(not (split_part(?, '/', 3) = ANY(?))) or ? = ANY(?)",
          activity.actor,
          ^domain_blocks,
          activity.actor,
          ^following_ap_ids
        ),
      where:
        fragment(
          "(not (split_part(?->>'actor', '/', 3) = ANY(?))) or (?->>'actor') = ANY(?)",
          o.data,
          ^domain_blocks,
          o.data,
          ^following_ap_ids
        )
    )
  end

  defp restrict_blocked(query, _), do: query

  defp restrict_unlisted(query) do
    from(
      activity in query,
      where:
        fragment(
          "not (coalesce(?->'cc', '{}'::jsonb) \\?| ?)",
          activity.data,
          ^[Constants.as_public()]
        )
    )
  end

  # TODO: when all endpoints migrated to OpenAPI compare `pinned` with `true` (boolean) only,
  # the same for `restrict_media/2`, `restrict_replies/2`, 'restrict_reblogs/2'
  # and `restrict_muted/2`

  defp restrict_pinned(query, %{"pinned" => pinned, "pinned_activity_ids" => ids})
       when pinned in [true, "true", "1"] do
    from(activity in query, where: activity.id in ^ids)
  end

  defp restrict_pinned(query, _), do: query

  defp restrict_muted_reblogs(query, %{"muting_user" => %User{} = user} = opts) do
    muted_reblogs = opts["reblog_muted_users_ap_ids"] || User.reblog_muted_users_ap_ids(user)

    from(
      activity in query,
      where:
        fragment(
          "not ( ?->>'type' = 'Announce' and ? = ANY(?))",
          activity.data,
          activity.actor,
          ^muted_reblogs
        )
    )
  end

  defp restrict_muted_reblogs(query, _), do: query

  defp restrict_instance(query, %{"instance" => instance}) do
    users =
      from(
        u in User,
        select: u.ap_id,
        where: fragment("? LIKE ?", u.nickname, ^"%@#{instance}")
      )
      |> Repo.all()

    from(activity in query, where: activity.actor in ^users)
  end

  defp restrict_instance(query, _), do: query

  defp exclude_poll_votes(query, %{"include_poll_votes" => true}), do: query

  defp exclude_poll_votes(query, _) do
    if has_named_binding?(query, :object) do
      from([activity, object: o] in query,
        where: fragment("not(?->>'type' = ?)", o.data, "Answer")
      )
    else
      query
    end
  end

<<<<<<< HEAD
  defp exclude_chat_messages(query, %{"include_chat_messages" => true}), do: query

  defp exclude_chat_messages(query, _) do
    if has_named_binding?(query, :object) do
      from([activity, object: o] in query,
        where: fragment("not(?->>'type' = ?)", o.data, "ChatMessage")
      )
    else
      query
    end
=======
  defp exclude_invisible_actors(query, %{"invisible_actors" => true}), do: query

  defp exclude_invisible_actors(query, _opts) do
    invisible_ap_ids =
      User.Query.build(%{invisible: true, select: [:ap_id]})
      |> Repo.all()
      |> Enum.map(fn %{ap_id: ap_id} -> ap_id end)

    from([activity] in query, where: activity.actor not in ^invisible_ap_ids)
>>>>>>> cd2abcc0
  end

  defp exclude_id(query, %{"exclude_id" => id}) when is_binary(id) do
    from(activity in query, where: activity.id != ^id)
  end

  defp exclude_id(query, _), do: query

  defp maybe_preload_objects(query, %{"skip_preload" => true}), do: query

  defp maybe_preload_objects(query, _) do
    query
    |> Activity.with_preloaded_object()
  end

  defp maybe_preload_bookmarks(query, %{"skip_preload" => true}), do: query

  defp maybe_preload_bookmarks(query, opts) do
    query
    |> Activity.with_preloaded_bookmark(opts["user"])
  end

  defp maybe_preload_report_notes(query, %{"preload_report_notes" => true}) do
    query
    |> Activity.with_preloaded_report_notes()
  end

  defp maybe_preload_report_notes(query, _), do: query

  defp maybe_set_thread_muted_field(query, %{"skip_preload" => true}), do: query

  defp maybe_set_thread_muted_field(query, opts) do
    query
    |> Activity.with_set_thread_muted_field(opts["muting_user"] || opts["user"])
  end

  defp maybe_order(query, %{order: :desc}) do
    query
    |> order_by(desc: :id)
  end

  defp maybe_order(query, %{order: :asc}) do
    query
    |> order_by(asc: :id)
  end

  defp maybe_order(query, _), do: query

  defp fetch_activities_query_ap_ids_ops(opts) do
    source_user = opts["muting_user"]
    ap_id_relationships = if source_user, do: [:mute, :reblog_mute], else: []

    ap_id_relationships =
      ap_id_relationships ++
        if opts["blocking_user"] && opts["blocking_user"] == source_user do
          [:block]
        else
          []
        end

    preloaded_ap_ids = User.outgoing_relationships_ap_ids(source_user, ap_id_relationships)

    restrict_blocked_opts = Map.merge(%{"blocked_users_ap_ids" => preloaded_ap_ids[:block]}, opts)
    restrict_muted_opts = Map.merge(%{"muted_users_ap_ids" => preloaded_ap_ids[:mute]}, opts)

    restrict_muted_reblogs_opts =
      Map.merge(%{"reblog_muted_users_ap_ids" => preloaded_ap_ids[:reblog_mute]}, opts)

    {restrict_blocked_opts, restrict_muted_opts, restrict_muted_reblogs_opts}
  end

  def fetch_activities_query(recipients, opts \\ %{}) do
    {restrict_blocked_opts, restrict_muted_opts, restrict_muted_reblogs_opts} =
      fetch_activities_query_ap_ids_ops(opts)

    config = %{
      skip_thread_containment: Config.get([:instance, :skip_thread_containment])
    }

    Activity
    |> maybe_preload_objects(opts)
    |> maybe_preload_bookmarks(opts)
    |> maybe_preload_report_notes(opts)
    |> maybe_set_thread_muted_field(opts)
    |> maybe_order(opts)
    |> restrict_recipients(recipients, opts["user"])
    |> restrict_replies(opts)
    |> restrict_tag(opts)
    |> restrict_tag_reject(opts)
    |> restrict_tag_all(opts)
    |> restrict_since(opts)
    |> restrict_local(opts)
    |> restrict_actor(opts)
    |> restrict_type(opts)
    |> restrict_state(opts)
    |> restrict_favorited_by(opts)
    |> restrict_blocked(restrict_blocked_opts)
    |> restrict_muted(restrict_muted_opts)
    |> restrict_media(opts)
    |> restrict_visibility(opts)
    |> restrict_thread_visibility(opts, config)
    |> restrict_reblogs(opts)
    |> restrict_pinned(opts)
    |> restrict_muted_reblogs(restrict_muted_reblogs_opts)
    |> restrict_instance(opts)
    |> Activity.restrict_deactivated_users()
    |> exclude_poll_votes(opts)
<<<<<<< HEAD
    |> exclude_chat_messages(opts)
=======
    |> exclude_invisible_actors(opts)
>>>>>>> cd2abcc0
    |> exclude_visibility(opts)
  end

  def fetch_activities(recipients, opts \\ %{}, pagination \\ :keyset) do
    list_memberships = Pleroma.List.memberships(opts["user"])

    fetch_activities_query(recipients ++ list_memberships, opts)
    |> Pagination.fetch_paginated(opts, pagination)
    |> Enum.reverse()
    |> maybe_update_cc(list_memberships, opts["user"])
  end

  @doc """
  Fetch favorites activities of user with order by sort adds to favorites
  """
  @spec fetch_favourites(User.t(), map(), Pagination.type()) :: list(Activity.t())
  def fetch_favourites(user, params \\ %{}, pagination \\ :keyset) do
    user.ap_id
    |> Activity.Queries.by_actor()
    |> Activity.Queries.by_type("Like")
    |> Activity.with_joined_object()
    |> Object.with_joined_activity()
    |> select([_like, object, activity], %{activity | object: object})
    |> order_by([like, _, _], desc_nulls_last: like.id)
    |> Pagination.fetch_paginated(
      Map.merge(params, %{"skip_order" => true}),
      pagination,
      :object_activity
    )
  end

  defp maybe_update_cc(activities, list_memberships, %User{ap_id: user_ap_id})
       when is_list(list_memberships) and length(list_memberships) > 0 do
    Enum.map(activities, fn
      %{data: %{"bcc" => bcc}} = activity when is_list(bcc) and length(bcc) > 0 ->
        if Enum.any?(bcc, &(&1 in list_memberships)) do
          update_in(activity.data["cc"], &[user_ap_id | &1])
        else
          activity
        end

      activity ->
        activity
    end)
  end

  defp maybe_update_cc(activities, _, _), do: activities

  def fetch_activities_bounded_query(query, recipients, recipients_with_public) do
    from(activity in query,
      where:
        fragment("? && ?", activity.recipients, ^recipients) or
          (fragment("? && ?", activity.recipients, ^recipients_with_public) and
             ^Constants.as_public() in activity.recipients)
    )
  end

  def fetch_activities_bounded(
        recipients,
        recipients_with_public,
        opts \\ %{},
        pagination \\ :keyset
      ) do
    fetch_activities_query([], opts)
    |> fetch_activities_bounded_query(recipients, recipients_with_public)
    |> Pagination.fetch_paginated(opts, pagination)
    |> Enum.reverse()
  end

  @spec upload(Upload.source(), keyword()) :: {:ok, Object.t()} | {:error, any()}
  def upload(file, opts \\ []) do
    with {:ok, data} <- Upload.store(file, opts) do
      obj_data =
        if opts[:actor] do
          Map.put(data, "actor", opts[:actor])
        else
          data
        end

      Repo.insert(%Object{data: obj_data})
    end
  end

  @spec get_actor_url(any()) :: binary() | nil
  defp get_actor_url(url) when is_binary(url), do: url
  defp get_actor_url(%{"href" => href}) when is_binary(href), do: href

  defp get_actor_url(url) when is_list(url) do
    url
    |> List.first()
    |> get_actor_url()
  end

  defp get_actor_url(_url), do: nil

  defp object_to_user_data(data) do
    avatar =
      data["icon"]["url"] &&
        %{
          "type" => "Image",
          "url" => [%{"href" => data["icon"]["url"]}]
        }

    banner =
      data["image"]["url"] &&
        %{
          "type" => "Image",
          "url" => [%{"href" => data["image"]["url"]}]
        }

    fields =
      data
      |> Map.get("attachment", [])
      |> Enum.filter(fn %{"type" => t} -> t == "PropertyValue" end)
      |> Enum.map(fn fields -> Map.take(fields, ["name", "value"]) end)

    emojis =
      data
      |> Map.get("tag", [])
      |> Enum.filter(fn
        %{"type" => "Emoji"} -> true
        _ -> false
      end)
      |> Enum.reduce(%{}, fn %{"icon" => %{"url" => url}, "name" => name}, acc ->
        Map.put(acc, String.trim(name, ":"), url)
      end)

    locked = data["manuallyApprovesFollowers"] || false
    data = Transmogrifier.maybe_fix_user_object(data)
    discoverable = data["discoverable"] || false
    invisible = data["invisible"] || false
    actor_type = data["type"] || "Person"

    public_key =
      if is_map(data["publicKey"]) && is_binary(data["publicKey"]["publicKeyPem"]) do
        data["publicKey"]["publicKeyPem"]
      else
        nil
      end

    shared_inbox =
      if is_map(data["endpoints"]) && is_binary(data["endpoints"]["sharedInbox"]) do
        data["endpoints"]["sharedInbox"]
      else
        nil
      end

    user_data = %{
      ap_id: data["id"],
      uri: get_actor_url(data["url"]),
      ap_enabled: true,
      banner: banner,
      fields: fields,
      emoji: emojis,
      locked: locked,
      discoverable: discoverable,
      invisible: invisible,
      avatar: avatar,
      name: data["name"],
      follower_address: data["followers"],
      following_address: data["following"],
      bio: data["summary"],
      actor_type: actor_type,
      also_known_as: Map.get(data, "alsoKnownAs", []),
      public_key: public_key,
      inbox: data["inbox"],
      shared_inbox: shared_inbox
    }

    # nickname can be nil because of virtual actors
    user_data =
      if data["preferredUsername"] do
        Map.put(
          user_data,
          :nickname,
          "#{data["preferredUsername"]}@#{URI.parse(data["id"]).host}"
        )
      else
        Map.put(user_data, :nickname, nil)
      end

    {:ok, user_data}
  end

  def fetch_follow_information_for_user(user) do
    with {:ok, following_data} <-
           Fetcher.fetch_and_contain_remote_object_from_id(user.following_address),
         {:ok, hide_follows} <- collection_private(following_data),
         {:ok, followers_data} <-
           Fetcher.fetch_and_contain_remote_object_from_id(user.follower_address),
         {:ok, hide_followers} <- collection_private(followers_data) do
      {:ok,
       %{
         hide_follows: hide_follows,
         follower_count: normalize_counter(followers_data["totalItems"]),
         following_count: normalize_counter(following_data["totalItems"]),
         hide_followers: hide_followers
       }}
    else
      {:error, _} = e -> e
      e -> {:error, e}
    end
  end

  defp normalize_counter(counter) when is_integer(counter), do: counter
  defp normalize_counter(_), do: 0

  def maybe_update_follow_information(user_data) do
    with {:enabled, true} <- {:enabled, Config.get([:instance, :external_user_synchronization])},
         {_, true} <- {:user_type_check, user_data[:type] in ["Person", "Service"]},
         {_, true} <-
           {:collections_available,
            !!(user_data[:following_address] && user_data[:follower_address])},
         {:ok, info} <-
           fetch_follow_information_for_user(user_data) do
      info = Map.merge(user_data[:info] || %{}, info)

      user_data
      |> Map.put(:info, info)
    else
      {:user_type_check, false} ->
        user_data

      {:collections_available, false} ->
        user_data

      {:enabled, false} ->
        user_data

      e ->
        Logger.error(
          "Follower/Following counter update for #{user_data.ap_id} failed.\n" <> inspect(e)
        )

        user_data
    end
  end

  defp collection_private(%{"first" => %{"type" => type}})
       when type in ["CollectionPage", "OrderedCollectionPage"],
       do: {:ok, false}

  defp collection_private(%{"first" => first}) do
    with {:ok, %{"type" => type}} when type in ["CollectionPage", "OrderedCollectionPage"] <-
           Fetcher.fetch_and_contain_remote_object_from_id(first) do
      {:ok, false}
    else
      {:error, {:ok, %{status: code}}} when code in [401, 403] -> {:ok, true}
      {:error, _} = e -> e
      e -> {:error, e}
    end
  end

  defp collection_private(_data), do: {:ok, true}

  def user_data_from_user_object(data) do
    with {:ok, data} <- MRF.filter(data),
         {:ok, data} <- object_to_user_data(data) do
      {:ok, data}
    else
      e -> {:error, e}
    end
  end

  def fetch_and_prepare_user_from_ap_id(ap_id) do
    with {:ok, data} <- Fetcher.fetch_and_contain_remote_object_from_id(ap_id),
         {:ok, data} <- user_data_from_user_object(data),
         data <- maybe_update_follow_information(data) do
      {:ok, data}
    else
      {:error, "Object has been deleted"} = e ->
        Logger.debug("Could not decode user at fetch #{ap_id}, #{inspect(e)}")
        {:error, e}

      e ->
        Logger.error("Could not decode user at fetch #{ap_id}, #{inspect(e)}")
        {:error, e}
    end
  end

  def make_user_from_ap_id(ap_id) do
    user = User.get_cached_by_ap_id(ap_id)

    if user && !User.ap_enabled?(user) do
      Transmogrifier.upgrade_user_from_ap_id(ap_id)
    else
      with {:ok, data} <- fetch_and_prepare_user_from_ap_id(ap_id) do
        if user do
          user
          |> User.remote_user_changeset(data)
          |> User.update_and_set_cache()
        else
          data
          |> User.remote_user_changeset()
          |> Repo.insert()
          |> User.set_cache()
        end
      else
        e -> {:error, e}
      end
    end
  end

  def make_user_from_nickname(nickname) do
    with {:ok, %{"ap_id" => ap_id}} when not is_nil(ap_id) <- WebFinger.finger(nickname) do
      make_user_from_ap_id(ap_id)
    else
      _e -> {:error, "No AP id in WebFinger"}
    end
  end

  # filter out broken threads
  def contain_broken_threads(%Activity{} = activity, %User{} = user) do
    entire_thread_visible_for_user?(activity, user)
  end

  # do post-processing on a specific activity
  def contain_activity(%Activity{} = activity, %User{} = user) do
    contain_broken_threads(activity, user)
  end

  def fetch_direct_messages_query do
    Activity
    |> restrict_type(%{"type" => "Create"})
    |> restrict_visibility(%{visibility: "direct"})
    |> order_by([activity], asc: activity.id)
  end
end<|MERGE_RESOLUTION|>--- conflicted
+++ resolved
@@ -1037,7 +1037,6 @@
     end
   end
 
-<<<<<<< HEAD
   defp exclude_chat_messages(query, %{"include_chat_messages" => true}), do: query
 
   defp exclude_chat_messages(query, _) do
@@ -1048,7 +1047,8 @@
     else
       query
     end
-=======
+  end
+
   defp exclude_invisible_actors(query, %{"invisible_actors" => true}), do: query
 
   defp exclude_invisible_actors(query, _opts) do
@@ -1058,7 +1058,6 @@
       |> Enum.map(fn %{ap_id: ap_id} -> ap_id end)
 
     from([activity] in query, where: activity.actor not in ^invisible_ap_ids)
->>>>>>> cd2abcc0
   end
 
   defp exclude_id(query, %{"exclude_id" => id}) when is_binary(id) do
@@ -1166,11 +1165,8 @@
     |> restrict_instance(opts)
     |> Activity.restrict_deactivated_users()
     |> exclude_poll_votes(opts)
-<<<<<<< HEAD
     |> exclude_chat_messages(opts)
-=======
     |> exclude_invisible_actors(opts)
->>>>>>> cd2abcc0
     |> exclude_visibility(opts)
   end
 
