# Pleroma: A lightweight social networking server
# Copyright © 2017-2021 Pleroma Authors <https://pleroma.social/>
# SPDX-License-Identifier: AGPL-3.0-only

defmodule Pleroma.Web.ActivityPub.ActivityPub do
  alias Pleroma.Activity
  alias Pleroma.Activity.Ir.Topics
  alias Pleroma.Config
  alias Pleroma.Constants
  alias Pleroma.Conversation
  alias Pleroma.Conversation.Participation
  alias Pleroma.Filter
  alias Pleroma.Hashtag
  alias Pleroma.Maps
  alias Pleroma.Notification
  alias Pleroma.Object
  alias Pleroma.Object.Containment
  alias Pleroma.Object.Fetcher
  alias Pleroma.Pagination
  alias Pleroma.Repo
  alias Pleroma.Upload
  alias Pleroma.User
  alias Pleroma.Web.ActivityPub.MRF
  alias Pleroma.Web.ActivityPub.Transmogrifier
  alias Pleroma.Web.Streamer
  alias Pleroma.Web.WebFinger
  alias Pleroma.Workers.BackgroundWorker

  import Ecto.Query
  import Pleroma.Web.ActivityPub.Utils
  import Pleroma.Web.ActivityPub.Visibility

  require Logger
  require Pleroma.Constants

  @behaviour Pleroma.Web.ActivityPub.ActivityPub.Persisting
  @behaviour Pleroma.Web.ActivityPub.ActivityPub.Streaming

  defp get_recipients(%{"type" => "Create"} = data) do
    to = Map.get(data, "to", [])
    cc = Map.get(data, "cc", [])
    bcc = Map.get(data, "bcc", [])
    actor = Map.get(data, "actor", [])
    recipients = [to, cc, bcc, [actor]] |> Enum.concat() |> Enum.uniq()
    {recipients, to, cc}
  end

  defp get_recipients(data) do
    to = Map.get(data, "to", [])
    cc = Map.get(data, "cc", [])
    bcc = Map.get(data, "bcc", [])
    recipients = Enum.concat([to, cc, bcc])
    {recipients, to, cc}
  end

  defp check_actor_is_active(nil), do: true

  defp check_actor_is_active(actor) when is_binary(actor) do
    case User.get_cached_by_ap_id(actor) do
      %User{is_active: true} -> true
      _ -> false
    end
  end

  defp check_remote_limit(%{"object" => %{"content" => content}}) when not is_nil(content) do
    limit = Config.get([:instance, :remote_limit])
    String.length(content) <= limit
  end

  defp check_remote_limit(_), do: true

  def increase_note_count_if_public(actor, object) do
    if is_public?(object), do: User.increase_note_count(actor), else: {:ok, actor}
  end

  def decrease_note_count_if_public(actor, object) do
    if is_public?(object), do: User.decrease_note_count(actor), else: {:ok, actor}
  end

  defp increase_replies_count_if_reply(%{
         "object" => %{"inReplyTo" => reply_ap_id} = object,
         "type" => "Create"
       }) do
    if is_public?(object) do
      Object.increase_replies_count(reply_ap_id)
    end
  end

  defp increase_replies_count_if_reply(_create_data), do: :noop

  @object_types ~w[ChatMessage Question Answer Audio Video Event Article]
  @impl true
  def persist(%{"type" => type} = object, meta) when type in @object_types do
    with {:ok, object} <- Object.create(object) do
      {:ok, object, meta}
    end
  end

  @impl true
  def persist(object, meta) do
    with local <- Keyword.fetch!(meta, :local),
         {recipients, _, _} <- get_recipients(object),
         {:ok, activity} <-
           Repo.insert(%Activity{
             data: object,
             local: local,
             recipients: recipients,
             actor: object["actor"]
           }),
         # TODO: add tests for expired activities, when Note type will be supported in new pipeline
         {:ok, _} <- maybe_create_activity_expiration(activity) do
      {:ok, activity, meta}
    end
  end

  @spec insert(map(), boolean(), boolean(), boolean()) :: {:ok, Activity.t()} | {:error, any()}
  def insert(map, local \\ true, fake \\ false, bypass_actor_check \\ false) when is_map(map) do
    with nil <- Activity.normalize(map),
         map <- lazy_put_activity_defaults(map, fake),
         {_, true} <- {:actor_check, bypass_actor_check || check_actor_is_active(map["actor"])},
         {_, true} <- {:remote_limit_pass, check_remote_limit(map)},
         {:ok, map} <- MRF.filter(map),
         {recipients, _, _} = get_recipients(map),
         {:fake, false, map, recipients} <- {:fake, fake, map, recipients},
         {:containment, :ok} <- {:containment, Containment.contain_child(map)},
         {:ok, map, object} <- insert_full_object(map),
         {:ok, activity} <- insert_activity_with_expiration(map, local, recipients) do
      # Splice in the child object if we have one.
      activity = Maps.put_if_present(activity, :object, object)

      ConcurrentLimiter.limit(Pleroma.Web.RichMedia.Helpers, fn ->
        Task.start(fn -> Pleroma.Web.RichMedia.Helpers.fetch_data_for_activity(activity) end)
      end)

      {:ok, activity}
    else
      %Activity{} = activity ->
        {:ok, activity}

      {:actor_check, _} ->
        {:error, false}

      {:containment, _} = error ->
        error

      {:error, _} = error ->
        error

      {:fake, true, map, recipients} ->
        activity = %Activity{
          data: map,
          local: local,
          actor: map["actor"],
          recipients: recipients,
          id: "pleroma:fakeid"
        }

        Pleroma.Web.RichMedia.Helpers.fetch_data_for_activity(activity)
        {:ok, activity}

      {:remote_limit_pass, _} ->
        {:error, :remote_limit}

      {:reject, _} = e ->
        {:error, e}
    end
  end

  defp insert_activity_with_expiration(data, local, recipients) do
    struct = %Activity{
      data: data,
      local: local,
      actor: data["actor"],
      recipients: recipients
    }

    with {:ok, activity} <- Repo.insert(struct) do
      maybe_create_activity_expiration(activity)
    end
  end

  def notify_and_stream(activity) do
    Notification.create_notifications(activity)

    conversation = create_or_bump_conversation(activity, activity.actor)
    participations = get_participations(conversation)
    stream_out(activity)
    stream_out_participations(participations)
  end

  defp maybe_create_activity_expiration(
         %{data: %{"expires_at" => %DateTime{} = expires_at}} = activity
       ) do
    with {:ok, _job} <-
           Pleroma.Workers.PurgeExpiredActivity.enqueue(%{
             activity_id: activity.id,
             expires_at: expires_at
           }) do
      {:ok, activity}
    end
  end

  defp maybe_create_activity_expiration(activity), do: {:ok, activity}

  defp create_or_bump_conversation(activity, actor) do
    with {:ok, conversation} <- Conversation.create_or_bump_for(activity),
         %User{} = user <- User.get_cached_by_ap_id(actor) do
      Participation.mark_as_read(user, conversation)
      {:ok, conversation}
    end
  end

  defp get_participations({:ok, conversation}) do
    conversation
    |> Repo.preload(:participations, force: true)
    |> Map.get(:participations)
  end

  defp get_participations(_), do: []

  def stream_out_participations(participations) do
    participations =
      participations
      |> Repo.preload(:user)

    Streamer.stream("participation", participations)
  end

  @impl true
  def stream_out_participations(%Object{data: %{"context" => context}}, user) do
    with %Conversation{} = conversation <- Conversation.get_for_ap_id(context) do
      conversation = Repo.preload(conversation, :participations)

      last_activity_id =
        fetch_latest_direct_activity_id_for_context(conversation.ap_id, %{
          user: user,
          blocking_user: user
        })

      if last_activity_id do
        stream_out_participations(conversation.participations)
      end
    end
  end

  @impl true
  def stream_out_participations(_, _), do: :noop

  @impl true
  def stream_out(%Activity{data: %{"type" => data_type}} = activity)
      when data_type in ["Create", "Announce", "Delete"] do
    activity
    |> Topics.get_activity_topics()
    |> Streamer.stream(activity)
  end

  @impl true
  def stream_out(_activity) do
    :noop
  end

  @spec create(map(), boolean()) :: {:ok, Activity.t()} | {:error, any()}
  def create(params, fake \\ false) do
    with {:ok, result} <- Repo.transaction(fn -> do_create(params, fake) end) do
      result
    end
  end

  defp do_create(%{to: to, actor: actor, context: context, object: object} = params, fake) do
    additional = params[:additional] || %{}
    # only accept false as false value
    local = !(params[:local] == false)
    published = params[:published]
    quick_insert? = Config.get([:env]) == :benchmark

    create_data =
      make_create_data(
        %{to: to, actor: actor, published: published, context: context, object: object},
        additional
      )

    with {:ok, activity} <- insert(create_data, local, fake),
         {:fake, false, activity} <- {:fake, fake, activity},
         _ <- increase_replies_count_if_reply(create_data),
         {:quick_insert, false, activity} <- {:quick_insert, quick_insert?, activity},
         {:ok, _actor} <- increase_note_count_if_public(actor, activity),
         _ <- notify_and_stream(activity),
         :ok <- maybe_federate(activity) do
      {:ok, activity}
    else
      {:quick_insert, true, activity} ->
        {:ok, activity}

      {:fake, true, activity} ->
        {:ok, activity}

      {:error, message} ->
        Repo.rollback(message)
    end
  end

  @spec listen(map()) :: {:ok, Activity.t()} | {:error, any()}
  def listen(%{to: to, actor: actor, context: context, object: object} = params) do
    additional = params[:additional] || %{}
    # only accept false as false value
    local = !(params[:local] == false)
    published = params[:published]

    listen_data =
      make_listen_data(
        %{to: to, actor: actor, published: published, context: context, object: object},
        additional
      )

    with {:ok, activity} <- insert(listen_data, local),
         _ <- notify_and_stream(activity),
         :ok <- maybe_federate(activity) do
      {:ok, activity}
    end
  end

  @spec unfollow(User.t(), User.t(), String.t() | nil, boolean()) ::
          {:ok, Activity.t()} | nil | {:error, any()}
  def unfollow(follower, followed, activity_id \\ nil, local \\ true) do
    with {:ok, result} <-
           Repo.transaction(fn -> do_unfollow(follower, followed, activity_id, local) end) do
      result
    end
  end

  defp do_unfollow(follower, followed, activity_id, local) do
    with %Activity{} = follow_activity <- fetch_latest_follow(follower, followed),
         {:ok, follow_activity} <- update_follow_state(follow_activity, "cancelled"),
         unfollow_data <- make_unfollow_data(follower, followed, follow_activity, activity_id),
         {:ok, activity} <- insert(unfollow_data, local),
         _ <- notify_and_stream(activity),
         :ok <- maybe_federate(activity) do
      {:ok, activity}
    else
      nil -> nil
      {:error, error} -> Repo.rollback(error)
    end
  end

  @spec flag(map()) :: {:ok, Activity.t()} | {:error, any()}
  def flag(params) do
    with {:ok, result} <- Repo.transaction(fn -> do_flag(params) end) do
      result
    end
  end

  defp do_flag(
         %{
           actor: actor,
           context: _context,
           account: account,
           statuses: statuses,
           content: content
         } = params
       ) do
    # only accept false as false value
    local = !(params[:local] == false)
    forward = !(params[:forward] == false)

    additional = params[:additional] || %{}

    additional =
      if forward do
        Map.merge(additional, %{"to" => [], "cc" => [account.ap_id]})
      else
        Map.merge(additional, %{"to" => [], "cc" => []})
      end

    with flag_data <- make_flag_data(params, additional),
         {:ok, activity} <- insert(flag_data, local),
         {:ok, stripped_activity} <- strip_report_status_data(activity),
         _ <- notify_and_stream(activity),
         :ok <-
           maybe_federate(stripped_activity) do
      User.all_superusers()
      |> Enum.filter(fn user -> user.ap_id != actor end)
      |> Enum.filter(fn user -> not is_nil(user.email) end)
      |> Enum.each(fn superuser ->
        superuser
        |> Pleroma.Emails.AdminEmail.report(actor, account, statuses, content)
        |> Pleroma.Emails.Mailer.deliver_async()
      end)

      {:ok, activity}
    else
      {:error, error} -> Repo.rollback(error)
    end
  end

  @spec move(User.t(), User.t(), boolean()) :: {:ok, Activity.t()} | {:error, any()}
  def move(%User{} = origin, %User{} = target, local \\ true) do
    params = %{
      "type" => "Move",
      "actor" => origin.ap_id,
      "object" => origin.ap_id,
      "target" => target.ap_id
    }

    with true <- origin.ap_id in target.also_known_as,
         {:ok, activity} <- insert(params, local),
         _ <- notify_and_stream(activity) do
      maybe_federate(activity)

      BackgroundWorker.enqueue("move_following", %{
        "origin_id" => origin.id,
        "target_id" => target.id
      })

      {:ok, activity}
    else
      false -> {:error, "Target account must have the origin in `alsoKnownAs`"}
      err -> err
    end
  end

  def fetch_activities_for_context_query(context, opts) do
    public = [Constants.as_public()]

    recipients =
      if opts[:user],
        do: [opts[:user].ap_id | User.following(opts[:user])] ++ public,
        else: public

    from(activity in Activity)
    |> maybe_preload_objects(opts)
    |> maybe_preload_bookmarks(opts)
    |> maybe_set_thread_muted_field(opts)
    |> restrict_blocked(opts)
    |> restrict_blockers_visibility(opts)
    |> restrict_recipients(recipients, opts[:user])
    |> restrict_filtered(opts)
    |> where(
      [activity],
      fragment(
        "?->>'type' = ? and ?->>'context' = ?",
        activity.data,
        "Create",
        activity.data,
        ^context
      )
    )
    |> exclude_poll_votes(opts)
    |> exclude_id(opts)
    |> order_by([activity], desc: activity.id)
  end

  @spec fetch_activities_for_context(String.t(), keyword() | map()) :: [Activity.t()]
  def fetch_activities_for_context(context, opts \\ %{}) do
    context
    |> fetch_activities_for_context_query(opts)
    |> Repo.all()
  end

  @spec fetch_latest_direct_activity_id_for_context(String.t(), keyword() | map()) ::
          FlakeId.Ecto.CompatType.t() | nil
  def fetch_latest_direct_activity_id_for_context(context, opts \\ %{}) do
    context
    |> fetch_activities_for_context_query(Map.merge(%{skip_preload: true}, opts))
    |> restrict_visibility(%{visibility: "direct"})
    |> limit(1)
    |> select([a], a.id)
    |> Repo.one()
  end

  defp fetch_paginated_optimized(query, opts, pagination) do
    # Note: tag-filtering funcs may apply "ORDER BY objects.id DESC",
    #   and extra sorting on "activities.id DESC NULLS LAST" would worse the query plan
    opts = Map.put(opts, :skip_extra_order, true)

    Pagination.fetch_paginated(query, opts, pagination)
  end

  def fetch_activities(recipients, opts \\ %{}, pagination \\ :keyset) do
    list_memberships = Pleroma.List.memberships(opts[:user])

    fetch_activities_query(recipients ++ list_memberships, opts)
    |> fetch_paginated_optimized(opts, pagination)
    |> Enum.reverse()
    |> maybe_update_cc(list_memberships, opts[:user])
  end

  @spec fetch_public_or_unlisted_activities(map(), Pagination.type()) :: [Activity.t()]
  def fetch_public_or_unlisted_activities(opts \\ %{}, pagination \\ :keyset) do
    opts = Map.delete(opts, :user)

    [Constants.as_public()]
    |> fetch_activities_query(opts)
    |> restrict_unlisted(opts)
    |> fetch_paginated_optimized(opts, pagination)
  end

  @spec fetch_public_activities(map(), Pagination.type()) :: [Activity.t()]
  def fetch_public_activities(opts \\ %{}, pagination \\ :keyset) do
    opts
    |> Map.put(:restrict_unlisted, true)
    |> fetch_public_or_unlisted_activities(pagination)
  end

  @valid_visibilities ~w[direct unlisted public private]

  defp restrict_visibility(query, %{visibility: visibility})
       when is_list(visibility) do
    if Enum.all?(visibility, &(&1 in @valid_visibilities)) do
      from(
        a in query,
        where:
          fragment(
            "activity_visibility(?, ?, ?) = ANY (?)",
            a.actor,
            a.recipients,
            a.data,
            ^visibility
          )
      )
    else
      Logger.error("Could not restrict visibility to #{visibility}")
    end
  end

  defp restrict_visibility(query, %{visibility: visibility})
       when visibility in @valid_visibilities do
    from(
      a in query,
      where:
        fragment("activity_visibility(?, ?, ?) = ?", a.actor, a.recipients, a.data, ^visibility)
    )
  end

  defp restrict_visibility(_query, %{visibility: visibility})
       when visibility not in @valid_visibilities do
    Logger.error("Could not restrict visibility to #{visibility}")
  end

  defp restrict_visibility(query, _visibility), do: query

  defp exclude_visibility(query, %{exclude_visibilities: visibility})
       when is_list(visibility) do
    if Enum.all?(visibility, &(&1 in @valid_visibilities)) do
      from(
        a in query,
        where:
          not fragment(
            "activity_visibility(?, ?, ?) = ANY (?)",
            a.actor,
            a.recipients,
            a.data,
            ^visibility
          )
      )
    else
      Logger.error("Could not exclude visibility to #{visibility}")
      query
    end
  end

  defp exclude_visibility(query, %{exclude_visibilities: visibility})
       when visibility in @valid_visibilities do
    from(
      a in query,
      where:
        not fragment(
          "activity_visibility(?, ?, ?) = ?",
          a.actor,
          a.recipients,
          a.data,
          ^visibility
        )
    )
  end

  defp exclude_visibility(query, %{exclude_visibilities: visibility})
       when visibility not in [nil | @valid_visibilities] do
    Logger.error("Could not exclude visibility to #{visibility}")
    query
  end

  defp exclude_visibility(query, _visibility), do: query

  defp restrict_thread_visibility(query, _, %{skip_thread_containment: true} = _),
    do: query

  defp restrict_thread_visibility(query, %{user: %User{skip_thread_containment: true}}, _),
    do: query

  defp restrict_thread_visibility(query, %{user: %User{ap_id: ap_id}}, _) do
    from(
      a in query,
      where: fragment("thread_visibility(?, (?)->>'id') = true", ^ap_id, a.data)
    )
  end

  defp restrict_thread_visibility(query, _, _), do: query

  def fetch_user_abstract_activities(user, reading_user, params \\ %{}) do
    params =
      params
      |> Map.put(:user, reading_user)
      |> Map.put(:actor_id, user.ap_id)

    %{
      godmode: params[:godmode],
      reading_user: reading_user
    }
    |> user_activities_recipients()
    |> fetch_activities(params)
    |> Enum.reverse()
  end

  def fetch_user_activities(user, reading_user, params \\ %{})

  def fetch_user_activities(user, reading_user, %{total: true} = params) do
    result = fetch_activities_for_user(user, reading_user, params)

    Keyword.put(result, :items, Enum.reverse(result[:items]))
  end

  def fetch_user_activities(user, reading_user, params) do
    user
    |> fetch_activities_for_user(reading_user, params)
    |> Enum.reverse()
  end

  defp fetch_activities_for_user(user, reading_user, params) do
    params =
      params
      |> Map.put(:type, ["Create", "Announce"])
      |> Map.put(:user, reading_user)
      |> Map.put(:actor_id, user.ap_id)
      |> Map.put(:pinned_object_ids, Map.keys(user.pinned_objects))

    params =
      if User.blocks?(reading_user, user) do
        params
      else
        params
        |> Map.put(:blocking_user, reading_user)
        |> Map.put(:muting_user, reading_user)
      end

    pagination_type = Map.get(params, :pagination_type) || :keyset

    %{
      godmode: params[:godmode],
      reading_user: reading_user
    }
    |> user_activities_recipients()
    |> fetch_activities(params, pagination_type)
  end

  def fetch_statuses(reading_user, %{total: true} = params) do
    result = fetch_activities_for_reading_user(reading_user, params)
    Keyword.put(result, :items, Enum.reverse(result[:items]))
  end

  def fetch_statuses(reading_user, params) do
    reading_user
    |> fetch_activities_for_reading_user(params)
    |> Enum.reverse()
  end

  defp fetch_activities_for_reading_user(reading_user, params) do
    params = Map.put(params, :type, ["Create", "Announce"])

    %{
      godmode: params[:godmode],
      reading_user: reading_user
    }
    |> user_activities_recipients()
    |> fetch_activities(params, :offset)
  end

  defp user_activities_recipients(%{godmode: true}), do: []

  defp user_activities_recipients(%{reading_user: reading_user}) do
    if reading_user do
      [Constants.as_public(), reading_user.ap_id | User.following(reading_user)]
    else
      [Constants.as_public()]
    end
  end

  defp restrict_announce_object_actor(_query, %{announce_filtering_user: _, skip_preload: true}) do
    raise "Can't use the child object without preloading!"
  end

  defp restrict_announce_object_actor(query, %{announce_filtering_user: %{ap_id: actor}}) do
    from(
      [activity, object] in query,
      where:
        fragment(
          "?->>'type' != ? or ?->>'actor' != ?",
          activity.data,
          "Announce",
          object.data,
          ^actor
        )
    )
  end

  defp restrict_announce_object_actor(query, _), do: query

  defp restrict_since(query, %{since_id: ""}), do: query

  defp restrict_since(query, %{since_id: since_id}) do
    from(activity in query, where: activity.id > ^since_id)
  end

  defp restrict_since(query, _), do: query

  defp restrict_embedded_tag_all(_query, %{tag_all: _tag_all, skip_preload: true}) do
    raise_on_missing_preload()
  end

  defp restrict_embedded_tag_all(query, %{tag_all: [_ | _] = tag_all}) do
    from(
      [_activity, object] in query,
      where: fragment("(?)->'tag' \\?& (?)", object.data, ^tag_all)
    )
  end

  defp restrict_embedded_tag_all(query, %{tag_all: tag}) when is_binary(tag) do
    restrict_embedded_tag_any(query, %{tag: tag})
  end

  defp restrict_embedded_tag_all(query, _), do: query

  defp restrict_embedded_tag_any(_query, %{tag: _tag, skip_preload: true}) do
    raise_on_missing_preload()
  end

  defp restrict_embedded_tag_any(query, %{tag: [_ | _] = tag_any}) do
    from(
      [_activity, object] in query,
      where: fragment("(?)->'tag' \\?| (?)", object.data, ^tag_any)
    )
  end

  defp restrict_embedded_tag_any(query, %{tag: tag}) when is_binary(tag) do
    restrict_embedded_tag_any(query, %{tag: [tag]})
  end

  defp restrict_embedded_tag_any(query, _), do: query

  defp restrict_embedded_tag_reject_any(_query, %{tag_reject: _tag_reject, skip_preload: true}) do
    raise_on_missing_preload()
  end

  defp restrict_embedded_tag_reject_any(query, %{tag_reject: [_ | _] = tag_reject}) do
    from(
      [_activity, object] in query,
      where: fragment("not (?)->'tag' \\?| (?)", object.data, ^tag_reject)
    )
  end

  defp restrict_embedded_tag_reject_any(query, %{tag_reject: tag_reject})
       when is_binary(tag_reject) do
    restrict_embedded_tag_reject_any(query, %{tag_reject: [tag_reject]})
  end

  defp restrict_embedded_tag_reject_any(query, _), do: query

  defp object_ids_query_for_tags(tags) do
    from(hto in "hashtags_objects")
    |> join(:inner, [hto], ht in Pleroma.Hashtag, on: hto.hashtag_id == ht.id)
    |> where([hto, ht], ht.name in ^tags)
    |> select([hto], hto.object_id)
    |> distinct([hto], true)
  end

  defp restrict_hashtag_all(_query, %{tag_all: _tag, skip_preload: true}) do
    raise_on_missing_preload()
  end

  defp restrict_hashtag_all(query, %{tag_all: [single_tag]}) do
    restrict_hashtag_any(query, %{tag: single_tag})
  end

  defp restrict_hashtag_all(query, %{tag_all: [_ | _] = tags}) do
    from(
      [_activity, object] in query,
      where:
        fragment(
          """
          (SELECT array_agg(hashtags.name) FROM hashtags JOIN hashtags_objects
            ON hashtags_objects.hashtag_id = hashtags.id WHERE hashtags.name = ANY(?)
              AND hashtags_objects.object_id = ?) @> ?
          """,
          ^tags,
          object.id,
          ^tags
        )
    )
  end

  defp restrict_hashtag_all(query, %{tag_all: tag}) when is_binary(tag) do
    restrict_hashtag_all(query, %{tag_all: [tag]})
  end

  defp restrict_hashtag_all(query, _), do: query

  defp restrict_hashtag_any(_query, %{tag: _tag, skip_preload: true}) do
    raise_on_missing_preload()
  end

  defp restrict_hashtag_any(query, %{tag: [_ | _] = tags}) do
    hashtag_ids =
      from(ht in Hashtag, where: ht.name in ^tags, select: ht.id)
      |> Repo.all()

    # Note: NO extra ordering should be done on "activities.id desc nulls last" for optimal plan
    from(
      [_activity, object] in query,
      join: hto in "hashtags_objects",
      on: hto.object_id == object.id,
      where: hto.hashtag_id in ^hashtag_ids,
      distinct: [desc: object.id],
      order_by: [desc: object.id]
    )
  end

  defp restrict_hashtag_any(query, %{tag: tag}) when is_binary(tag) do
    restrict_hashtag_any(query, %{tag: [tag]})
  end

  defp restrict_hashtag_any(query, _), do: query

  defp restrict_hashtag_reject_any(_query, %{tag_reject: _tag_reject, skip_preload: true}) do
    raise_on_missing_preload()
  end

  defp restrict_hashtag_reject_any(query, %{tag_reject: [_ | _] = tags_reject}) do
    from(
      [_activity, object] in query,
      where: object.id not in subquery(object_ids_query_for_tags(tags_reject))
    )
  end

  defp restrict_hashtag_reject_any(query, %{tag_reject: tag_reject}) when is_binary(tag_reject) do
    restrict_hashtag_reject_any(query, %{tag_reject: [tag_reject]})
  end

  defp restrict_hashtag_reject_any(query, _), do: query

  defp raise_on_missing_preload do
    raise "Can't use the child object without preloading!"
  end

  defp restrict_recipients(query, [], _user), do: query

  defp restrict_recipients(query, recipients, nil) do
    from(activity in query, where: fragment("? && ?", ^recipients, activity.recipients))
  end

  defp restrict_recipients(query, recipients, user) do
    from(
      activity in query,
      where: fragment("? && ?", ^recipients, activity.recipients),
      or_where: activity.actor == ^user.ap_id
    )
  end

  defp restrict_local(query, %{local_only: true}) do
    from(activity in query, where: activity.local == true)
  end

  defp restrict_local(query, _), do: query

  defp restrict_remote(query, %{remote: true}) do
    from(activity in query, where: activity.local == false)
  end

  defp restrict_remote(query, _), do: query

  defp restrict_actor(query, %{actor_id: actor_id}) do
    from(activity in query, where: activity.actor == ^actor_id)
  end

  defp restrict_actor(query, _), do: query

  defp restrict_type(query, %{type: type}) when is_binary(type) do
    from(activity in query, where: fragment("?->>'type' = ?", activity.data, ^type))
  end

  defp restrict_type(query, %{type: type}) do
    from(activity in query, where: fragment("?->>'type' = ANY(?)", activity.data, ^type))
  end

  defp restrict_type(query, _), do: query

  defp restrict_state(query, %{state: state}) do
    from(activity in query, where: fragment("?->>'state' = ?", activity.data, ^state))
  end

  defp restrict_state(query, _), do: query

  defp restrict_favorited_by(query, %{favorited_by: ap_id}) do
    from(
      [_activity, object] in query,
      where: fragment("(?)->'likes' \\? (?)", object.data, ^ap_id)
    )
  end

  defp restrict_favorited_by(query, _), do: query

  defp restrict_media(_query, %{only_media: _val, skip_preload: true}) do
    raise "Can't use the child object without preloading!"
  end

  defp restrict_media(query, %{only_media: true}) do
    from(
      [activity, object] in query,
      where: fragment("(?)->>'type' = ?", activity.data, "Create"),
      where: fragment("not (?)->'attachment' = (?)", object.data, ^[])
    )
  end

  defp restrict_media(query, _), do: query

  defp restrict_replies(query, %{exclude_replies: true}) do
    from(
      [_activity, object] in query,
      where: fragment("?->>'inReplyTo' is null", object.data)
    )
  end

  defp restrict_replies(query, %{
         reply_filtering_user: %User{} = user,
         reply_visibility: "self"
       }) do
    from(
      [activity, object] in query,
      where:
        fragment(
          "?->>'inReplyTo' is null OR ? = ANY(?)",
          object.data,
          ^user.ap_id,
          activity.recipients
        )
    )
  end

  defp restrict_replies(query, %{
         reply_filtering_user: %User{} = user,
         reply_visibility: "following"
       }) do
    from(
      [activity, object] in query,
      where:
        fragment(
          """
          ?->>'type' != 'Create'     -- This isn't a Create
          OR ?->>'inReplyTo' is null -- this isn't a reply
          OR ? && array_remove(?, ?) -- The recipient is us or one of our friends,
                                     -- unless they are the author (because authors
                                     -- are also part of the recipients). This leads
                                     -- to a bug that self-replies by friends won't
                                     -- show up.
          OR ? = ?                   -- The actor is us
          """,
          activity.data,
          object.data,
          ^[user.ap_id | User.get_cached_user_friends_ap_ids(user)],
          activity.recipients,
          activity.actor,
          activity.actor,
          ^user.ap_id
        )
    )
  end

  defp restrict_replies(query, _), do: query

  defp restrict_reblogs(query, %{exclude_reblogs: true}) do
    from(activity in query, where: fragment("?->>'type' != 'Announce'", activity.data))
  end

  defp restrict_reblogs(query, _), do: query

  defp restrict_muted(query, %{with_muted: true}), do: query

  defp restrict_muted(query, %{muting_user: %User{} = user} = opts) do
    mutes = opts[:muted_users_ap_ids] || User.muted_users_ap_ids(user)

    query =
      from([activity] in query,
        where: fragment("not (? = ANY(?))", activity.actor, ^mutes),
        where:
          fragment(
            "not (?->'to' \\?| ?) or ? = ?",
            activity.data,
            ^mutes,
            activity.actor,
            ^user.ap_id
          )
      )

    unless opts[:skip_preload] do
      from([thread_mute: tm] in query, where: is_nil(tm.user_id))
    else
      query
    end
  end

  defp restrict_muted(query, _), do: query

  defp restrict_blocked(query, %{blocking_user: %User{} = user} = opts) do
    blocked_ap_ids = opts[:blocked_users_ap_ids] || User.blocked_users_ap_ids(user)
    domain_blocks = user.domain_blocks || []

    following_ap_ids = User.get_friends_ap_ids(user)

    query =
      if has_named_binding?(query, :object), do: query, else: Activity.with_joined_object(query)

    from(
      [activity, object: o] in query,
      # You don't block the author
      where: fragment("not (? = ANY(?))", activity.actor, ^blocked_ap_ids),

      # You don't block any recipients, and didn't author the post
      where:
        fragment(
          "((not (? && ?)) or ? = ?)",
          activity.recipients,
          ^blocked_ap_ids,
          activity.actor,
          ^user.ap_id
        ),

      # You don't block the domain of any recipients, and didn't author the post
      where:
        fragment(
          "(recipients_contain_blocked_domains(?, ?) = false) or ? = ?",
          activity.recipients,
          ^domain_blocks,
          activity.actor,
          ^user.ap_id
        ),

      # It's not a boost of a user you block
      where:
        fragment(
          "not (?->>'type' = 'Announce' and ?->'to' \\?| ?)",
          activity.data,
          activity.data,
          ^blocked_ap_ids
        ),

      # You don't block the author's domain, and also don't follow the author
      where:
        fragment(
          "(not (split_part(?, '/', 3) = ANY(?))) or ? = ANY(?)",
          activity.actor,
          ^domain_blocks,
          activity.actor,
          ^following_ap_ids
        ),

      # Same as above, but checks the Object
      where:
        fragment(
          "(not (split_part(?->>'actor', '/', 3) = ANY(?))) or (?->>'actor') = ANY(?)",
          o.data,
          ^domain_blocks,
          o.data,
          ^following_ap_ids
        )
    )
  end

  defp restrict_blocked(query, _), do: query

  defp restrict_blockers_visibility(query, %{blocking_user: %User{} = user}) do
    if Config.get([:activitypub, :blockers_visible]) == true do
      query
    else
      blocker_ap_ids = User.incoming_relationships_ungrouped_ap_ids(user, [:block])

      from(
        activity in query,
        # The author doesn't block you
        where: fragment("not (? = ANY(?))", activity.actor, ^blocker_ap_ids),

        # It's not a boost of a user that blocks you
        where:
          fragment(
            "not (?->>'type' = 'Announce' and ?->'to' \\?| ?)",
            activity.data,
            activity.data,
            ^blocker_ap_ids
          )
      )
    end
  end

  defp restrict_blockers_visibility(query, _), do: query

  defp restrict_unlisted(query, %{restrict_unlisted: true}) do
    from(
      activity in query,
      where:
        fragment(
          "not (coalesce(?->'cc', '{}'::jsonb) \\?| ?)",
          activity.data,
          ^[Constants.as_public()]
        )
    )
  end

  defp restrict_unlisted(query, _), do: query

  defp restrict_pinned(query, %{pinned: true, pinned_object_ids: ids}) do
    from(
      [activity, object: o] in query,
      where:
        fragment(
          "(?)->>'type' = 'Create' and coalesce((?)->'object'->>'id', (?)->>'object') = any (?)",
          activity.data,
          activity.data,
          activity.data,
          ^ids
        )
    )
  end

  defp restrict_pinned(query, _), do: query

  defp restrict_muted_reblogs(query, %{muting_user: %User{} = user} = opts) do
    muted_reblogs = opts[:reblog_muted_users_ap_ids] || User.reblog_muted_users_ap_ids(user)

    from(
      activity in query,
      where:
        fragment(
          "not ( ?->>'type' = 'Announce' and ? = ANY(?))",
          activity.data,
          activity.actor,
          ^muted_reblogs
        )
    )
  end

  defp restrict_muted_reblogs(query, _), do: query

  defp restrict_instance(query, %{instance: instance}) when is_binary(instance) do
    from(
      activity in query,
      where: fragment("split_part(actor::text, '/'::text, 3) = ?", ^instance)
    )
  end

  defp restrict_instance(query, _), do: query

  defp restrict_filtered(query, %{user: %User{} = user}) do
    case Filter.compose_regex(user) do
      nil ->
        query

      regex ->
        from([activity, object] in query,
          where:
            fragment("not(?->>'content' ~* ?)", object.data, ^regex) or
              activity.actor == ^user.ap_id
        )
    end
  end

  defp restrict_filtered(query, %{blocking_user: %User{} = user}) do
    restrict_filtered(query, %{user: user})
  end

  defp restrict_filtered(query, _), do: query

  defp exclude_poll_votes(query, %{include_poll_votes: true}), do: query

  defp exclude_poll_votes(query, _) do
    if has_named_binding?(query, :object) do
      from([activity, object: o] in query,
        where: fragment("not(?->>'type' = ?)", o.data, "Answer")
      )
    else
      query
    end
  end

  defp exclude_chat_messages(query, %{include_chat_messages: true}), do: query

  defp exclude_chat_messages(query, _) do
    if has_named_binding?(query, :object) do
      from([activity, object: o] in query,
        where: fragment("not(?->>'type' = ?)", o.data, "ChatMessage")
      )
    else
      query
    end
  end

  defp exclude_invisible_actors(query, %{invisible_actors: true}), do: query

  defp exclude_invisible_actors(query, _opts) do
    invisible_ap_ids =
      User.Query.build(%{invisible: true, select: [:ap_id]})
      |> Repo.all()
      |> Enum.map(fn %{ap_id: ap_id} -> ap_id end)

    from([activity] in query, where: activity.actor not in ^invisible_ap_ids)
  end

  defp exclude_id(query, %{exclude_id: id}) when is_binary(id) do
    from(activity in query, where: activity.id != ^id)
  end

  defp exclude_id(query, _), do: query

  defp maybe_preload_objects(query, %{skip_preload: true}), do: query

  defp maybe_preload_objects(query, _) do
    query
    |> Activity.with_preloaded_object()
  end

  defp maybe_preload_bookmarks(query, %{skip_preload: true}), do: query

  defp maybe_preload_bookmarks(query, opts) do
    query
    |> Activity.with_preloaded_bookmark(opts[:user])
  end

  defp maybe_preload_report_notes(query, %{preload_report_notes: true}) do
    query
    |> Activity.with_preloaded_report_notes()
  end

  defp maybe_preload_report_notes(query, _), do: query

  defp maybe_set_thread_muted_field(query, %{skip_preload: true}), do: query

  defp maybe_set_thread_muted_field(query, opts) do
    query
    |> Activity.with_set_thread_muted_field(opts[:muting_user] || opts[:user])
  end

  defp maybe_order(query, %{order: :desc}) do
    query
    |> order_by(desc: :id)
  end

  defp maybe_order(query, %{order: :asc}) do
    query
    |> order_by(asc: :id)
  end

  defp maybe_order(query, _), do: query

  defp normalize_fetch_activities_query_opts(opts) do
    Enum.reduce([:tag, :tag_all, :tag_reject], opts, fn key, opts ->
      case opts[key] do
        value when is_bitstring(value) ->
          Map.put(opts, key, Hashtag.normalize_name(value))

        value when is_list(value) ->
          normalized_value =
            value
            |> Enum.map(&Hashtag.normalize_name/1)
            |> Enum.uniq()

          Map.put(opts, key, normalized_value)

        _ ->
          opts
      end
    end)
  end

  defp fetch_activities_query_ap_ids_ops(opts) do
    source_user = opts[:muting_user]
    ap_id_relationships = if source_user, do: [:mute, :reblog_mute], else: []

    ap_id_relationships =
      if opts[:blocking_user] && opts[:blocking_user] == source_user do
        [:block | ap_id_relationships]
      else
        ap_id_relationships
      end

    preloaded_ap_ids = User.outgoing_relationships_ap_ids(source_user, ap_id_relationships)

    restrict_blocked_opts = Map.merge(%{blocked_users_ap_ids: preloaded_ap_ids[:block]}, opts)
    restrict_muted_opts = Map.merge(%{muted_users_ap_ids: preloaded_ap_ids[:mute]}, opts)

    restrict_muted_reblogs_opts =
      Map.merge(%{reblog_muted_users_ap_ids: preloaded_ap_ids[:reblog_mute]}, opts)

    {restrict_blocked_opts, restrict_muted_opts, restrict_muted_reblogs_opts}
  end

  def fetch_activities_query(recipients, opts \\ %{}) do
    opts = normalize_fetch_activities_query_opts(opts)

    {restrict_blocked_opts, restrict_muted_opts, restrict_muted_reblogs_opts} =
      fetch_activities_query_ap_ids_ops(opts)

    config = %{
      skip_thread_containment: Config.get([:instance, :skip_thread_containment])
    }

<<<<<<< HEAD
    Activity
    |> maybe_preload_objects(opts)
    |> maybe_preload_bookmarks(opts)
    |> maybe_preload_report_notes(opts)
    |> maybe_set_thread_muted_field(opts)
    |> maybe_order(opts)
    |> restrict_recipients(recipients, opts[:user])
    |> restrict_replies(opts)
    |> restrict_tag(opts)
    |> restrict_tag_reject(opts)
    |> restrict_tag_all(opts)
    |> restrict_since(opts)
    |> restrict_local(opts)
    |> restrict_actor(opts)
    |> restrict_type(opts)
    |> restrict_state(opts)
    |> restrict_favorited_by(opts)
    |> restrict_blocked(restrict_blocked_opts)
    |> restrict_blockers_visibility(opts)
    |> restrict_muted(restrict_muted_opts)
    |> restrict_filtered(opts)
    |> restrict_media(opts)
    |> restrict_visibility(opts)
    |> restrict_thread_visibility(opts, config)
    |> restrict_reblogs(opts)
    |> restrict_pinned(opts)
    |> restrict_muted_reblogs(restrict_muted_reblogs_opts)
    |> restrict_instance(opts)
    |> restrict_announce_object_actor(opts)
    |> restrict_filtered(opts)
    |> Activity.restrict_deactivated_users()
    |> exclude_poll_votes(opts)
    |> exclude_chat_messages(opts)
    |> exclude_invisible_actors(opts)
    |> exclude_visibility(opts)
  end

  def fetch_activities(recipients, opts \\ %{}, pagination \\ :keyset) do
    list_memberships = Pleroma.List.memberships(opts[:user])

    fetch_activities_query(recipients ++ list_memberships, opts)
    |> Pagination.fetch_paginated(opts, pagination)
    |> Enum.reverse()
    |> maybe_update_cc(list_memberships, opts[:user])
=======
    query =
      Activity
      |> maybe_preload_objects(opts)
      |> maybe_preload_bookmarks(opts)
      |> maybe_preload_report_notes(opts)
      |> maybe_set_thread_muted_field(opts)
      |> maybe_order(opts)
      |> restrict_recipients(recipients, opts[:user])
      |> restrict_replies(opts)
      |> restrict_since(opts)
      |> restrict_local(opts)
      |> restrict_remote(opts)
      |> restrict_actor(opts)
      |> restrict_type(opts)
      |> restrict_state(opts)
      |> restrict_favorited_by(opts)
      |> restrict_blocked(restrict_blocked_opts)
      |> restrict_muted(restrict_muted_opts)
      |> restrict_filtered(opts)
      |> restrict_media(opts)
      |> restrict_visibility(opts)
      |> restrict_thread_visibility(opts, config)
      |> restrict_reblogs(opts)
      |> restrict_pinned(opts)
      |> restrict_muted_reblogs(restrict_muted_reblogs_opts)
      |> restrict_instance(opts)
      |> restrict_announce_object_actor(opts)
      |> restrict_filtered(opts)
      |> Activity.restrict_deactivated_users()
      |> exclude_poll_votes(opts)
      |> exclude_chat_messages(opts)
      |> exclude_invisible_actors(opts)
      |> exclude_visibility(opts)

    if Config.feature_enabled?(:improved_hashtag_timeline) do
      query
      |> restrict_hashtag_any(opts)
      |> restrict_hashtag_all(opts)
      |> restrict_hashtag_reject_any(opts)
    else
      query
      |> restrict_embedded_tag_any(opts)
      |> restrict_embedded_tag_all(opts)
      |> restrict_embedded_tag_reject_any(opts)
    end
>>>>>>> 115673bc
  end

  @doc """
  Fetch favorites activities of user with order by sort adds to favorites
  """
  @spec fetch_favourites(User.t(), map(), Pagination.type()) :: list(Activity.t())
  def fetch_favourites(user, params \\ %{}, pagination \\ :keyset) do
    user.ap_id
    |> Activity.Queries.by_actor()
    |> Activity.Queries.by_type("Like")
    |> Activity.with_joined_object()
    |> Object.with_joined_activity()
    |> select([like, object, activity], %{activity | object: object, pagination_id: like.id})
    |> order_by([like, _, _], desc_nulls_last: like.id)
    |> Pagination.fetch_paginated(
      Map.merge(params, %{skip_order: true}),
      pagination
    )
  end

  defp maybe_update_cc(activities, [_ | _] = list_memberships, %User{ap_id: user_ap_id}) do
    Enum.map(activities, fn
      %{data: %{"bcc" => [_ | _] = bcc}} = activity ->
        if Enum.any?(bcc, &(&1 in list_memberships)) do
          update_in(activity.data["cc"], &[user_ap_id | &1])
        else
          activity
        end

      activity ->
        activity
    end)
  end

  defp maybe_update_cc(activities, _, _), do: activities

  defp fetch_activities_bounded_query(query, recipients, recipients_with_public) do
    from(activity in query,
      where:
        fragment("? && ?", activity.recipients, ^recipients) or
          (fragment("? && ?", activity.recipients, ^recipients_with_public) and
             ^Constants.as_public() in activity.recipients)
    )
  end

  def fetch_activities_bounded(
        recipients,
        recipients_with_public,
        opts \\ %{},
        pagination \\ :keyset
      ) do
    fetch_activities_query([], opts)
    |> fetch_activities_bounded_query(recipients, recipients_with_public)
    |> Pagination.fetch_paginated(opts, pagination)
    |> Enum.reverse()
  end

  @spec upload(Upload.source(), keyword()) :: {:ok, Object.t()} | {:error, any()}
  def upload(file, opts \\ []) do
    with {:ok, data} <- Upload.store(file, opts) do
      obj_data = Maps.put_if_present(data, "actor", opts[:actor])

      Repo.insert(%Object{data: obj_data})
    end
  end

  @spec get_actor_url(any()) :: binary() | nil
  defp get_actor_url(url) when is_binary(url), do: url
  defp get_actor_url(%{"href" => href}) when is_binary(href), do: href

  defp get_actor_url(url) when is_list(url) do
    url
    |> List.first()
    |> get_actor_url()
  end

  defp get_actor_url(_url), do: nil

  defp normalize_image(%{"url" => url}) do
    %{
      "type" => "Image",
      "url" => [%{"href" => url}]
    }
  end

  defp normalize_image(urls) when is_list(urls), do: urls |> List.first() |> normalize_image()
  defp normalize_image(_), do: nil

  defp object_to_user_data(data) do
    fields =
      data
      |> Map.get("attachment", [])
      |> Enum.filter(fn %{"type" => t} -> t == "PropertyValue" end)
      |> Enum.map(fn fields -> Map.take(fields, ["name", "value"]) end)

    emojis =
      data
      |> Map.get("tag", [])
      |> Enum.filter(fn
        %{"type" => "Emoji"} -> true
        _ -> false
      end)
      |> Map.new(fn %{"icon" => %{"url" => url}, "name" => name} ->
        {String.trim(name, ":"), url}
      end)

    is_locked = data["manuallyApprovesFollowers"] || false
    capabilities = data["capabilities"] || %{}
    accepts_chat_messages = capabilities["acceptsChatMessages"]
    data = Transmogrifier.maybe_fix_user_object(data)
    is_discoverable = data["discoverable"] || false
    invisible = data["invisible"] || false
    actor_type = data["type"] || "Person"

    featured_address = data["featured"]
    {:ok, pinned_objects} = fetch_and_prepare_featured_from_ap_id(featured_address)

    public_key =
      if is_map(data["publicKey"]) && is_binary(data["publicKey"]["publicKeyPem"]) do
        data["publicKey"]["publicKeyPem"]
      else
        nil
      end

    shared_inbox =
      if is_map(data["endpoints"]) && is_binary(data["endpoints"]["sharedInbox"]) do
        data["endpoints"]["sharedInbox"]
      else
        nil
      end

    user_data = %{
      ap_id: data["id"],
      uri: get_actor_url(data["url"]),
      ap_enabled: true,
      banner: normalize_image(data["image"]),
      fields: fields,
      emoji: emojis,
      is_locked: is_locked,
      is_discoverable: is_discoverable,
      invisible: invisible,
      avatar: normalize_image(data["icon"]),
      name: data["name"],
      follower_address: data["followers"],
      following_address: data["following"],
      featured_address: featured_address,
      bio: data["summary"] || "",
      actor_type: actor_type,
      also_known_as: Map.get(data, "alsoKnownAs", []),
      public_key: public_key,
      inbox: data["inbox"],
      shared_inbox: shared_inbox,
      accepts_chat_messages: accepts_chat_messages,
      pinned_objects: pinned_objects
    }

    # nickname can be nil because of virtual actors
    if data["preferredUsername"] do
      Map.put(
        user_data,
        :nickname,
        "#{data["preferredUsername"]}@#{URI.parse(data["id"]).host}"
      )
    else
      Map.put(user_data, :nickname, nil)
    end
  end

  def fetch_follow_information_for_user(user) do
    with {:ok, following_data} <-
           Fetcher.fetch_and_contain_remote_object_from_id(user.following_address),
         {:ok, hide_follows} <- collection_private(following_data),
         {:ok, followers_data} <-
           Fetcher.fetch_and_contain_remote_object_from_id(user.follower_address),
         {:ok, hide_followers} <- collection_private(followers_data) do
      {:ok,
       %{
         hide_follows: hide_follows,
         follower_count: normalize_counter(followers_data["totalItems"]),
         following_count: normalize_counter(following_data["totalItems"]),
         hide_followers: hide_followers
       }}
    else
      {:error, _} = e -> e
      e -> {:error, e}
    end
  end

  defp normalize_counter(counter) when is_integer(counter), do: counter
  defp normalize_counter(_), do: 0

  def maybe_update_follow_information(user_data) do
    with {:enabled, true} <- {:enabled, Config.get([:instance, :external_user_synchronization])},
         {_, true} <- {:user_type_check, user_data[:type] in ["Person", "Service"]},
         {_, true} <-
           {:collections_available,
            !!(user_data[:following_address] && user_data[:follower_address])},
         {:ok, info} <-
           fetch_follow_information_for_user(user_data) do
      info = Map.merge(user_data[:info] || %{}, info)

      user_data
      |> Map.put(:info, info)
    else
      {:user_type_check, false} ->
        user_data

      {:collections_available, false} ->
        user_data

      {:enabled, false} ->
        user_data

      e ->
        Logger.error(
          "Follower/Following counter update for #{user_data.ap_id} failed.\n" <> inspect(e)
        )

        user_data
    end
  end

  defp collection_private(%{"first" => %{"type" => type}})
       when type in ["CollectionPage", "OrderedCollectionPage"],
       do: {:ok, false}

  defp collection_private(%{"first" => first}) do
    with {:ok, %{"type" => type}} when type in ["CollectionPage", "OrderedCollectionPage"] <-
           Fetcher.fetch_and_contain_remote_object_from_id(first) do
      {:ok, false}
    else
      {:error, {:ok, %{status: code}}} when code in [401, 403] -> {:ok, true}
      {:error, _} = e -> e
      e -> {:error, e}
    end
  end

  defp collection_private(_data), do: {:ok, true}

  def user_data_from_user_object(data) do
    with {:ok, data} <- MRF.filter(data) do
      {:ok, object_to_user_data(data)}
    else
      e -> {:error, e}
    end
  end

  def fetch_and_prepare_user_from_ap_id(ap_id) do
    with {:ok, data} <- Fetcher.fetch_and_contain_remote_object_from_id(ap_id),
         {:ok, data} <- user_data_from_user_object(data) do
      {:ok, maybe_update_follow_information(data)}
    else
      # If this has been deleted, only log a debug and not an error
      {:error, "Object has been deleted" = e} ->
        Logger.debug("Could not decode user at fetch #{ap_id}, #{inspect(e)}")
        {:error, e}

      {:error, {:reject, reason} = e} ->
        Logger.info("Rejected user #{ap_id}: #{inspect(reason)}")
        {:error, e}

      {:error, e} ->
        Logger.error("Could not decode user at fetch #{ap_id}, #{inspect(e)}")
        {:error, e}
    end
  end

  def maybe_handle_clashing_nickname(data) do
    with nickname when is_binary(nickname) <- data[:nickname],
         %User{} = old_user <- User.get_by_nickname(nickname),
         {_, false} <- {:ap_id_comparison, data[:ap_id] == old_user.ap_id} do
      Logger.info(
        "Found an old user for #{nickname}, the old ap id is #{old_user.ap_id}, new one is #{
          data[:ap_id]
        }, renaming."
      )

      old_user
      |> User.remote_user_changeset(%{nickname: "#{old_user.id}.#{old_user.nickname}"})
      |> User.update_and_set_cache()
    else
      {:ap_id_comparison, true} ->
        Logger.info(
          "Found an old user for #{data[:nickname]}, but the ap id #{data[:ap_id]} is the same as the new user. Race condition? Not changing anything."
        )

      _ ->
        nil
    end
  end

  def pin_data_from_featured_collection(%{
        "type" => type,
        "orderedItems" => objects
      })
      when type in ["OrderedCollection", "Collection"] do
    Map.new(objects, fn %{"id" => object_ap_id} -> {object_ap_id, NaiveDateTime.utc_now()} end)
  end

  def fetch_and_prepare_featured_from_ap_id(nil) do
    {:ok, %{}}
  end

  def fetch_and_prepare_featured_from_ap_id(ap_id) do
    with {:ok, data} <- Fetcher.fetch_and_contain_remote_object_from_id(ap_id) do
      {:ok, pin_data_from_featured_collection(data)}
    else
      e ->
        Logger.error("Could not decode featured collection at fetch #{ap_id}, #{inspect(e)}")
        {:ok, %{}}
    end
  end

  def pinned_fetch_task(nil), do: nil

  def pinned_fetch_task(%{pinned_objects: pins}) do
    if Enum.all?(pins, fn {ap_id, _} ->
         Object.get_cached_by_ap_id(ap_id) ||
           match?({:ok, _object}, Fetcher.fetch_object_from_id(ap_id))
       end) do
      :ok
    else
      :error
    end
  end

  def make_user_from_ap_id(ap_id) do
    user = User.get_cached_by_ap_id(ap_id)

    if user && !User.ap_enabled?(user) do
      Transmogrifier.upgrade_user_from_ap_id(ap_id)
    else
      with {:ok, data} <- fetch_and_prepare_user_from_ap_id(ap_id) do
        {:ok, _pid} = Task.start(fn -> pinned_fetch_task(data) end)

        if user do
          user
          |> User.remote_user_changeset(data)
          |> User.update_and_set_cache()
        else
          maybe_handle_clashing_nickname(data)

          data
          |> User.remote_user_changeset()
          |> Repo.insert()
          |> User.set_cache()
        end
      end
    end
  end

  def make_user_from_nickname(nickname) do
    with {:ok, %{"ap_id" => ap_id}} when not is_nil(ap_id) <- WebFinger.finger(nickname) do
      make_user_from_ap_id(ap_id)
    else
      _e -> {:error, "No AP id in WebFinger"}
    end
  end

  # filter out broken threads
  defp contain_broken_threads(%Activity{} = activity, %User{} = user) do
    entire_thread_visible_for_user?(activity, user)
  end

  # do post-processing on a specific activity
  def contain_activity(%Activity{} = activity, %User{} = user) do
    contain_broken_threads(activity, user)
  end

  def fetch_direct_messages_query do
    Activity
    |> restrict_type(%{type: "Create"})
    |> restrict_visibility(%{visibility: "direct"})
    |> order_by([activity], asc: activity.id)
  end
end<|MERGE_RESOLUTION|>--- conflicted
+++ resolved
@@ -1309,52 +1309,6 @@
       skip_thread_containment: Config.get([:instance, :skip_thread_containment])
     }
 
-<<<<<<< HEAD
-    Activity
-    |> maybe_preload_objects(opts)
-    |> maybe_preload_bookmarks(opts)
-    |> maybe_preload_report_notes(opts)
-    |> maybe_set_thread_muted_field(opts)
-    |> maybe_order(opts)
-    |> restrict_recipients(recipients, opts[:user])
-    |> restrict_replies(opts)
-    |> restrict_tag(opts)
-    |> restrict_tag_reject(opts)
-    |> restrict_tag_all(opts)
-    |> restrict_since(opts)
-    |> restrict_local(opts)
-    |> restrict_actor(opts)
-    |> restrict_type(opts)
-    |> restrict_state(opts)
-    |> restrict_favorited_by(opts)
-    |> restrict_blocked(restrict_blocked_opts)
-    |> restrict_blockers_visibility(opts)
-    |> restrict_muted(restrict_muted_opts)
-    |> restrict_filtered(opts)
-    |> restrict_media(opts)
-    |> restrict_visibility(opts)
-    |> restrict_thread_visibility(opts, config)
-    |> restrict_reblogs(opts)
-    |> restrict_pinned(opts)
-    |> restrict_muted_reblogs(restrict_muted_reblogs_opts)
-    |> restrict_instance(opts)
-    |> restrict_announce_object_actor(opts)
-    |> restrict_filtered(opts)
-    |> Activity.restrict_deactivated_users()
-    |> exclude_poll_votes(opts)
-    |> exclude_chat_messages(opts)
-    |> exclude_invisible_actors(opts)
-    |> exclude_visibility(opts)
-  end
-
-  def fetch_activities(recipients, opts \\ %{}, pagination \\ :keyset) do
-    list_memberships = Pleroma.List.memberships(opts[:user])
-
-    fetch_activities_query(recipients ++ list_memberships, opts)
-    |> Pagination.fetch_paginated(opts, pagination)
-    |> Enum.reverse()
-    |> maybe_update_cc(list_memberships, opts[:user])
-=======
     query =
       Activity
       |> maybe_preload_objects(opts)
@@ -1372,6 +1326,7 @@
       |> restrict_state(opts)
       |> restrict_favorited_by(opts)
       |> restrict_blocked(restrict_blocked_opts)
+      |> restrict_blockers_visibility(opts)
       |> restrict_muted(restrict_muted_opts)
       |> restrict_filtered(opts)
       |> restrict_media(opts)
@@ -1400,7 +1355,6 @@
       |> restrict_embedded_tag_all(opts)
       |> restrict_embedded_tag_reject_any(opts)
     end
->>>>>>> 115673bc
   end
 
   @doc """
