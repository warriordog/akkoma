# Pleroma: A lightweight social networking server
# Copyright © 2017-2020 Pleroma Authors <https://pleroma.social/>
# SPDX-License-Identifier: AGPL-3.0-only

defmodule Pleroma.Web.ActivityPub.ActivityPub do
  alias Pleroma.Activity
  alias Pleroma.Activity.Ir.Topics
  alias Pleroma.Config
  alias Pleroma.Constants
  alias Pleroma.Conversation
  alias Pleroma.Conversation.Participation
  alias Pleroma.Maps
  alias Pleroma.Notification
  alias Pleroma.Object
  alias Pleroma.Object.Containment
  alias Pleroma.Object.Fetcher
  alias Pleroma.Pagination
  alias Pleroma.Repo
  alias Pleroma.Upload
  alias Pleroma.User
  alias Pleroma.Web.ActivityPub.MRF
  alias Pleroma.Web.ActivityPub.Transmogrifier
  alias Pleroma.Web.Streamer
  alias Pleroma.Web.WebFinger
  alias Pleroma.Workers.BackgroundWorker

  import Ecto.Query
  import Pleroma.Web.ActivityPub.Utils
  import Pleroma.Web.ActivityPub.Visibility

  require Logger
  require Pleroma.Constants

  # For Announce activities, we filter the recipients based on following status for any actors
  # that match actual users.  See issue #164 for more information about why this is necessary.
  defp get_recipients(%{"type" => "Announce"} = data) do
    to = Map.get(data, "to", [])
    cc = Map.get(data, "cc", [])
    bcc = Map.get(data, "bcc", [])
    actor = User.get_cached_by_ap_id(data["actor"])

    recipients =
      Enum.filter(Enum.concat([to, cc, bcc]), fn recipient ->
        case User.get_cached_by_ap_id(recipient) do
          nil -> true
          user -> User.following?(user, actor)
        end
      end)

    {recipients, to, cc}
  end

  defp get_recipients(%{"type" => "Create"} = data) do
    to = Map.get(data, "to", [])
    cc = Map.get(data, "cc", [])
    bcc = Map.get(data, "bcc", [])
    actor = Map.get(data, "actor", [])
    recipients = [to, cc, bcc, [actor]] |> Enum.concat() |> Enum.uniq()
    {recipients, to, cc}
  end

  defp get_recipients(data) do
    to = Map.get(data, "to", [])
    cc = Map.get(data, "cc", [])
    bcc = Map.get(data, "bcc", [])
    recipients = Enum.concat([to, cc, bcc])
    {recipients, to, cc}
  end

  defp check_actor_is_active(nil), do: true

  defp check_actor_is_active(actor) when is_binary(actor) do
    case User.get_cached_by_ap_id(actor) do
      %User{deactivated: deactivated} -> not deactivated
      _ -> false
    end
  end

  defp check_remote_limit(%{"object" => %{"content" => content}}) when not is_nil(content) do
    limit = Config.get([:instance, :remote_limit])
    String.length(content) <= limit
  end

  defp check_remote_limit(_), do: true

  defp increase_note_count_if_public(actor, object) do
    if is_public?(object), do: User.increase_note_count(actor), else: {:ok, actor}
  end

  def decrease_note_count_if_public(actor, object) do
    if is_public?(object), do: User.decrease_note_count(actor), else: {:ok, actor}
  end

  defp increase_replies_count_if_reply(%{
         "object" => %{"inReplyTo" => reply_ap_id} = object,
         "type" => "Create"
       }) do
    if is_public?(object) do
      Object.increase_replies_count(reply_ap_id)
    end
  end

  defp increase_replies_count_if_reply(_create_data), do: :noop

  defp increase_poll_votes_if_vote(%{
         "object" => %{"inReplyTo" => reply_ap_id, "name" => name},
         "type" => "Create",
         "actor" => actor
       }) do
    Object.increase_vote_count(reply_ap_id, name, actor)
  end

  defp increase_poll_votes_if_vote(_create_data), do: :noop

  @spec persist(map(), keyword()) :: {:ok, Activity.t() | Object.t()}
  def persist(object, meta) do
    with local <- Keyword.fetch!(meta, :local),
         {recipients, _, _} <- get_recipients(object),
         {:ok, activity} <-
           Repo.insert(%Activity{
             data: object,
             local: local,
             recipients: recipients,
             actor: object["actor"]
           }) do
      {:ok, activity, meta}
    end
  end

  @spec insert(map(), boolean(), boolean(), boolean()) :: {:ok, Activity.t()} | {:error, any()}
  def insert(map, local \\ true, fake \\ false, bypass_actor_check \\ false) when is_map(map) do
    with nil <- Activity.normalize(map),
         map <- lazy_put_activity_defaults(map, fake),
         true <- bypass_actor_check || check_actor_is_active(map["actor"]),
         {_, true} <- {:remote_limit_error, check_remote_limit(map)},
         {:ok, map} <- MRF.filter(map),
         {recipients, _, _} = get_recipients(map),
         {:fake, false, map, recipients} <- {:fake, fake, map, recipients},
         {:containment, :ok} <- {:containment, Containment.contain_child(map)},
         {:ok, map, object} <- insert_full_object(map) do
      {:ok, activity} =
        Repo.insert(%Activity{
          data: map,
          local: local,
          actor: map["actor"],
          recipients: recipients
        })

      # Splice in the child object if we have one.
      activity = Maps.put_if_present(activity, :object, object)

      BackgroundWorker.enqueue("fetch_data_for_activity", %{"activity_id" => activity.id})

      {:ok, activity}
    else
      %Activity{} = activity ->
        {:ok, activity}

      {:fake, true, map, recipients} ->
        activity = %Activity{
          data: map,
          local: local,
          actor: map["actor"],
          recipients: recipients,
          id: "pleroma:fakeid"
        }

        Pleroma.Web.RichMedia.Helpers.fetch_data_for_activity(activity)
        {:ok, activity}

      error ->
        {:error, error}
    end
  end

  def notify_and_stream(activity) do
    Notification.create_notifications(activity)

    conversation = create_or_bump_conversation(activity, activity.actor)
    participations = get_participations(conversation)
    stream_out(activity)
    stream_out_participations(participations)
  end

  defp create_or_bump_conversation(activity, actor) do
    with {:ok, conversation} <- Conversation.create_or_bump_for(activity),
         %User{} = user <- User.get_cached_by_ap_id(actor) do
      Participation.mark_as_read(user, conversation)
      {:ok, conversation}
    end
  end

  defp get_participations({:ok, conversation}) do
    conversation
    |> Repo.preload(:participations, force: true)
    |> Map.get(:participations)
  end

  defp get_participations(_), do: []

  def stream_out_participations(participations) do
    participations =
      participations
      |> Repo.preload(:user)

    Streamer.stream("participation", participations)
  end

  def stream_out_participations(%Object{data: %{"context" => context}}, user) do
    with %Conversation{} = conversation <- Conversation.get_for_ap_id(context) do
      conversation = Repo.preload(conversation, :participations)

      last_activity_id =
        fetch_latest_activity_id_for_context(conversation.ap_id, %{
          user: user,
          blocking_user: user
        })

      if last_activity_id do
        stream_out_participations(conversation.participations)
      end
    end
  end

  def stream_out_participations(_, _), do: :noop

  def stream_out(%Activity{data: %{"type" => data_type}} = activity)
      when data_type in ["Create", "Announce", "Delete"] do
    activity
    |> Topics.get_activity_topics()
    |> Streamer.stream(activity)
  end

  def stream_out(_activity) do
    :noop
  end

  @spec create(map(), boolean()) :: {:ok, Activity.t()} | {:error, any()}
  def create(params, fake \\ false) do
    with {:ok, result} <- Repo.transaction(fn -> do_create(params, fake) end) do
      result
    end
  end

  defp do_create(%{to: to, actor: actor, context: context, object: object} = params, fake) do
    additional = params[:additional] || %{}
    # only accept false as false value
    local = !(params[:local] == false)
    published = params[:published]
    quick_insert? = Config.get([:env]) == :benchmark

    create_data =
      make_create_data(
        %{to: to, actor: actor, published: published, context: context, object: object},
        additional
      )

    with {:ok, activity} <- insert(create_data, local, fake),
         {:fake, false, activity} <- {:fake, fake, activity},
         _ <- increase_replies_count_if_reply(create_data),
         _ <- increase_poll_votes_if_vote(create_data),
         {:quick_insert, false, activity} <- {:quick_insert, quick_insert?, activity},
         {:ok, _actor} <- increase_note_count_if_public(actor, activity),
         _ <- notify_and_stream(activity),
         :ok <- maybe_federate(activity) do
      {:ok, activity}
    else
      {:quick_insert, true, activity} ->
        {:ok, activity}

      {:fake, true, activity} ->
        {:ok, activity}

      {:error, message} ->
        Repo.rollback(message)
    end
  end

  @spec listen(map()) :: {:ok, Activity.t()} | {:error, any()}
  def listen(%{to: to, actor: actor, context: context, object: object} = params) do
    additional = params[:additional] || %{}
    # only accept false as false value
    local = !(params[:local] == false)
    published = params[:published]

    listen_data =
      make_listen_data(
        %{to: to, actor: actor, published: published, context: context, object: object},
        additional
      )

    with {:ok, activity} <- insert(listen_data, local),
         _ <- notify_and_stream(activity),
         :ok <- maybe_federate(activity) do
      {:ok, activity}
    end
  end

  @spec accept(map()) :: {:ok, Activity.t()} | {:error, any()}
  def accept(params) do
    accept_or_reject("Accept", params)
  end

  @spec reject(map()) :: {:ok, Activity.t()} | {:error, any()}
  def reject(params) do
    accept_or_reject("Reject", params)
  end

  @spec accept_or_reject(String.t(), map()) :: {:ok, Activity.t()} | {:error, any()}
  defp accept_or_reject(type, %{to: to, actor: actor, object: object} = params) do
    local = Map.get(params, :local, true)
    activity_id = Map.get(params, :activity_id, nil)

<<<<<<< HEAD
    data =
      %{"to" => to, "type" => type, "actor" => actor.ap_id, "object" => object}
      |> Utils.maybe_put("id", activity_id)

    with {:ok, activity} <- insert(data, local),
=======
    with data <-
           %{"to" => to, "type" => type, "actor" => actor.ap_id, "object" => object}
           |> Maps.put_if_present("id", activity_id),
         {:ok, activity} <- insert(data, local),
>>>>>>> d74985af
         _ <- notify_and_stream(activity),
         :ok <- maybe_federate(activity) do
      {:ok, activity}
    end
  end

  @spec update(map()) :: {:ok, Activity.t()} | {:error, any()}
  def update(%{to: to, cc: cc, actor: actor, object: object} = params) do
    local = !(params[:local] == false)
    activity_id = params[:activity_id]

<<<<<<< HEAD
    data =
      %{
        "to" => to,
        "cc" => cc,
        "type" => "Update",
        "actor" => actor,
        "object" => object
      }
      |> Utils.maybe_put("id", activity_id)

    with {:ok, activity} <- insert(data, local),
=======
    with data <- %{
           "to" => to,
           "cc" => cc,
           "type" => "Update",
           "actor" => actor,
           "object" => object
         },
         data <- Maps.put_if_present(data, "id", activity_id),
         {:ok, activity} <- insert(data, local),
>>>>>>> d74985af
         _ <- notify_and_stream(activity),
         :ok <- maybe_federate(activity) do
      {:ok, activity}
    end
  end

  @spec follow(User.t(), User.t(), String.t() | nil, boolean()) ::
          {:ok, Activity.t()} | {:error, any()}
  def follow(follower, followed, activity_id \\ nil, local \\ true) do
    with {:ok, result} <-
           Repo.transaction(fn -> do_follow(follower, followed, activity_id, local) end) do
      result
    end
  end

  defp do_follow(follower, followed, activity_id, local) do
    data = make_follow_data(follower, followed, activity_id)

    with {:ok, activity} <- insert(data, local),
         _ <- notify_and_stream(activity),
         :ok <- maybe_federate(activity) do
      {:ok, activity}
    else
      {:error, error} -> Repo.rollback(error)
    end
  end

  @spec unfollow(User.t(), User.t(), String.t() | nil, boolean()) ::
          {:ok, Activity.t()} | nil | {:error, any()}
  def unfollow(follower, followed, activity_id \\ nil, local \\ true) do
    with {:ok, result} <-
           Repo.transaction(fn -> do_unfollow(follower, followed, activity_id, local) end) do
      result
    end
  end

  defp do_unfollow(follower, followed, activity_id, local) do
    with %Activity{} = follow_activity <- fetch_latest_follow(follower, followed),
         {:ok, follow_activity} <- update_follow_state(follow_activity, "cancelled"),
         unfollow_data <- make_unfollow_data(follower, followed, follow_activity, activity_id),
         {:ok, activity} <- insert(unfollow_data, local),
         _ <- notify_and_stream(activity),
         :ok <- maybe_federate(activity) do
      {:ok, activity}
    else
      nil -> nil
      {:error, error} -> Repo.rollback(error)
    end
  end

  @spec block(User.t(), User.t(), String.t() | nil, boolean()) ::
          {:ok, Activity.t()} | {:error, any()}
  def block(blocker, blocked, activity_id \\ nil, local \\ true) do
    with {:ok, result} <-
           Repo.transaction(fn -> do_block(blocker, blocked, activity_id, local) end) do
      result
    end
  end

  defp do_block(blocker, blocked, activity_id, local) do
    unfollow_blocked = Config.get([:activitypub, :unfollow_blocked])

    if unfollow_blocked and fetch_latest_follow(blocker, blocked) do
      unfollow(blocker, blocked, nil, local)
    end

    block_data = make_block_data(blocker, blocked, activity_id)

    with {:ok, activity} <- insert(block_data, local),
         _ <- notify_and_stream(activity),
         :ok <- maybe_federate(activity) do
      {:ok, activity}
    else
      {:error, error} -> Repo.rollback(error)
    end
  end

  @spec flag(map()) :: {:ok, Activity.t()} | {:error, any()}
  def flag(
        %{
          actor: actor,
          context: _context,
          account: account,
          statuses: statuses,
          content: content
        } = params
      ) do
    # only accept false as false value
    local = !(params[:local] == false)
    forward = !(params[:forward] == false)

    additional = params[:additional] || %{}

    additional =
      if forward do
        Map.merge(additional, %{"to" => [], "cc" => [account.ap_id]})
      else
        Map.merge(additional, %{"to" => [], "cc" => []})
      end

    with flag_data <- make_flag_data(params, additional),
         {:ok, activity} <- insert(flag_data, local),
         {:ok, stripped_activity} <- strip_report_status_data(activity),
         _ <- notify_and_stream(activity),
         :ok <- maybe_federate(stripped_activity) do
      User.all_superusers()
      |> Enum.filter(fn user -> not is_nil(user.email) end)
      |> Enum.each(fn superuser ->
        superuser
        |> Pleroma.Emails.AdminEmail.report(actor, account, statuses, content)
        |> Pleroma.Emails.Mailer.deliver_async()
      end)

      {:ok, activity}
    end
  end

  @spec move(User.t(), User.t(), boolean()) :: {:ok, Activity.t()} | {:error, any()}
  def move(%User{} = origin, %User{} = target, local \\ true) do
    params = %{
      "type" => "Move",
      "actor" => origin.ap_id,
      "object" => origin.ap_id,
      "target" => target.ap_id
    }

    with true <- origin.ap_id in target.also_known_as,
         {:ok, activity} <- insert(params, local),
         _ <- notify_and_stream(activity) do
      maybe_federate(activity)

      BackgroundWorker.enqueue("move_following", %{
        "origin_id" => origin.id,
        "target_id" => target.id
      })

      {:ok, activity}
    else
      false -> {:error, "Target account must have the origin in `alsoKnownAs`"}
      err -> err
    end
  end

  def fetch_activities_for_context_query(context, opts) do
    public = [Constants.as_public()]

    recipients =
      if opts[:user],
        do: [opts[:user].ap_id | User.following(opts[:user])] ++ public,
        else: public

    from(activity in Activity)
    |> maybe_preload_objects(opts)
    |> maybe_preload_bookmarks(opts)
    |> maybe_set_thread_muted_field(opts)
    |> restrict_blocked(opts)
    |> restrict_recipients(recipients, opts[:user])
    |> where(
      [activity],
      fragment(
        "?->>'type' = ? and ?->>'context' = ?",
        activity.data,
        "Create",
        activity.data,
        ^context
      )
    )
    |> exclude_poll_votes(opts)
    |> exclude_id(opts)
    |> order_by([activity], desc: activity.id)
  end

  @spec fetch_activities_for_context(String.t(), keyword() | map()) :: [Activity.t()]
  def fetch_activities_for_context(context, opts \\ %{}) do
    context
    |> fetch_activities_for_context_query(opts)
    |> Repo.all()
  end

  @spec fetch_latest_activity_id_for_context(String.t(), keyword() | map()) ::
          FlakeId.Ecto.CompatType.t() | nil
  def fetch_latest_activity_id_for_context(context, opts \\ %{}) do
    context
    |> fetch_activities_for_context_query(Map.merge(%{skip_preload: true}, opts))
    |> limit(1)
    |> select([a], a.id)
    |> Repo.one()
  end

  @spec fetch_public_or_unlisted_activities(map(), Pagination.type()) :: [Activity.t()]
  def fetch_public_or_unlisted_activities(opts \\ %{}, pagination \\ :keyset) do
    opts = Map.delete(opts, :user)

    [Constants.as_public()]
    |> fetch_activities_query(opts)
    |> restrict_unlisted(opts)
    |> Pagination.fetch_paginated(opts, pagination)
  end

  @spec fetch_public_activities(map(), Pagination.type()) :: [Activity.t()]
  def fetch_public_activities(opts \\ %{}, pagination \\ :keyset) do
    opts
    |> Map.put(:restrict_unlisted, true)
    |> fetch_public_or_unlisted_activities(pagination)
  end

  @valid_visibilities ~w[direct unlisted public private]

  defp restrict_visibility(query, %{visibility: visibility})
       when is_list(visibility) do
    if Enum.all?(visibility, &(&1 in @valid_visibilities)) do
      from(
        a in query,
        where:
          fragment(
            "activity_visibility(?, ?, ?) = ANY (?)",
            a.actor,
            a.recipients,
            a.data,
            ^visibility
          )
      )
    else
      Logger.error("Could not restrict visibility to #{visibility}")
    end
  end

  defp restrict_visibility(query, %{visibility: visibility})
       when visibility in @valid_visibilities do
    from(
      a in query,
      where:
        fragment("activity_visibility(?, ?, ?) = ?", a.actor, a.recipients, a.data, ^visibility)
    )
  end

  defp restrict_visibility(_query, %{visibility: visibility})
       when visibility not in @valid_visibilities do
    Logger.error("Could not restrict visibility to #{visibility}")
  end

  defp restrict_visibility(query, _visibility), do: query

  defp exclude_visibility(query, %{exclude_visibilities: visibility})
       when is_list(visibility) do
    if Enum.all?(visibility, &(&1 in @valid_visibilities)) do
      from(
        a in query,
        where:
          not fragment(
            "activity_visibility(?, ?, ?) = ANY (?)",
            a.actor,
            a.recipients,
            a.data,
            ^visibility
          )
      )
    else
      Logger.error("Could not exclude visibility to #{visibility}")
      query
    end
  end

  defp exclude_visibility(query, %{exclude_visibilities: visibility})
       when visibility in @valid_visibilities do
    from(
      a in query,
      where:
        not fragment(
          "activity_visibility(?, ?, ?) = ?",
          a.actor,
          a.recipients,
          a.data,
          ^visibility
        )
    )
  end

  defp exclude_visibility(query, %{exclude_visibilities: visibility})
       when visibility not in [nil | @valid_visibilities] do
    Logger.error("Could not exclude visibility to #{visibility}")
    query
  end

  defp exclude_visibility(query, _visibility), do: query

  defp restrict_thread_visibility(query, _, %{skip_thread_containment: true} = _),
    do: query

  defp restrict_thread_visibility(query, %{user: %User{skip_thread_containment: true}}, _),
    do: query

  defp restrict_thread_visibility(query, %{user: %User{ap_id: ap_id}}, _) do
    from(
      a in query,
      where: fragment("thread_visibility(?, (?)->>'id') = true", ^ap_id, a.data)
    )
  end

  defp restrict_thread_visibility(query, _, _), do: query

  def fetch_user_abstract_activities(user, reading_user, params \\ %{}) do
    params =
      params
      |> Map.put(:user, reading_user)
      |> Map.put(:actor_id, user.ap_id)

    %{
      godmode: params[:godmode],
      reading_user: reading_user
    }
    |> user_activities_recipients()
    |> fetch_activities(params)
    |> Enum.reverse()
  end

  def fetch_user_activities(user, reading_user, params \\ %{}) do
    params =
      params
      |> Map.put(:type, ["Create", "Announce"])
      |> Map.put(:user, reading_user)
      |> Map.put(:actor_id, user.ap_id)
      |> Map.put(:pinned_activity_ids, user.pinned_activities)

    params =
      if User.blocks?(reading_user, user) do
        params
      else
        params
        |> Map.put(:blocking_user, reading_user)
        |> Map.put(:muting_user, reading_user)
      end

    %{
      godmode: params[:godmode],
      reading_user: reading_user
    }
    |> user_activities_recipients()
    |> fetch_activities(params)
    |> Enum.reverse()
  end

  def fetch_statuses(reading_user, params) do
    params = Map.put(params, :type, ["Create", "Announce"])

    %{
      godmode: params[:godmode],
      reading_user: reading_user
    }
    |> user_activities_recipients()
    |> fetch_activities(params, :offset)
    |> Enum.reverse()
  end

  defp user_activities_recipients(%{godmode: true}), do: []

  defp user_activities_recipients(%{reading_user: reading_user}) do
    if reading_user do
      [Constants.as_public(), reading_user.ap_id | User.following(reading_user)]
    else
      [Constants.as_public()]
    end
  end

  defp restrict_since(query, %{since_id: ""}), do: query

  defp restrict_since(query, %{since_id: since_id}) do
    from(activity in query, where: activity.id > ^since_id)
  end

  defp restrict_since(query, _), do: query

  defp restrict_tag_reject(_query, %{tag_reject: _tag_reject, skip_preload: true}) do
    raise "Can't use the child object without preloading!"
  end

  defp restrict_tag_reject(query, %{tag_reject: [_ | _] = tag_reject}) do
    from(
      [_activity, object] in query,
      where: fragment("not (?)->'tag' \\?| (?)", object.data, ^tag_reject)
    )
  end

  defp restrict_tag_reject(query, _), do: query

  defp restrict_tag_all(_query, %{tag_all: _tag_all, skip_preload: true}) do
    raise "Can't use the child object without preloading!"
  end

  defp restrict_tag_all(query, %{tag_all: [_ | _] = tag_all}) do
    from(
      [_activity, object] in query,
      where: fragment("(?)->'tag' \\?& (?)", object.data, ^tag_all)
    )
  end

  defp restrict_tag_all(query, _), do: query

  defp restrict_tag(_query, %{tag: _tag, skip_preload: true}) do
    raise "Can't use the child object without preloading!"
  end

  defp restrict_tag(query, %{tag: tag}) when is_list(tag) do
    from(
      [_activity, object] in query,
      where: fragment("(?)->'tag' \\?| (?)", object.data, ^tag)
    )
  end

  defp restrict_tag(query, %{tag: tag}) when is_binary(tag) do
    from(
      [_activity, object] in query,
      where: fragment("(?)->'tag' \\? (?)", object.data, ^tag)
    )
  end

  defp restrict_tag(query, _), do: query

  defp restrict_recipients(query, [], _user), do: query

  defp restrict_recipients(query, recipients, nil) do
    from(activity in query, where: fragment("? && ?", ^recipients, activity.recipients))
  end

  defp restrict_recipients(query, recipients, user) do
    from(
      activity in query,
      where: fragment("? && ?", ^recipients, activity.recipients),
      or_where: activity.actor == ^user.ap_id
    )
  end

  defp restrict_local(query, %{local_only: true}) do
    from(activity in query, where: activity.local == true)
  end

  defp restrict_local(query, _), do: query

  defp restrict_actor(query, %{actor_id: actor_id}) do
    from(activity in query, where: activity.actor == ^actor_id)
  end

  defp restrict_actor(query, _), do: query

  defp restrict_type(query, %{type: type}) when is_binary(type) do
    from(activity in query, where: fragment("?->>'type' = ?", activity.data, ^type))
  end

  defp restrict_type(query, %{type: type}) do
    from(activity in query, where: fragment("?->>'type' = ANY(?)", activity.data, ^type))
  end

  defp restrict_type(query, _), do: query

  defp restrict_state(query, %{state: state}) do
    from(activity in query, where: fragment("?->>'state' = ?", activity.data, ^state))
  end

  defp restrict_state(query, _), do: query

  defp restrict_favorited_by(query, %{favorited_by: ap_id}) do
    from(
      [_activity, object] in query,
      where: fragment("(?)->'likes' \\? (?)", object.data, ^ap_id)
    )
  end

  defp restrict_favorited_by(query, _), do: query

  defp restrict_media(_query, %{only_media: _val, skip_preload: true}) do
    raise "Can't use the child object without preloading!"
  end

  defp restrict_media(query, %{only_media: true}) do
    from(
      [_activity, object] in query,
      where: fragment("not (?)->'attachment' = (?)", object.data, ^[])
    )
  end

  defp restrict_media(query, _), do: query

  defp restrict_replies(query, %{exclude_replies: true}) do
    from(
      [_activity, object] in query,
      where: fragment("?->>'inReplyTo' is null", object.data)
    )
  end

  defp restrict_replies(query, %{
         reply_filtering_user: user,
         reply_visibility: "self"
       }) do
    from(
      [activity, object] in query,
      where:
        fragment(
          "?->>'inReplyTo' is null OR ? = ANY(?)",
          object.data,
          ^user.ap_id,
          activity.recipients
        )
    )
  end

  defp restrict_replies(query, %{
         reply_filtering_user: user,
         reply_visibility: "following"
       }) do
    from(
      [activity, object] in query,
      where:
        fragment(
          "?->>'inReplyTo' is null OR ? && array_remove(?, ?) OR ? = ?",
          object.data,
          ^[user.ap_id | User.get_cached_user_friends_ap_ids(user)],
          activity.recipients,
          activity.actor,
          activity.actor,
          ^user.ap_id
        )
    )
  end

  defp restrict_replies(query, _), do: query

  defp restrict_reblogs(query, %{exclude_reblogs: true}) do
    from(activity in query, where: fragment("?->>'type' != 'Announce'", activity.data))
  end

  defp restrict_reblogs(query, _), do: query

  defp restrict_muted(query, %{with_muted: true}), do: query

  defp restrict_muted(query, %{muting_user: %User{} = user} = opts) do
    mutes = opts[:muted_users_ap_ids] || User.muted_users_ap_ids(user)

    query =
      from([activity] in query,
        where: fragment("not (? = ANY(?))", activity.actor, ^mutes),
        where: fragment("not (?->'to' \\?| ?)", activity.data, ^mutes)
      )

    unless opts[:skip_preload] do
      from([thread_mute: tm] in query, where: is_nil(tm.user_id))
    else
      query
    end
  end

  defp restrict_muted(query, _), do: query

  defp restrict_blocked(query, %{blocking_user: %User{} = user} = opts) do
    blocked_ap_ids = opts[:blocked_users_ap_ids] || User.blocked_users_ap_ids(user)
    domain_blocks = user.domain_blocks || []

    following_ap_ids = User.get_friends_ap_ids(user)

    query =
      if has_named_binding?(query, :object), do: query, else: Activity.with_joined_object(query)

    from(
      [activity, object: o] in query,
      where: fragment("not (? = ANY(?))", activity.actor, ^blocked_ap_ids),
      where: fragment("not (? && ?)", activity.recipients, ^blocked_ap_ids),
      where:
        fragment(
          "recipients_contain_blocked_domains(?, ?) = false",
          activity.recipients,
          ^domain_blocks
        ),
      where:
        fragment(
          "not (?->>'type' = 'Announce' and ?->'to' \\?| ?)",
          activity.data,
          activity.data,
          ^blocked_ap_ids
        ),
      where:
        fragment(
          "(not (split_part(?, '/', 3) = ANY(?))) or ? = ANY(?)",
          activity.actor,
          ^domain_blocks,
          activity.actor,
          ^following_ap_ids
        ),
      where:
        fragment(
          "(not (split_part(?->>'actor', '/', 3) = ANY(?))) or (?->>'actor') = ANY(?)",
          o.data,
          ^domain_blocks,
          o.data,
          ^following_ap_ids
        )
    )
  end

  defp restrict_blocked(query, _), do: query

  defp restrict_unlisted(query, %{restrict_unlisted: true}) do
    from(
      activity in query,
      where:
        fragment(
          "not (coalesce(?->'cc', '{}'::jsonb) \\?| ?)",
          activity.data,
          ^[Constants.as_public()]
        )
    )
  end

  defp restrict_unlisted(query, _), do: query

  defp restrict_pinned(query, %{pinned: true, pinned_activity_ids: ids}) do
    from(activity in query, where: activity.id in ^ids)
  end

  defp restrict_pinned(query, _), do: query

  defp restrict_muted_reblogs(query, %{muting_user: %User{} = user} = opts) do
    muted_reblogs = opts[:reblog_muted_users_ap_ids] || User.reblog_muted_users_ap_ids(user)

    from(
      activity in query,
      where:
        fragment(
          "not ( ?->>'type' = 'Announce' and ? = ANY(?))",
          activity.data,
          activity.actor,
          ^muted_reblogs
        )
    )
  end

  defp restrict_muted_reblogs(query, _), do: query

  defp restrict_instance(query, %{instance: instance}) do
    users =
      from(
        u in User,
        select: u.ap_id,
        where: fragment("? LIKE ?", u.nickname, ^"%@#{instance}")
      )
      |> Repo.all()

    from(activity in query, where: activity.actor in ^users)
  end

  defp restrict_instance(query, _), do: query

  defp exclude_poll_votes(query, %{include_poll_votes: true}), do: query

  defp exclude_poll_votes(query, _) do
    if has_named_binding?(query, :object) do
      from([activity, object: o] in query,
        where: fragment("not(?->>'type' = ?)", o.data, "Answer")
      )
    else
      query
    end
  end

  defp exclude_invisible_actors(query, %{invisible_actors: true}), do: query

  defp exclude_invisible_actors(query, _opts) do
    invisible_ap_ids =
      User.Query.build(%{invisible: true, select: [:ap_id]})
      |> Repo.all()
      |> Enum.map(fn %{ap_id: ap_id} -> ap_id end)

    from([activity] in query, where: activity.actor not in ^invisible_ap_ids)
  end

  defp exclude_id(query, %{exclude_id: id}) when is_binary(id) do
    from(activity in query, where: activity.id != ^id)
  end

  defp exclude_id(query, _), do: query

  defp maybe_preload_objects(query, %{skip_preload: true}), do: query

  defp maybe_preload_objects(query, _) do
    query
    |> Activity.with_preloaded_object()
  end

  defp maybe_preload_bookmarks(query, %{skip_preload: true}), do: query

  defp maybe_preload_bookmarks(query, opts) do
    query
    |> Activity.with_preloaded_bookmark(opts[:user])
  end

  defp maybe_preload_report_notes(query, %{preload_report_notes: true}) do
    query
    |> Activity.with_preloaded_report_notes()
  end

  defp maybe_preload_report_notes(query, _), do: query

  defp maybe_set_thread_muted_field(query, %{skip_preload: true}), do: query

  defp maybe_set_thread_muted_field(query, opts) do
    query
    |> Activity.with_set_thread_muted_field(opts[:muting_user] || opts[:user])
  end

  defp maybe_order(query, %{order: :desc}) do
    query
    |> order_by(desc: :id)
  end

  defp maybe_order(query, %{order: :asc}) do
    query
    |> order_by(asc: :id)
  end

  defp maybe_order(query, _), do: query

  defp fetch_activities_query_ap_ids_ops(opts) do
    source_user = opts[:muting_user]
    ap_id_relationships = if source_user, do: [:mute, :reblog_mute], else: []

    ap_id_relationships =
      if opts[:blocking_user] && opts[:blocking_user] == source_user do
        [:block | ap_id_relationships]
      else
        ap_id_relationships
      end

    preloaded_ap_ids = User.outgoing_relationships_ap_ids(source_user, ap_id_relationships)

    restrict_blocked_opts = Map.merge(%{blocked_users_ap_ids: preloaded_ap_ids[:block]}, opts)
    restrict_muted_opts = Map.merge(%{muted_users_ap_ids: preloaded_ap_ids[:mute]}, opts)

    restrict_muted_reblogs_opts =
      Map.merge(%{reblog_muted_users_ap_ids: preloaded_ap_ids[:reblog_mute]}, opts)

    {restrict_blocked_opts, restrict_muted_opts, restrict_muted_reblogs_opts}
  end

  def fetch_activities_query(recipients, opts \\ %{}) do
    {restrict_blocked_opts, restrict_muted_opts, restrict_muted_reblogs_opts} =
      fetch_activities_query_ap_ids_ops(opts)

    config = %{
      skip_thread_containment: Config.get([:instance, :skip_thread_containment])
    }

    Activity
    |> maybe_preload_objects(opts)
    |> maybe_preload_bookmarks(opts)
    |> maybe_preload_report_notes(opts)
    |> maybe_set_thread_muted_field(opts)
    |> maybe_order(opts)
    |> restrict_recipients(recipients, opts[:user])
    |> restrict_replies(opts)
    |> restrict_tag(opts)
    |> restrict_tag_reject(opts)
    |> restrict_tag_all(opts)
    |> restrict_since(opts)
    |> restrict_local(opts)
    |> restrict_actor(opts)
    |> restrict_type(opts)
    |> restrict_state(opts)
    |> restrict_favorited_by(opts)
    |> restrict_blocked(restrict_blocked_opts)
    |> restrict_muted(restrict_muted_opts)
    |> restrict_media(opts)
    |> restrict_visibility(opts)
    |> restrict_thread_visibility(opts, config)
    |> restrict_reblogs(opts)
    |> restrict_pinned(opts)
    |> restrict_muted_reblogs(restrict_muted_reblogs_opts)
    |> restrict_instance(opts)
    |> Activity.restrict_deactivated_users()
    |> exclude_poll_votes(opts)
    |> exclude_invisible_actors(opts)
    |> exclude_visibility(opts)
  end

  def fetch_activities(recipients, opts \\ %{}, pagination \\ :keyset) do
    list_memberships = Pleroma.List.memberships(opts[:user])

    fetch_activities_query(recipients ++ list_memberships, opts)
    |> Pagination.fetch_paginated(opts, pagination)
    |> Enum.reverse()
    |> maybe_update_cc(list_memberships, opts[:user])
  end

  @doc """
  Fetch favorites activities of user with order by sort adds to favorites
  """
  @spec fetch_favourites(User.t(), map(), Pagination.type()) :: list(Activity.t())
  def fetch_favourites(user, params \\ %{}, pagination \\ :keyset) do
    user.ap_id
    |> Activity.Queries.by_actor()
    |> Activity.Queries.by_type("Like")
    |> Activity.with_joined_object()
    |> Object.with_joined_activity()
    |> select([_like, object, activity], %{activity | object: object})
    |> order_by([like, _, _], desc_nulls_last: like.id)
    |> Pagination.fetch_paginated(
      Map.merge(params, %{skip_order: true}),
      pagination,
      :object_activity
    )
  end

  defp maybe_update_cc(activities, [_ | _] = list_memberships, %User{ap_id: user_ap_id}) do
    Enum.map(activities, fn
      %{data: %{"bcc" => [_ | _] = bcc}} = activity ->
        if Enum.any?(bcc, &(&1 in list_memberships)) do
          update_in(activity.data["cc"], &[user_ap_id | &1])
        else
          activity
        end

      activity ->
        activity
    end)
  end

  defp maybe_update_cc(activities, _, _), do: activities

  defp fetch_activities_bounded_query(query, recipients, recipients_with_public) do
    from(activity in query,
      where:
        fragment("? && ?", activity.recipients, ^recipients) or
          (fragment("? && ?", activity.recipients, ^recipients_with_public) and
             ^Constants.as_public() in activity.recipients)
    )
  end

  def fetch_activities_bounded(
        recipients,
        recipients_with_public,
        opts \\ %{},
        pagination \\ :keyset
      ) do
    fetch_activities_query([], opts)
    |> fetch_activities_bounded_query(recipients, recipients_with_public)
    |> Pagination.fetch_paginated(opts, pagination)
    |> Enum.reverse()
  end

  @spec upload(Upload.source(), keyword()) :: {:ok, Object.t()} | {:error, any()}
  def upload(file, opts \\ []) do
    with {:ok, data} <- Upload.store(file, opts) do
      obj_data = Maps.put_if_present(data, "actor", opts[:actor])

      Repo.insert(%Object{data: obj_data})
    end
  end

  @spec get_actor_url(any()) :: binary() | nil
  defp get_actor_url(url) when is_binary(url), do: url
  defp get_actor_url(%{"href" => href}) when is_binary(href), do: href

  defp get_actor_url(url) when is_list(url) do
    url
    |> List.first()
    |> get_actor_url()
  end

  defp get_actor_url(_url), do: nil

  defp object_to_user_data(data) do
    avatar =
      data["icon"]["url"] &&
        %{
          "type" => "Image",
          "url" => [%{"href" => data["icon"]["url"]}]
        }

    banner =
      data["image"]["url"] &&
        %{
          "type" => "Image",
          "url" => [%{"href" => data["image"]["url"]}]
        }

    fields =
      data
      |> Map.get("attachment", [])
      |> Enum.filter(fn %{"type" => t} -> t == "PropertyValue" end)
      |> Enum.map(fn fields -> Map.take(fields, ["name", "value"]) end)

    emojis =
      data
      |> Map.get("tag", [])
      |> Enum.filter(fn
        %{"type" => "Emoji"} -> true
        _ -> false
      end)
      |> Map.new(fn %{"icon" => %{"url" => url}, "name" => name} ->
        {String.trim(name, ":"), url}
      end)

    locked = data["manuallyApprovesFollowers"] || false
    data = Transmogrifier.maybe_fix_user_object(data)
    discoverable = data["discoverable"] || false
    invisible = data["invisible"] || false
    actor_type = data["type"] || "Person"

    public_key =
      if is_map(data["publicKey"]) && is_binary(data["publicKey"]["publicKeyPem"]) do
        data["publicKey"]["publicKeyPem"]
      else
        nil
      end

    shared_inbox =
      if is_map(data["endpoints"]) && is_binary(data["endpoints"]["sharedInbox"]) do
        data["endpoints"]["sharedInbox"]
      else
        nil
      end

    user_data = %{
      ap_id: data["id"],
      uri: get_actor_url(data["url"]),
      ap_enabled: true,
      banner: banner,
      fields: fields,
      emoji: emojis,
      locked: locked,
      discoverable: discoverable,
      invisible: invisible,
      avatar: avatar,
      name: data["name"],
      follower_address: data["followers"],
      following_address: data["following"],
      bio: data["summary"],
      actor_type: actor_type,
      also_known_as: Map.get(data, "alsoKnownAs", []),
      public_key: public_key,
      inbox: data["inbox"],
      shared_inbox: shared_inbox
    }

    # nickname can be nil because of virtual actors
    if data["preferredUsername"] do
      Map.put(
        user_data,
        :nickname,
        "#{data["preferredUsername"]}@#{URI.parse(data["id"]).host}"
      )
    else
      Map.put(user_data, :nickname, nil)
    end
  end

  def fetch_follow_information_for_user(user) do
    with {:ok, following_data} <-
           Fetcher.fetch_and_contain_remote_object_from_id(user.following_address),
         {:ok, hide_follows} <- collection_private(following_data),
         {:ok, followers_data} <-
           Fetcher.fetch_and_contain_remote_object_from_id(user.follower_address),
         {:ok, hide_followers} <- collection_private(followers_data) do
      {:ok,
       %{
         hide_follows: hide_follows,
         follower_count: normalize_counter(followers_data["totalItems"]),
         following_count: normalize_counter(following_data["totalItems"]),
         hide_followers: hide_followers
       }}
    else
      {:error, _} = e -> e
      e -> {:error, e}
    end
  end

  defp normalize_counter(counter) when is_integer(counter), do: counter
  defp normalize_counter(_), do: 0

  def maybe_update_follow_information(user_data) do
    with {:enabled, true} <- {:enabled, Config.get([:instance, :external_user_synchronization])},
         {_, true} <- {:user_type_check, user_data[:type] in ["Person", "Service"]},
         {_, true} <-
           {:collections_available,
            !!(user_data[:following_address] && user_data[:follower_address])},
         {:ok, info} <-
           fetch_follow_information_for_user(user_data) do
      info = Map.merge(user_data[:info] || %{}, info)

      user_data
      |> Map.put(:info, info)
    else
      {:user_type_check, false} ->
        user_data

      {:collections_available, false} ->
        user_data

      {:enabled, false} ->
        user_data

      e ->
        Logger.error(
          "Follower/Following counter update for #{user_data.ap_id} failed.\n" <> inspect(e)
        )

        user_data
    end
  end

  defp collection_private(%{"first" => %{"type" => type}})
       when type in ["CollectionPage", "OrderedCollectionPage"],
       do: {:ok, false}

  defp collection_private(%{"first" => first}) do
    with {:ok, %{"type" => type}} when type in ["CollectionPage", "OrderedCollectionPage"] <-
           Fetcher.fetch_and_contain_remote_object_from_id(first) do
      {:ok, false}
    else
      {:error, {:ok, %{status: code}}} when code in [401, 403] -> {:ok, true}
      {:error, _} = e -> e
      e -> {:error, e}
    end
  end

  defp collection_private(_data), do: {:ok, true}

  def user_data_from_user_object(data) do
    with {:ok, data} <- MRF.filter(data) do
      {:ok, object_to_user_data(data)}
    else
      e -> {:error, e}
    end
  end

  def fetch_and_prepare_user_from_ap_id(ap_id) do
    with {:ok, data} <- Fetcher.fetch_and_contain_remote_object_from_id(ap_id),
         {:ok, data} <- user_data_from_user_object(data) do
      {:ok, maybe_update_follow_information(data)}
    else
      {:error, "Object has been deleted" = e} ->
        Logger.debug("Could not decode user at fetch #{ap_id}, #{inspect(e)}")
        {:error, e}

      {:error, e} ->
        Logger.error("Could not decode user at fetch #{ap_id}, #{inspect(e)}")
        {:error, e}
    end
  end

  def make_user_from_ap_id(ap_id) do
    user = User.get_cached_by_ap_id(ap_id)

    if user && !User.ap_enabled?(user) do
      Transmogrifier.upgrade_user_from_ap_id(ap_id)
    else
      with {:ok, data} <- fetch_and_prepare_user_from_ap_id(ap_id) do
        if user do
          user
          |> User.remote_user_changeset(data)
          |> User.update_and_set_cache()
        else
          data
          |> User.remote_user_changeset()
          |> Repo.insert()
          |> User.set_cache()
        end
      end
    end
  end

  def make_user_from_nickname(nickname) do
    with {:ok, %{"ap_id" => ap_id}} when not is_nil(ap_id) <- WebFinger.finger(nickname) do
      make_user_from_ap_id(ap_id)
    else
      _e -> {:error, "No AP id in WebFinger"}
    end
  end

  # filter out broken threads
  defp contain_broken_threads(%Activity{} = activity, %User{} = user) do
    entire_thread_visible_for_user?(activity, user)
  end

  # do post-processing on a specific activity
  def contain_activity(%Activity{} = activity, %User{} = user) do
    contain_broken_threads(activity, user)
  end

  def fetch_direct_messages_query do
    Activity
    |> restrict_type(%{type: "Create"})
    |> restrict_visibility(%{visibility: "direct"})
    |> order_by([activity], asc: activity.id)
  end
end<|MERGE_RESOLUTION|>--- conflicted
+++ resolved
@@ -311,18 +311,11 @@
     local = Map.get(params, :local, true)
     activity_id = Map.get(params, :activity_id, nil)
 
-<<<<<<< HEAD
     data =
       %{"to" => to, "type" => type, "actor" => actor.ap_id, "object" => object}
-      |> Utils.maybe_put("id", activity_id)
+      |> Maps.put_if_present("id", activity_id)
 
     with {:ok, activity} <- insert(data, local),
-=======
-    with data <-
-           %{"to" => to, "type" => type, "actor" => actor.ap_id, "object" => object}
-           |> Maps.put_if_present("id", activity_id),
-         {:ok, activity} <- insert(data, local),
->>>>>>> d74985af
          _ <- notify_and_stream(activity),
          :ok <- maybe_federate(activity) do
       {:ok, activity}
@@ -334,7 +327,6 @@
     local = !(params[:local] == false)
     activity_id = params[:activity_id]
 
-<<<<<<< HEAD
     data =
       %{
         "to" => to,
@@ -343,20 +335,9 @@
         "actor" => actor,
         "object" => object
       }
-      |> Utils.maybe_put("id", activity_id)
+      |> Maps.put_if_present("id", activity_id)
 
     with {:ok, activity} <- insert(data, local),
-=======
-    with data <- %{
-           "to" => to,
-           "cc" => cc,
-           "type" => "Update",
-           "actor" => actor,
-           "object" => object
-         },
-         data <- Maps.put_if_present(data, "id", activity_id),
-         {:ok, activity} <- insert(data, local),
->>>>>>> d74985af
          _ <- notify_and_stream(activity),
          :ok <- maybe_federate(activity) do
       {:ok, activity}
