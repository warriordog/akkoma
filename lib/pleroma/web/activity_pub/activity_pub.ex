--- conflicted
+++ resolved
@@ -360,20 +360,12 @@
     end
   end
 
-<<<<<<< HEAD
   defp do_follow(follower, followed, activity_id, local, opts) do
     skip_notify_and_stream = Keyword.get(opts, :skip_notify_and_stream, false)
-
-    with data <- make_follow_data(follower, followed, activity_id),
-         {:ok, activity} <- insert(data, local),
+    data = make_follow_data(follower, followed, activity_id)
+
+    with {:ok, activity} <- insert(data, local),
          _ <- skip_notify_and_stream || notify_and_stream(activity),
-=======
-  defp do_follow(follower, followed, activity_id, local) do
-    data = make_follow_data(follower, followed, activity_id)
-
-    with {:ok, activity} <- insert(data, local),
-         _ <- notify_and_stream(activity),
->>>>>>> a1aa9fa9
          :ok <- maybe_federate(activity) do
       {:ok, activity}
     else
@@ -1016,8 +1008,7 @@
     end
   end
 
-<<<<<<< HEAD
-  defp exclude_chat_messages(query, %{"include_chat_messages" => true}), do: query
+  defp exclude_chat_messages(query, %{include_chat_messages: true}), do: query
 
   defp exclude_chat_messages(query, _) do
     if has_named_binding?(query, :object) do
@@ -1029,10 +1020,7 @@
     end
   end
 
-  defp exclude_invisible_actors(query, %{"invisible_actors" => true}), do: query
-=======
   defp exclude_invisible_actors(query, %{invisible_actors: true}), do: query
->>>>>>> a1aa9fa9
 
   defp exclude_invisible_actors(query, _opts) do
     invisible_ap_ids =
