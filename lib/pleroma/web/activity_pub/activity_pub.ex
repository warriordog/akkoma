# Pleroma: A lightweight social networking server
# Copyright © 2017-2019 Pleroma Authors <https://pleroma.social/>
# SPDX-License-Identifier: AGPL-3.0-only

defmodule Pleroma.Web.ActivityPub.ActivityPub do
  alias Pleroma.Activity
  alias Pleroma.Activity.Ir.Topics
  alias Pleroma.Config
  alias Pleroma.Conversation
  alias Pleroma.Conversation.Participation
  alias Pleroma.Notification
  alias Pleroma.Object
  alias Pleroma.Object.Containment
  alias Pleroma.Object.Fetcher
  alias Pleroma.Pagination
  alias Pleroma.Repo
  alias Pleroma.Upload
  alias Pleroma.User
  alias Pleroma.Web.ActivityPub.MRF
  alias Pleroma.Web.ActivityPub.Transmogrifier
  alias Pleroma.Web.ActivityPub.Utils
  alias Pleroma.Web.Streamer
  alias Pleroma.Web.WebFinger
  alias Pleroma.Workers.BackgroundWorker

  import Ecto.Query
  import Pleroma.Web.ActivityPub.Utils
  import Pleroma.Web.ActivityPub.Visibility

  require Logger
  require Pleroma.Constants

  # For Announce activities, we filter the recipients based on following status for any actors
  # that match actual users.  See issue #164 for more information about why this is necessary.
  defp get_recipients(%{"type" => "Announce"} = data) do
    to = Map.get(data, "to", [])
    cc = Map.get(data, "cc", [])
    bcc = Map.get(data, "bcc", [])
    actor = User.get_cached_by_ap_id(data["actor"])

    recipients =
      Enum.filter(Enum.concat([to, cc, bcc]), fn recipient ->
        case User.get_cached_by_ap_id(recipient) do
          nil -> true
          user -> User.following?(user, actor)
        end
      end)

    {recipients, to, cc}
  end

  defp get_recipients(%{"type" => "Create"} = data) do
    to = Map.get(data, "to", [])
    cc = Map.get(data, "cc", [])
    bcc = Map.get(data, "bcc", [])
    actor = Map.get(data, "actor", [])
    recipients = [to, cc, bcc, [actor]] |> Enum.concat() |> Enum.uniq()
    {recipients, to, cc}
  end

  defp get_recipients(data) do
    to = Map.get(data, "to", [])
    cc = Map.get(data, "cc", [])
    bcc = Map.get(data, "bcc", [])
    recipients = Enum.concat([to, cc, bcc])
    {recipients, to, cc}
  end

  defp check_actor_is_active(actor) do
    if not is_nil(actor) do
      with user <- User.get_cached_by_ap_id(actor),
           false <- user.deactivated do
        true
      else
        _e -> false
      end
    else
      true
    end
  end

  defp check_remote_limit(%{"object" => %{"content" => content}}) when not is_nil(content) do
    limit = Config.get([:instance, :remote_limit])
    String.length(content) <= limit
  end

  defp check_remote_limit(_), do: true

  def increase_note_count_if_public(actor, object) do
    if is_public?(object), do: User.increase_note_count(actor), else: {:ok, actor}
  end

  def decrease_note_count_if_public(actor, object) do
    if is_public?(object), do: User.decrease_note_count(actor), else: {:ok, actor}
  end

  def increase_replies_count_if_reply(%{
        "object" => %{"inReplyTo" => reply_ap_id} = object,
        "type" => "Create"
      }) do
    if is_public?(object) do
      Object.increase_replies_count(reply_ap_id)
    end
  end

  def increase_replies_count_if_reply(_create_data), do: :noop

  def decrease_replies_count_if_reply(%Object{
        data: %{"inReplyTo" => reply_ap_id} = object
      }) do
    if is_public?(object) do
      Object.decrease_replies_count(reply_ap_id)
    end
  end

  def decrease_replies_count_if_reply(_object), do: :noop

  def increase_poll_votes_if_vote(%{
        "object" => %{"inReplyTo" => reply_ap_id, "name" => name},
        "type" => "Create"
      }) do
    Object.increase_vote_count(reply_ap_id, name)
  end

  def increase_poll_votes_if_vote(_create_data), do: :noop

  def insert(map, local \\ true, fake \\ false, bypass_actor_check \\ false) when is_map(map) do
    with nil <- Activity.normalize(map),
         map <- lazy_put_activity_defaults(map, fake),
         true <- bypass_actor_check || check_actor_is_active(map["actor"]),
         {_, true} <- {:remote_limit_error, check_remote_limit(map)},
         {:ok, map} <- MRF.filter(map),
         {recipients, _, _} = get_recipients(map),
         {:fake, false, map, recipients} <- {:fake, fake, map, recipients},
         {:containment, :ok} <- {:containment, Containment.contain_child(map)},
         {:ok, map, object} <- insert_full_object(map) do
      {:ok, activity} =
        Repo.insert(%Activity{
          data: map,
          local: local,
          actor: map["actor"],
          recipients: recipients
        })

      # Splice in the child object if we have one.
      activity =
        if not is_nil(object) do
          Map.put(activity, :object, object)
        else
          activity
        end

      BackgroundWorker.enqueue("fetch_data_for_activity", %{"activity_id" => activity.id})

      Notification.create_notifications(activity)

      conversation = create_or_bump_conversation(activity, map["actor"])
      participations = get_participations(conversation)
      stream_out(activity)
      stream_out_participations(participations)
      {:ok, activity}
    else
      %Activity{} = activity ->
        {:ok, activity}

      {:fake, true, map, recipients} ->
        activity = %Activity{
          data: map,
          local: local,
          actor: map["actor"],
          recipients: recipients,
          id: "pleroma:fakeid"
        }

        Pleroma.Web.RichMedia.Helpers.fetch_data_for_activity(activity)
        {:ok, activity}

      error ->
        {:error, error}
    end
  end

  defp create_or_bump_conversation(activity, actor) do
    with {:ok, conversation} <- Conversation.create_or_bump_for(activity),
         %User{} = user <- User.get_cached_by_ap_id(actor),
         Participation.mark_as_read(user, conversation) do
      {:ok, conversation}
    end
  end

  defp get_participations({:ok, conversation}) do
    conversation
    |> Repo.preload(:participations, force: true)
    |> Map.get(:participations)
  end

  defp get_participations(_), do: []

  def stream_out_participations(participations) do
    participations =
      participations
      |> Repo.preload(:user)

    Streamer.stream("participation", participations)
  end

  def stream_out_participations(%Object{data: %{"context" => context}}, user) do
    with %Conversation{} = conversation <- Conversation.get_for_ap_id(context),
         conversation = Repo.preload(conversation, :participations),
         last_activity_id =
           fetch_latest_activity_id_for_context(conversation.ap_id, %{
             "user" => user,
             "blocking_user" => user
           }) do
      if last_activity_id do
        stream_out_participations(conversation.participations)
      end
    end
  end

  def stream_out_participations(_, _), do: :noop

  def stream_out(%Activity{data: %{"type" => data_type}} = activity)
      when data_type in ["Create", "Announce", "Delete"] do
    activity
    |> Topics.get_activity_topics()
    |> Streamer.stream(activity)
  end

  def stream_out(_activity) do
    :noop
  end

  def create(%{to: to, actor: actor, context: context, object: object} = params, fake \\ false) do
    additional = params[:additional] || %{}
    # only accept false as false value
    local = !(params[:local] == false)
    published = params[:published]
    quick_insert? = Pleroma.Config.get([:env]) == :benchmark

    with create_data <-
           make_create_data(
             %{to: to, actor: actor, published: published, context: context, object: object},
             additional
           ),
         {:ok, activity} <- insert(create_data, local, fake),
         {:fake, false, activity} <- {:fake, fake, activity},
         _ <- increase_replies_count_if_reply(create_data),
         _ <- increase_poll_votes_if_vote(create_data),
         {:quick_insert, false, activity} <- {:quick_insert, quick_insert?, activity},
         {:ok, _actor} <- increase_note_count_if_public(actor, activity),
         :ok <- maybe_federate(activity) do
      {:ok, activity}
    else
      {:quick_insert, true, activity} ->
        {:ok, activity}

      {:fake, true, activity} ->
        {:ok, activity}

      {:error, message} ->
        {:error, message}
    end
  end

  def listen(%{to: to, actor: actor, context: context, object: object} = params) do
    additional = params[:additional] || %{}
    # only accept false as false value
    local = !(params[:local] == false)
    published = params[:published]

    with listen_data <-
           make_listen_data(
             %{to: to, actor: actor, published: published, context: context, object: object},
             additional
           ),
         {:ok, activity} <- insert(listen_data, local),
         :ok <- maybe_federate(activity) do
      {:ok, activity}
    else
      {:error, message} ->
        {:error, message}
    end
  end

  def accept(params) do
    accept_or_reject("Accept", params)
  end

  def reject(params) do
    accept_or_reject("Reject", params)
  end

  def accept_or_reject(type, %{to: to, actor: actor, object: object} = params) do
    local = Map.get(params, :local, true)
    activity_id = Map.get(params, :activity_id, nil)

    with data <-
           %{"to" => to, "type" => type, "actor" => actor.ap_id, "object" => object}
           |> Utils.maybe_put("id", activity_id),
         {:ok, activity} <- insert(data, local),
         :ok <- maybe_federate(activity) do
      {:ok, activity}
    end
  end

  def update(%{to: to, cc: cc, actor: actor, object: object} = params) do
    local = !(params[:local] == false)
    activity_id = params[:activity_id]

    with data <- %{
           "to" => to,
           "cc" => cc,
           "type" => "Update",
           "actor" => actor,
           "object" => object
         },
         data <- Utils.maybe_put(data, "id", activity_id),
         {:ok, activity} <- insert(data, local),
         :ok <- maybe_federate(activity) do
      {:ok, activity}
    end
  end

  def react_with_emoji(user, object, emoji, options \\ []) do
    with local <- Keyword.get(options, :local, true),
         activity_id <- Keyword.get(options, :activity_id, nil),
         Pleroma.Emoji.is_unicode_emoji?(emoji),
         reaction_data <- make_emoji_reaction_data(user, object, emoji, activity_id),
         {:ok, activity} <- insert(reaction_data, local),
         {:ok, object} <- add_emoji_reaction_to_object(activity, object),
         :ok <- maybe_federate(activity) do
      {:ok, activity, object}
    end
  end

  def unreact_with_emoji(user, reaction_id, options \\ []) do
    with local <- Keyword.get(options, :local, true),
         activity_id <- Keyword.get(options, :activity_id, nil),
         user_ap_id <- user.ap_id,
         %Activity{actor: ^user_ap_id} = reaction_activity <- Activity.get_by_ap_id(reaction_id),
         object <- Object.normalize(reaction_activity),
         unreact_data <- make_undo_data(user, reaction_activity, activity_id),
         {:ok, activity} <- insert(unreact_data, local),
         {:ok, object} <- remove_emoji_reaction_from_object(reaction_activity, object),
         :ok <- maybe_federate(activity) do
      {:ok, activity, object}
    end
  end

  # TODO: This is weird, maybe we shouldn't check here if we can make the activity.
  def like(
        %User{ap_id: ap_id} = user,
        %Object{data: %{"id" => _}} = object,
        activity_id \\ nil,
        local \\ true
      ) do
    with nil <- get_existing_like(ap_id, object),
         like_data <- make_like_data(user, object, activity_id),
         {:ok, activity} <- insert(like_data, local),
         {:ok, object} <- add_like_to_object(activity, object),
         :ok <- maybe_federate(activity) do
      {:ok, activity, object}
    else
      %Activity{} = activity -> {:ok, activity, object}
      error -> {:error, error}
    end
  end

  def unlike(%User{} = actor, %Object{} = object, activity_id \\ nil, local \\ true) do
    with %Activity{} = like_activity <- get_existing_like(actor.ap_id, object),
         unlike_data <- make_unlike_data(actor, like_activity, activity_id),
         {:ok, unlike_activity} <- insert(unlike_data, local),
         {:ok, _activity} <- Repo.delete(like_activity),
         {:ok, object} <- remove_like_from_object(like_activity, object),
         :ok <- maybe_federate(unlike_activity) do
      {:ok, unlike_activity, like_activity, object}
    else
      _e -> {:ok, object}
    end
  end

  def announce(
        %User{ap_id: _} = user,
        %Object{data: %{"id" => _}} = object,
        activity_id \\ nil,
        local \\ true,
        public \\ true
      ) do
    with true <- is_announceable?(object, user, public),
         announce_data <- make_announce_data(user, object, activity_id, public),
         {:ok, activity} <- insert(announce_data, local),
         {:ok, object} <- add_announce_to_object(activity, object),
         :ok <- maybe_federate(activity) do
      {:ok, activity, object}
    else
      error -> {:error, error}
    end
  end

  def unannounce(
        %User{} = actor,
        %Object{} = object,
        activity_id \\ nil,
        local \\ true
      ) do
    with %Activity{} = announce_activity <- get_existing_announce(actor.ap_id, object),
         unannounce_data <- make_unannounce_data(actor, announce_activity, activity_id),
         {:ok, unannounce_activity} <- insert(unannounce_data, local),
         :ok <- maybe_federate(unannounce_activity),
         {:ok, _activity} <- Repo.delete(announce_activity),
         {:ok, object} <- remove_announce_from_object(announce_activity, object) do
      {:ok, unannounce_activity, object}
    else
      _e -> {:ok, object}
    end
  end

  def follow(follower, followed, activity_id \\ nil, local \\ true) do
    with data <- make_follow_data(follower, followed, activity_id),
         {:ok, activity} <- insert(data, local),
         :ok <- maybe_federate(activity),
         _ <- User.set_follow_state_cache(follower.ap_id, followed.ap_id, activity.data["state"]) do
      {:ok, activity}
    end
  end

  def unfollow(follower, followed, activity_id \\ nil, local \\ true) do
    with %Activity{} = follow_activity <- fetch_latest_follow(follower, followed),
         {:ok, follow_activity} <- update_follow_state(follow_activity, "cancelled"),
         unfollow_data <- make_unfollow_data(follower, followed, follow_activity, activity_id),
         {:ok, activity} <- insert(unfollow_data, local),
         :ok <- maybe_federate(activity) do
      {:ok, activity}
    end
  end

  def delete(%User{ap_id: ap_id, follower_address: follower_address} = user) do
    with data <- %{
           "to" => [follower_address],
           "type" => "Delete",
           "actor" => ap_id,
           "object" => %{"type" => "Person", "id" => ap_id}
         },
         {:ok, activity} <- insert(data, true, true, true),
         :ok <- maybe_federate(activity) do
      {:ok, user}
    end
  end

  def delete(%Object{data: %{"id" => id, "actor" => actor}} = object, options \\ []) do
    local = Keyword.get(options, :local, true)
    activity_id = Keyword.get(options, :activity_id, nil)
    actor = Keyword.get(options, :actor, actor)

    user = User.get_cached_by_ap_id(actor)
    to = (object.data["to"] || []) ++ (object.data["cc"] || [])

    with {:ok, object, activity} <- Object.delete(object),
         data <-
           %{
             "type" => "Delete",
             "actor" => actor,
             "object" => id,
             "to" => to,
             "deleted_activity_id" => activity && activity.id
           }
           |> maybe_put("id", activity_id),
         {:ok, activity} <- insert(data, local, false),
         stream_out_participations(object, user),
         _ <- decrease_replies_count_if_reply(object),
         {:ok, _actor} <- decrease_note_count_if_public(user, object),
         :ok <- maybe_federate(activity) do
      {:ok, activity}
    end
  end

  @spec block(User.t(), User.t(), String.t() | nil, boolean) :: {:ok, Activity.t() | nil}
  def block(blocker, blocked, activity_id \\ nil, local \\ true) do
    outgoing_blocks = Config.get([:activitypub, :outgoing_blocks])
    unfollow_blocked = Config.get([:activitypub, :unfollow_blocked])

    if unfollow_blocked do
      follow_activity = fetch_latest_follow(blocker, blocked)
      if follow_activity, do: unfollow(blocker, blocked, nil, local)
    end

    with true <- outgoing_blocks,
         block_data <- make_block_data(blocker, blocked, activity_id),
         {:ok, activity} <- insert(block_data, local),
         :ok <- maybe_federate(activity) do
      {:ok, activity}
    else
      _e -> {:ok, nil}
    end
  end

  def unblock(blocker, blocked, activity_id \\ nil, local \\ true) do
    with %Activity{} = block_activity <- fetch_latest_block(blocker, blocked),
         unblock_data <- make_unblock_data(blocker, blocked, block_activity, activity_id),
         {:ok, activity} <- insert(unblock_data, local),
         :ok <- maybe_federate(activity) do
      {:ok, activity}
    end
  end

  @spec flag(map()) :: {:ok, Activity.t()} | any
  def flag(
        %{
          actor: actor,
          context: _context,
          account: account,
          statuses: statuses,
          content: content
        } = params
      ) do
    # only accept false as false value
    local = !(params[:local] == false)
    forward = !(params[:forward] == false)

    additional = params[:additional] || %{}

    additional =
      if forward do
        Map.merge(additional, %{"to" => [], "cc" => [account.ap_id]})
      else
        Map.merge(additional, %{"to" => [], "cc" => []})
      end

    with flag_data <- make_flag_data(params, additional),
         {:ok, activity} <- insert(flag_data, local),
         {:ok, stripped_activity} <- strip_report_status_data(activity),
         :ok <- maybe_federate(stripped_activity) do
      Enum.each(User.all_superusers(), fn superuser ->
        superuser
        |> Pleroma.Emails.AdminEmail.report(actor, account, statuses, content)
        |> Pleroma.Emails.Mailer.deliver_async()
      end)

      {:ok, activity}
    end
  end

  defp fetch_activities_for_context_query(context, opts) do
    public = [Pleroma.Constants.as_public()]

    recipients =
      if opts["user"],
        do: [opts["user"].ap_id | User.following(opts["user"])] ++ public,
        else: public

    from(activity in Activity)
    |> maybe_preload_objects(opts)
    |> maybe_preload_bookmarks(opts)
    |> maybe_set_thread_muted_field(opts)
    |> restrict_blocked(opts)
    |> restrict_recipients(recipients, opts["user"])
    |> where(
      [activity],
      fragment(
        "?->>'type' = ? and ?->>'context' = ?",
        activity.data,
        "Create",
        activity.data,
        ^context
      )
    )
    |> exclude_poll_votes(opts)
    |> exclude_id(opts)
    |> order_by([activity], desc: activity.id)
  end

  @spec fetch_activities_for_context(String.t(), keyword() | map()) :: [Activity.t()]
  def fetch_activities_for_context(context, opts \\ %{}) do
    context
    |> fetch_activities_for_context_query(opts)
    |> Repo.all()
  end

  @spec fetch_latest_activity_id_for_context(String.t(), keyword() | map()) ::
          FlakeId.Ecto.CompatType.t() | nil
  def fetch_latest_activity_id_for_context(context, opts \\ %{}) do
    context
    |> fetch_activities_for_context_query(Map.merge(%{"skip_preload" => true}, opts))
    |> limit(1)
    |> select([a], a.id)
    |> Repo.one()
  end

  def fetch_public_activities(opts \\ %{}, pagination \\ :keyset) do
    opts = Map.drop(opts, ["user"])

    [Pleroma.Constants.as_public()]
    |> fetch_activities_query(opts)
    |> restrict_unlisted()
    |> Pagination.fetch_paginated(opts, pagination)
  end

  @valid_visibilities ~w[direct unlisted public private]

  defp restrict_visibility(query, %{visibility: visibility})
       when is_list(visibility) do
    if Enum.all?(visibility, &(&1 in @valid_visibilities)) do
      query =
        from(
          a in query,
          where:
            fragment(
              "activity_visibility(?, ?, ?) = ANY (?)",
              a.actor,
              a.recipients,
              a.data,
              ^visibility
            )
        )

      query
    else
      Logger.error("Could not restrict visibility to #{visibility}")
    end
  end

  defp restrict_visibility(query, %{visibility: visibility})
       when visibility in @valid_visibilities do
    from(
      a in query,
      where:
        fragment("activity_visibility(?, ?, ?) = ?", a.actor, a.recipients, a.data, ^visibility)
    )
  end

  defp restrict_visibility(_query, %{visibility: visibility})
       when visibility not in @valid_visibilities do
    Logger.error("Could not restrict visibility to #{visibility}")
  end

  defp restrict_visibility(query, _visibility), do: query

  defp exclude_visibility(query, %{"exclude_visibilities" => visibility})
       when is_list(visibility) do
    if Enum.all?(visibility, &(&1 in @valid_visibilities)) do
      from(
        a in query,
        where:
          not fragment(
            "activity_visibility(?, ?, ?) = ANY (?)",
            a.actor,
            a.recipients,
            a.data,
            ^visibility
          )
      )
    else
      Logger.error("Could not exclude visibility to #{visibility}")
      query
    end
  end

  defp exclude_visibility(query, %{"exclude_visibilities" => visibility})
       when visibility in @valid_visibilities do
    from(
      a in query,
      where:
        not fragment(
          "activity_visibility(?, ?, ?) = ?",
          a.actor,
          a.recipients,
          a.data,
          ^visibility
        )
    )
  end

  defp exclude_visibility(query, %{"exclude_visibilities" => visibility})
       when visibility not in @valid_visibilities do
    Logger.error("Could not exclude visibility to #{visibility}")
    query
  end

  defp exclude_visibility(query, _visibility), do: query

  defp restrict_thread_visibility(query, _, %{skip_thread_containment: true} = _),
    do: query

  defp restrict_thread_visibility(
         query,
         %{"user" => %User{skip_thread_containment: true}},
         _
       ),
       do: query

  defp restrict_thread_visibility(query, %{"user" => %User{ap_id: ap_id}}, _) do
    from(
      a in query,
      where: fragment("thread_visibility(?, (?)->>'id') = true", ^ap_id, a.data)
    )
  end

  defp restrict_thread_visibility(query, _, _), do: query

  def fetch_user_abstract_activities(user, reading_user, params \\ %{}) do
    params =
      params
      |> Map.put("user", reading_user)
      |> Map.put("actor_id", user.ap_id)
      |> Map.put("whole_db", true)

    recipients =
      user_activities_recipients(%{
        "godmode" => params["godmode"],
        "reading_user" => reading_user
      })

    fetch_activities(recipients, params)
    |> Enum.reverse()
  end

  def fetch_user_activities(user, reading_user, params \\ %{}) do
    params =
      params
      |> Map.put("type", ["Create", "Announce"])
      |> Map.put("user", reading_user)
      |> Map.put("actor_id", user.ap_id)
      |> Map.put("whole_db", true)
      |> Map.put("pinned_activity_ids", user.pinned_activities)

    recipients =
      user_activities_recipients(%{
        "godmode" => params["godmode"],
        "reading_user" => reading_user
      })

    fetch_activities(recipients, params)
    |> Enum.reverse()
  end

  def fetch_instance_activities(params) do
    params =
      params
      |> Map.put("type", ["Create", "Announce"])
      |> Map.put("instance", params["instance"])
      |> Map.put("whole_db", true)

    fetch_activities([Pleroma.Constants.as_public()], params, :offset)
    |> Enum.reverse()
  end

  defp user_activities_recipients(%{"godmode" => true}) do
    []
  end

  defp user_activities_recipients(%{"reading_user" => reading_user}) do
    if reading_user do
      [Pleroma.Constants.as_public()] ++ [reading_user.ap_id | User.following(reading_user)]
    else
      [Pleroma.Constants.as_public()]
    end
  end

  defp restrict_since(query, %{"since_id" => ""}), do: query

  defp restrict_since(query, %{"since_id" => since_id}) do
    from(activity in query, where: activity.id > ^since_id)
  end

  defp restrict_since(query, _), do: query

  defp restrict_tag_reject(_query, %{"tag_reject" => _tag_reject, "skip_preload" => true}) do
    raise "Can't use the child object without preloading!"
  end

  defp restrict_tag_reject(query, %{"tag_reject" => tag_reject})
       when is_list(tag_reject) and tag_reject != [] do
    from(
      [_activity, object] in query,
      where: fragment("not (?)->'tag' \\?| (?)", object.data, ^tag_reject)
    )
  end

  defp restrict_tag_reject(query, _), do: query

  defp restrict_tag_all(_query, %{"tag_all" => _tag_all, "skip_preload" => true}) do
    raise "Can't use the child object without preloading!"
  end

  defp restrict_tag_all(query, %{"tag_all" => tag_all})
       when is_list(tag_all) and tag_all != [] do
    from(
      [_activity, object] in query,
      where: fragment("(?)->'tag' \\?& (?)", object.data, ^tag_all)
    )
  end

  defp restrict_tag_all(query, _), do: query

  defp restrict_tag(_query, %{"tag" => _tag, "skip_preload" => true}) do
    raise "Can't use the child object without preloading!"
  end

  defp restrict_tag(query, %{"tag" => tag}) when is_list(tag) do
    from(
      [_activity, object] in query,
      where: fragment("(?)->'tag' \\?| (?)", object.data, ^tag)
    )
  end

  defp restrict_tag(query, %{"tag" => tag}) when is_binary(tag) do
    from(
      [_activity, object] in query,
      where: fragment("(?)->'tag' \\? (?)", object.data, ^tag)
    )
  end

  defp restrict_tag(query, _), do: query

  defp restrict_recipients(query, [], _user), do: query

  defp restrict_recipients(query, recipients, nil) do
    from(activity in query, where: fragment("? && ?", ^recipients, activity.recipients))
  end

  defp restrict_recipients(query, recipients, user) do
    from(
      activity in query,
      where: fragment("? && ?", ^recipients, activity.recipients),
      or_where: activity.actor == ^user.ap_id
    )
  end

  defp restrict_local(query, %{"local_only" => true}) do
    from(activity in query, where: activity.local == true)
  end

  defp restrict_local(query, _), do: query

  defp restrict_actor(query, %{"actor_id" => actor_id}) do
    from(activity in query, where: activity.actor == ^actor_id)
  end

  defp restrict_actor(query, _), do: query

  defp restrict_type(query, %{"type" => type}) when is_binary(type) do
    from(activity in query, where: fragment("?->>'type' = ?", activity.data, ^type))
  end

  defp restrict_type(query, %{"type" => type}) do
    from(activity in query, where: fragment("?->>'type' = ANY(?)", activity.data, ^type))
  end

  defp restrict_type(query, _), do: query

  defp restrict_state(query, %{"state" => state}) do
    from(activity in query, where: fragment("?->>'state' = ?", activity.data, ^state))
  end

  defp restrict_state(query, _), do: query

  defp restrict_favorited_by(query, %{"favorited_by" => ap_id}) do
    from(
      [_activity, object] in query,
      where: fragment("(?)->'likes' \\? (?)", object.data, ^ap_id)
    )
  end

  defp restrict_favorited_by(query, _), do: query

  defp restrict_media(_query, %{"only_media" => _val, "skip_preload" => true}) do
    raise "Can't use the child object without preloading!"
  end

  defp restrict_media(query, %{"only_media" => val}) when val == "true" or val == "1" do
    from(
      [_activity, object] in query,
      where: fragment("not (?)->'attachment' = (?)", object.data, ^[])
    )
  end

  defp restrict_media(query, _), do: query

  defp restrict_replies(query, %{"exclude_replies" => val}) when val == "true" or val == "1" do
    from(
      [_activity, object] in query,
      where: fragment("?->>'inReplyTo' is null", object.data)
    )
  end

  defp restrict_replies(query, _), do: query

  defp restrict_reblogs(query, %{"exclude_reblogs" => val}) when val == "true" or val == "1" do
    from(activity in query, where: fragment("?->>'type' != 'Announce'", activity.data))
  end

  defp restrict_reblogs(query, _), do: query

  defp restrict_muted(query, %{"with_muted" => val}) when val in [true, "true", "1"], do: query

  defp restrict_muted(query, %{"muting_user" => %User{} = user} = opts) do
    mutes = opts["muted_users_ap_ids"] || User.muted_users_ap_ids(user)

    query =
      from([activity] in query,
        where: fragment("not (? = ANY(?))", activity.actor, ^mutes),
        where: fragment("not (?->'to' \\?| ?)", activity.data, ^mutes)
      )

    unless opts["skip_preload"] do
      from([thread_mute: tm] in query, where: is_nil(tm.user_id))
    else
      query
    end
  end

  defp restrict_muted(query, _), do: query

  defp restrict_blocked(query, %{"blocking_user" => %User{} = user} = opts) do
    blocked_ap_ids = opts["blocked_users_ap_ids"] || User.blocked_users_ap_ids(user)
    domain_blocks = user.domain_blocks || []

    query =
      if has_named_binding?(query, :object), do: query, else: Activity.with_joined_object(query)

    from(
      [activity, object: o] in query,
      where: fragment("not (? = ANY(?))", activity.actor, ^blocked_ap_ids),
      where: fragment("not (? && ?)", activity.recipients, ^blocked_ap_ids),
      where:
        fragment(
          "not (?->>'type' = 'Announce' and ?->'to' \\?| ?)",
          activity.data,
          activity.data,
          ^blocked_ap_ids
        ),
      where: fragment("not (split_part(?, '/', 3) = ANY(?))", activity.actor, ^domain_blocks),
      where: fragment("not (split_part(?->>'actor', '/', 3) = ANY(?))", o.data, ^domain_blocks)
    )
  end

  defp restrict_blocked(query, _), do: query

  defp restrict_unlisted(query) do
    from(
      activity in query,
      where:
        fragment(
          "not (coalesce(?->'cc', '{}'::jsonb) \\?| ?)",
          activity.data,
          ^[Pleroma.Constants.as_public()]
        )
    )
  end

  defp restrict_pinned(query, %{"pinned" => "true", "pinned_activity_ids" => ids}) do
    from(activity in query, where: activity.id in ^ids)
  end

  defp restrict_pinned(query, _), do: query

  defp restrict_muted_reblogs(query, %{"muting_user" => %User{} = user} = opts) do
    muted_reblogs = opts["reblog_muted_users_ap_ids"] || User.reblog_muted_users_ap_ids(user)

    from(
      activity in query,
      where:
        fragment(
          "not ( ?->>'type' = 'Announce' and ? = ANY(?))",
          activity.data,
          activity.actor,
          ^muted_reblogs
        )
    )
  end

  defp restrict_muted_reblogs(query, _), do: query

  defp restrict_instance(query, %{"instance" => instance}) do
    users =
      from(
        u in User,
        select: u.ap_id,
        where: fragment("? LIKE ?", u.nickname, ^"%@#{instance}")
      )
      |> Repo.all()

    from(activity in query, where: activity.actor in ^users)
  end

  defp restrict_instance(query, _), do: query

  defp exclude_poll_votes(query, %{"include_poll_votes" => true}), do: query

  defp exclude_poll_votes(query, _) do
    if has_named_binding?(query, :object) do
      from([activity, object: o] in query,
        where: fragment("not(?->>'type' = ?)", o.data, "Answer")
      )
    else
      query
    end
  end

  defp exclude_id(query, %{"exclude_id" => id}) when is_binary(id) do
    from(activity in query, where: activity.id != ^id)
  end

  defp exclude_id(query, _), do: query

  defp maybe_preload_objects(query, %{"skip_preload" => true}), do: query

  defp maybe_preload_objects(query, _) do
    query
    |> Activity.with_preloaded_object()
  end

  defp maybe_preload_bookmarks(query, %{"skip_preload" => true}), do: query

  defp maybe_preload_bookmarks(query, opts) do
    query
    |> Activity.with_preloaded_bookmark(opts["user"])
  end

  defp maybe_set_thread_muted_field(query, %{"skip_preload" => true}), do: query

  defp maybe_set_thread_muted_field(query, opts) do
    query
    |> Activity.with_set_thread_muted_field(opts["muting_user"] || opts["user"])
  end

  defp maybe_order(query, %{order: :desc}) do
    query
    |> order_by(desc: :id)
  end

  defp maybe_order(query, %{order: :asc}) do
    query
    |> order_by(asc: :id)
  end

  defp maybe_order(query, _), do: query

  defp fetch_activities_query_ap_ids_ops(opts) do
    source_user = opts["muting_user"]
    ap_id_relations = if source_user, do: [:mute, :reblog_mute], else: []

    ap_id_relations =
      ap_id_relations ++
        if opts["blocking_user"] && opts["blocking_user"] == source_user do
          [:block]
        else
          []
        end

    preloaded_ap_ids = User.outgoing_relations_ap_ids(source_user, ap_id_relations)

    restrict_blocked_opts = Map.merge(%{"blocked_users_ap_ids" => preloaded_ap_ids[:block]}, opts)
    restrict_muted_opts = Map.merge(%{"muted_users_ap_ids" => preloaded_ap_ids[:mute]}, opts)

    restrict_muted_reblogs_opts =
      Map.merge(%{"reblog_muted_users_ap_ids" => preloaded_ap_ids[:reblog_mute]}, opts)

    {restrict_blocked_opts, restrict_muted_opts, restrict_muted_reblogs_opts}
  end

  def fetch_activities_query(recipients, opts \\ %{}) do
    {restrict_blocked_opts, restrict_muted_opts, restrict_muted_reblogs_opts} =
      fetch_activities_query_ap_ids_ops(opts)

    config = %{
      skip_thread_containment: Config.get([:instance, :skip_thread_containment])
    }

    Activity
    |> maybe_preload_objects(opts)
    |> maybe_preload_bookmarks(opts)
    |> maybe_set_thread_muted_field(opts)
    |> maybe_order(opts)
    |> restrict_recipients(recipients, opts["user"])
    |> restrict_tag(opts)
    |> restrict_tag_reject(opts)
    |> restrict_tag_all(opts)
    |> restrict_since(opts)
    |> restrict_local(opts)
    |> restrict_actor(opts)
    |> restrict_type(opts)
    |> restrict_state(opts)
    |> restrict_favorited_by(opts)
    |> restrict_blocked(restrict_blocked_opts)
    |> restrict_muted(restrict_muted_opts)
    |> restrict_media(opts)
    |> restrict_visibility(opts)
    |> restrict_thread_visibility(opts, config)
    |> restrict_replies(opts)
    |> restrict_reblogs(opts)
    |> restrict_pinned(opts)
<<<<<<< HEAD
    |> restrict_muted_reblogs(restrict_muted_reblogs_opts)
=======
    |> restrict_muted_reblogs(opts)
    |> restrict_instance(opts)
>>>>>>> dc909081
    |> Activity.restrict_deactivated_users()
    |> exclude_poll_votes(opts)
    |> exclude_visibility(opts)
  end

  def fetch_activities(recipients, opts \\ %{}, pagination \\ :keyset) do
    list_memberships = Pleroma.List.memberships(opts["user"])

    fetch_activities_query(recipients ++ list_memberships, opts)
    |> Pagination.fetch_paginated(opts, pagination)
    |> Enum.reverse()
    |> maybe_update_cc(list_memberships, opts["user"])
  end

  defp maybe_update_cc(activities, list_memberships, %User{ap_id: user_ap_id})
       when is_list(list_memberships) and length(list_memberships) > 0 do
    Enum.map(activities, fn
      %{data: %{"bcc" => bcc}} = activity when is_list(bcc) and length(bcc) > 0 ->
        if Enum.any?(bcc, &(&1 in list_memberships)) do
          update_in(activity.data["cc"], &[user_ap_id | &1])
        else
          activity
        end

      activity ->
        activity
    end)
  end

  defp maybe_update_cc(activities, _, _), do: activities

  def fetch_activities_bounded_query(query, recipients, recipients_with_public) do
    from(activity in query,
      where:
        fragment("? && ?", activity.recipients, ^recipients) or
          (fragment("? && ?", activity.recipients, ^recipients_with_public) and
             ^Pleroma.Constants.as_public() in activity.recipients)
    )
  end

  def fetch_activities_bounded(
        recipients,
        recipients_with_public,
        opts \\ %{},
        pagination \\ :keyset
      ) do
    fetch_activities_query([], opts)
    |> fetch_activities_bounded_query(recipients, recipients_with_public)
    |> Pagination.fetch_paginated(opts, pagination)
    |> Enum.reverse()
  end

  def upload(file, opts \\ []) do
    with {:ok, data} <- Upload.store(file, opts) do
      obj_data =
        if opts[:actor] do
          Map.put(data, "actor", opts[:actor])
        else
          data
        end

      Repo.insert(%Object{data: obj_data})
    end
  end

  defp object_to_user_data(data) do
    avatar =
      data["icon"]["url"] &&
        %{
          "type" => "Image",
          "url" => [%{"href" => data["icon"]["url"]}]
        }

    banner =
      data["image"]["url"] &&
        %{
          "type" => "Image",
          "url" => [%{"href" => data["image"]["url"]}]
        }

    fields =
      data
      |> Map.get("attachment", [])
      |> Enum.filter(fn %{"type" => t} -> t == "PropertyValue" end)
      |> Enum.map(fn fields -> Map.take(fields, ["name", "value"]) end)

    locked = data["manuallyApprovesFollowers"] || false
    data = Transmogrifier.maybe_fix_user_object(data)
    discoverable = data["discoverable"] || false
    invisible = data["invisible"] || false

    user_data = %{
      ap_id: data["id"],
      ap_enabled: true,
      source_data: data,
      banner: banner,
      fields: fields,
      locked: locked,
      discoverable: discoverable,
      invisible: invisible,
      avatar: avatar,
      name: data["name"],
      follower_address: data["followers"],
      following_address: data["following"],
      bio: data["summary"]
    }

    # nickname can be nil because of virtual actors
    user_data =
      if data["preferredUsername"] do
        Map.put(
          user_data,
          :nickname,
          "#{data["preferredUsername"]}@#{URI.parse(data["id"]).host}"
        )
      else
        Map.put(user_data, :nickname, nil)
      end

    {:ok, user_data}
  end

  def fetch_follow_information_for_user(user) do
    with {:ok, following_data} <-
           Fetcher.fetch_and_contain_remote_object_from_id(user.following_address),
         following_count when is_integer(following_count) <- following_data["totalItems"],
         {:ok, hide_follows} <- collection_private(following_data),
         {:ok, followers_data} <-
           Fetcher.fetch_and_contain_remote_object_from_id(user.follower_address),
         followers_count when is_integer(followers_count) <- followers_data["totalItems"],
         {:ok, hide_followers} <- collection_private(followers_data) do
      {:ok,
       %{
         hide_follows: hide_follows,
         follower_count: followers_count,
         following_count: following_count,
         hide_followers: hide_followers
       }}
    else
      {:error, _} = e ->
        e

      e ->
        {:error, e}
    end
  end

  defp maybe_update_follow_information(data) do
    with {:enabled, true} <-
           {:enabled, Pleroma.Config.get([:instance, :external_user_synchronization])},
         {:ok, info} <- fetch_follow_information_for_user(data) do
      info = Map.merge(data[:info] || %{}, info)
      Map.put(data, :info, info)
    else
      {:enabled, false} ->
        data

      e ->
        Logger.error(
          "Follower/Following counter update for #{data.ap_id} failed.\n" <> inspect(e)
        )

        data
    end
  end

  defp collection_private(data) do
    if is_map(data["first"]) and
         data["first"]["type"] in ["CollectionPage", "OrderedCollectionPage"] do
      {:ok, false}
    else
      with {:ok, %{"type" => type}} when type in ["CollectionPage", "OrderedCollectionPage"] <-
             Fetcher.fetch_and_contain_remote_object_from_id(data["first"]) do
        {:ok, false}
      else
        {:error, {:ok, %{status: code}}} when code in [401, 403] ->
          {:ok, true}

        {:error, _} = e ->
          e

        e ->
          {:error, e}
      end
    end
  end

  def user_data_from_user_object(data) do
    with {:ok, data} <- MRF.filter(data),
         {:ok, data} <- object_to_user_data(data) do
      {:ok, data}
    else
      e -> {:error, e}
    end
  end

  def fetch_and_prepare_user_from_ap_id(ap_id) do
    with {:ok, data} <- Fetcher.fetch_and_contain_remote_object_from_id(ap_id),
         {:ok, data} <- user_data_from_user_object(data),
         data <- maybe_update_follow_information(data) do
      {:ok, data}
    else
      e ->
        Logger.error("Could not decode user at fetch #{ap_id}, #{inspect(e)}")
        {:error, e}
    end
  end

  def make_user_from_ap_id(ap_id) do
    if _user = User.get_cached_by_ap_id(ap_id) do
      Transmogrifier.upgrade_user_from_ap_id(ap_id)
    else
      with {:ok, data} <- fetch_and_prepare_user_from_ap_id(ap_id) do
        User.insert_or_update_user(data)
      else
        e -> {:error, e}
      end
    end
  end

  def make_user_from_nickname(nickname) do
    with {:ok, %{"ap_id" => ap_id}} when not is_nil(ap_id) <- WebFinger.finger(nickname) do
      make_user_from_ap_id(ap_id)
    else
      _e -> {:error, "No AP id in WebFinger"}
    end
  end

  # filter out broken threads
  def contain_broken_threads(%Activity{} = activity, %User{} = user) do
    entire_thread_visible_for_user?(activity, user)
  end

  # do post-processing on a specific activity
  def contain_activity(%Activity{} = activity, %User{} = user) do
    contain_broken_threads(activity, user)
  end

  def fetch_direct_messages_query do
    Activity
    |> restrict_type(%{"type" => "Create"})
    |> restrict_visibility(%{visibility: "direct"})
    |> order_by([activity], asc: activity.id)
  end
end<|MERGE_RESOLUTION|>--- conflicted
+++ resolved
@@ -1091,12 +1091,8 @@
     |> restrict_replies(opts)
     |> restrict_reblogs(opts)
     |> restrict_pinned(opts)
-<<<<<<< HEAD
     |> restrict_muted_reblogs(restrict_muted_reblogs_opts)
-=======
-    |> restrict_muted_reblogs(opts)
     |> restrict_instance(opts)
->>>>>>> dc909081
     |> Activity.restrict_deactivated_users()
     |> exclude_poll_votes(opts)
     |> exclude_visibility(opts)
