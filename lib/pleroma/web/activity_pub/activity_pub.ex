--- conflicted
+++ resolved
@@ -744,36 +744,19 @@
 
     public = is_public?(activity)
 
-<<<<<<< HEAD
     {:ok, data} = Transmogrifier.prepare_outgoing(activity.data)
     json = Jason.encode!(data)
 
-    (Pleroma.Web.Salmon.remote_users(activity) ++ followers)
+    (Pleroma.Web.Salmon.remote_users(activity) ++ remote_followers)
     |> Enum.filter(fn user -> User.ap_enabled?(user) end)
     |> Enum.map(fn %{info: %{source_data: data}} ->
       (is_map(data["endpoints"]) && Map.get(data["endpoints"], "sharedInbox")) || data["inbox"]
     end)
     |> Enum.uniq()
     |> Enum.filter(fn inbox -> should_federate?(inbox, public) end)
-    |> Enum.each(fn inbox ->
+    |> Instances.filter_reachable()
+    |> Enum.each(fn {inbox, unreachable_since} ->
       Federator.publish_single_ap(%{
-=======
-    reachable_inboxes_metadata =
-      (Pleroma.Web.Salmon.remote_users(activity) ++ remote_followers)
-      |> Enum.filter(fn user -> User.ap_enabled?(user) end)
-      |> Enum.map(fn %{info: %{source_data: data}} ->
-        (is_map(data["endpoints"]) && Map.get(data["endpoints"], "sharedInbox")) || data["inbox"]
-      end)
-      |> Enum.uniq()
-      |> Enum.filter(fn inbox -> should_federate?(inbox, public) end)
-      |> Instances.filter_reachable()
-
-    {:ok, data} = Transmogrifier.prepare_outgoing(activity.data)
-    json = Jason.encode!(data)
-
-    Enum.each(reachable_inboxes_metadata, fn {inbox, unreachable_since} ->
-      Federator.enqueue(:publish_single_ap, %{
->>>>>>> 89762ad2
         inbox: inbox,
         json: json,
         actor: actor,
