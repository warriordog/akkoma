# Pleroma: A lightweight social networking server
# Copyright © 2017-2020 Pleroma Authors <https://pleroma.social/>
# SPDX-License-Identifier: AGPL-3.0-only

defmodule Pleroma.Web.ActivityPub.ActivityPub do
  alias Pleroma.Activity
  alias Pleroma.Activity.Ir.Topics
  alias Pleroma.Config
  alias Pleroma.Constants
  alias Pleroma.Conversation
  alias Pleroma.Conversation.Participation
  alias Pleroma.Filter
  alias Pleroma.Maps
  alias Pleroma.Notification
  alias Pleroma.Object
  alias Pleroma.Object.Containment
  alias Pleroma.Object.Fetcher
  alias Pleroma.Pagination
  alias Pleroma.Repo
  alias Pleroma.Upload
  alias Pleroma.User
  alias Pleroma.Web.ActivityPub.MRF
  alias Pleroma.Web.ActivityPub.Transmogrifier
  alias Pleroma.Web.Streamer
  alias Pleroma.Web.WebFinger
  alias Pleroma.Workers.BackgroundWorker

  import Ecto.Query
  import Pleroma.Web.ActivityPub.Utils
  import Pleroma.Web.ActivityPub.Visibility

  require Logger
  require Pleroma.Constants

  defp get_recipients(%{"type" => "Create"} = data) do
    to = Map.get(data, "to", [])
    cc = Map.get(data, "cc", [])
    bcc = Map.get(data, "bcc", [])
    actor = Map.get(data, "actor", [])
    recipients = [to, cc, bcc, [actor]] |> Enum.concat() |> Enum.uniq()
    {recipients, to, cc}
  end

  defp get_recipients(data) do
    to = Map.get(data, "to", [])
    cc = Map.get(data, "cc", [])
    bcc = Map.get(data, "bcc", [])
    recipients = Enum.concat([to, cc, bcc])
    {recipients, to, cc}
  end

  defp check_actor_is_active(nil), do: true

  defp check_actor_is_active(actor) when is_binary(actor) do
    case User.get_cached_by_ap_id(actor) do
      %User{deactivated: deactivated} -> not deactivated
      _ -> false
    end
  end

  defp check_remote_limit(%{"object" => %{"content" => content}}) when not is_nil(content) do
    limit = Config.get([:instance, :remote_limit])
    String.length(content) <= limit
  end

  defp check_remote_limit(_), do: true

  def increase_note_count_if_public(actor, object) do
    if is_public?(object), do: User.increase_note_count(actor), else: {:ok, actor}
  end

  def decrease_note_count_if_public(actor, object) do
    if is_public?(object), do: User.decrease_note_count(actor), else: {:ok, actor}
  end

  defp increase_replies_count_if_reply(%{
         "object" => %{"inReplyTo" => reply_ap_id} = object,
         "type" => "Create"
       }) do
    if is_public?(object) do
      Object.increase_replies_count(reply_ap_id)
    end
  end

  defp increase_replies_count_if_reply(_create_data), do: :noop

  @object_types ~w[ChatMessage Question Answer Audio Video Event Article]
  @spec persist(map(), keyword()) :: {:ok, Activity.t() | Object.t()}
  def persist(%{"type" => type} = object, meta) when type in @object_types do
    with {:ok, object} <- Object.create(object) do
      {:ok, object, meta}
    end
  end

  def persist(object, meta) do
    with local <- Keyword.fetch!(meta, :local),
         {recipients, _, _} <- get_recipients(object),
         {:ok, activity} <-
           Repo.insert(%Activity{
             data: object,
             local: local,
             recipients: recipients,
             actor: object["actor"]
           }),
         # TODO: add tests for expired activities, when Note type will be supported in new pipeline
         {:ok, _} <- maybe_create_activity_expiration(activity) do
      {:ok, activity, meta}
    end
  end

  @spec insert(map(), boolean(), boolean(), boolean()) :: {:ok, Activity.t()} | {:error, any()}
  def insert(map, local \\ true, fake \\ false, bypass_actor_check \\ false) when is_map(map) do
    with nil <- Activity.normalize(map),
         map <- lazy_put_activity_defaults(map, fake),
         {_, true} <- {:actor_check, bypass_actor_check || check_actor_is_active(map["actor"])},
         {_, true} <- {:remote_limit_pass, check_remote_limit(map)},
         {:ok, map} <- MRF.filter(map),
         {recipients, _, _} = get_recipients(map),
         {:fake, false, map, recipients} <- {:fake, fake, map, recipients},
         {:containment, :ok} <- {:containment, Containment.contain_child(map)},
         {:ok, map, object} <- insert_full_object(map),
         {:ok, activity} <- insert_activity_with_expiration(map, local, recipients) do
      # Splice in the child object if we have one.
      activity = Maps.put_if_present(activity, :object, object)

      BackgroundWorker.enqueue("fetch_data_for_activity", %{"activity_id" => activity.id})

      {:ok, activity}
    else
      %Activity{} = activity ->
        {:ok, activity}

      {:actor_check, _} ->
        {:error, false}

      {:containment, _} = error ->
        error

      {:error, _} = error ->
        error

      {:fake, true, map, recipients} ->
        activity = %Activity{
          data: map,
          local: local,
          actor: map["actor"],
          recipients: recipients,
          id: "pleroma:fakeid"
        }

        Pleroma.Web.RichMedia.Helpers.fetch_data_for_activity(activity)
        {:ok, activity}

      {:remote_limit_pass, _} ->
        {:error, :remote_limit}

      {:reject, _} = e ->
        {:error, e}
    end
  end

  defp insert_activity_with_expiration(data, local, recipients) do
    struct = %Activity{
      data: data,
      local: local,
      actor: data["actor"],
      recipients: recipients
    }

    with {:ok, activity} <- Repo.insert(struct) do
      maybe_create_activity_expiration(activity)
    end
  end

  def notify_and_stream(activity) do
    Notification.create_notifications(activity)

    conversation = create_or_bump_conversation(activity, activity.actor)
    participations = get_participations(conversation)
    stream_out(activity)
    stream_out_participations(participations)
  end

  defp maybe_create_activity_expiration(
         %{data: %{"expires_at" => %DateTime{} = expires_at}} = activity
       ) do
    with {:ok, _job} <-
           Pleroma.Workers.PurgeExpiredActivity.enqueue(%{
             activity_id: activity.id,
             expires_at: expires_at
           }) do
      {:ok, activity}
    end
  end

  defp maybe_create_activity_expiration(activity), do: {:ok, activity}

  defp create_or_bump_conversation(activity, actor) do
    with {:ok, conversation} <- Conversation.create_or_bump_for(activity),
         %User{} = user <- User.get_cached_by_ap_id(actor) do
      Participation.mark_as_read(user, conversation)
      {:ok, conversation}
    end
  end

  defp get_participations({:ok, conversation}) do
    conversation
    |> Repo.preload(:participations, force: true)
    |> Map.get(:participations)
  end

  defp get_participations(_), do: []

  def stream_out_participations(participations) do
    participations =
      participations
      |> Repo.preload(:user)

    Streamer.stream("participation", participations)
  end

  def stream_out_participations(%Object{data: %{"context" => context}}, user) do
    with %Conversation{} = conversation <- Conversation.get_for_ap_id(context) do
      conversation = Repo.preload(conversation, :participations)

      last_activity_id =
        fetch_latest_direct_activity_id_for_context(conversation.ap_id, %{
          user: user,
          blocking_user: user
        })

      if last_activity_id do
        stream_out_participations(conversation.participations)
      end
    end
  end

  def stream_out_participations(_, _), do: :noop

  def stream_out(%Activity{data: %{"type" => data_type}} = activity)
      when data_type in ["Create", "Announce", "Delete"] do
    activity
    |> Topics.get_activity_topics()
    |> Streamer.stream(activity)
  end

  def stream_out(_activity) do
    :noop
  end

  @spec create(map(), boolean()) :: {:ok, Activity.t()} | {:error, any()}
  def create(params, fake \\ false) do
    with {:ok, result} <- Repo.transaction(fn -> do_create(params, fake) end) do
      result
    end
  end

  defp do_create(%{to: to, actor: actor, context: context, object: object} = params, fake) do
    additional = params[:additional] || %{}
    # only accept false as false value
    local = !(params[:local] == false)
    published = params[:published]
    quick_insert? = Config.get([:env]) == :benchmark

    create_data =
      make_create_data(
        %{to: to, actor: actor, published: published, context: context, object: object},
        additional
      )

    with {:ok, activity} <- insert(create_data, local, fake),
         {:fake, false, activity} <- {:fake, fake, activity},
         _ <- increase_replies_count_if_reply(create_data),
         {:quick_insert, false, activity} <- {:quick_insert, quick_insert?, activity},
         {:ok, _actor} <- increase_note_count_if_public(actor, activity),
         _ <- notify_and_stream(activity),
         :ok <- maybe_federate(activity) do
      {:ok, activity}
    else
      {:quick_insert, true, activity} ->
        {:ok, activity}

      {:fake, true, activity} ->
        {:ok, activity}

      {:error, message} ->
        Repo.rollback(message)
    end
  end

  @spec listen(map()) :: {:ok, Activity.t()} | {:error, any()}
  def listen(%{to: to, actor: actor, context: context, object: object} = params) do
    additional = params[:additional] || %{}
    # only accept false as false value
    local = !(params[:local] == false)
    published = params[:published]

    listen_data =
      make_listen_data(
        %{to: to, actor: actor, published: published, context: context, object: object},
        additional
      )

    with {:ok, activity} <- insert(listen_data, local),
         _ <- notify_and_stream(activity),
         :ok <- maybe_federate(activity) do
      {:ok, activity}
    end
  end

  @spec unfollow(User.t(), User.t(), String.t() | nil, boolean()) ::
          {:ok, Activity.t()} | nil | {:error, any()}
  def unfollow(follower, followed, activity_id \\ nil, local \\ true) do
    with {:ok, result} <-
           Repo.transaction(fn -> do_unfollow(follower, followed, activity_id, local) end) do
      result
    end
  end

  defp do_unfollow(follower, followed, activity_id, local) do
    with %Activity{} = follow_activity <- fetch_latest_follow(follower, followed),
         {:ok, follow_activity} <- update_follow_state(follow_activity, "cancelled"),
         unfollow_data <- make_unfollow_data(follower, followed, follow_activity, activity_id),
         {:ok, activity} <- insert(unfollow_data, local),
         _ <- notify_and_stream(activity),
         :ok <- maybe_federate(activity) do
      {:ok, activity}
    else
      nil -> nil
      {:error, error} -> Repo.rollback(error)
    end
  end

  @spec flag(map()) :: {:ok, Activity.t()} | {:error, any()}
  def flag(
        %{
          actor: actor,
          context: _context,
          account: account,
          statuses: statuses,
          content: content
        } = params
      ) do
    # only accept false as false value
    local = !(params[:local] == false)
    forward = !(params[:forward] == false)

    additional = params[:additional] || %{}

    additional =
      if forward do
        Map.merge(additional, %{"to" => [], "cc" => [account.ap_id]})
      else
        Map.merge(additional, %{"to" => [], "cc" => []})
      end

    with flag_data <- make_flag_data(params, additional),
         {:ok, activity} <- insert(flag_data, local),
         {:ok, stripped_activity} <- strip_report_status_data(activity),
         _ <- notify_and_stream(activity),
         :ok <- maybe_federate(stripped_activity) do
      User.all_superusers()
      |> Enum.filter(fn user -> not is_nil(user.email) end)
      |> Enum.each(fn superuser ->
        superuser
        |> Pleroma.Emails.AdminEmail.report(actor, account, statuses, content)
        |> Pleroma.Emails.Mailer.deliver_async()
      end)

      {:ok, activity}
    end
  end

  @spec move(User.t(), User.t(), boolean()) :: {:ok, Activity.t()} | {:error, any()}
  def move(%User{} = origin, %User{} = target, local \\ true) do
    params = %{
      "type" => "Move",
      "actor" => origin.ap_id,
      "object" => origin.ap_id,
      "target" => target.ap_id
    }

    with true <- origin.ap_id in target.also_known_as,
         {:ok, activity} <- insert(params, local),
         _ <- notify_and_stream(activity) do
      maybe_federate(activity)

      BackgroundWorker.enqueue("move_following", %{
        "origin_id" => origin.id,
        "target_id" => target.id
      })

      {:ok, activity}
    else
      false -> {:error, "Target account must have the origin in `alsoKnownAs`"}
      err -> err
    end
  end

  def fetch_activities_for_context_query(context, opts) do
    public = [Constants.as_public()]

    recipients =
      if opts[:user],
        do: [opts[:user].ap_id | User.following(opts[:user])] ++ public,
        else: public

    from(activity in Activity)
    |> maybe_preload_objects(opts)
    |> maybe_preload_bookmarks(opts)
    |> maybe_set_thread_muted_field(opts)
    |> restrict_blocked(opts)
    |> restrict_recipients(recipients, opts[:user])
    |> restrict_filtered(opts)
    |> where(
      [activity],
      fragment(
        "?->>'type' = ? and ?->>'context' = ?",
        activity.data,
        "Create",
        activity.data,
        ^context
      )
    )
    |> exclude_poll_votes(opts)
    |> exclude_id(opts)
    |> order_by([activity], desc: activity.id)
  end

  @spec fetch_activities_for_context(String.t(), keyword() | map()) :: [Activity.t()]
  def fetch_activities_for_context(context, opts \\ %{}) do
    context
    |> fetch_activities_for_context_query(opts)
    |> Repo.all()
  end

  @spec fetch_latest_direct_activity_id_for_context(String.t(), keyword() | map()) ::
          FlakeId.Ecto.CompatType.t() | nil
  def fetch_latest_direct_activity_id_for_context(context, opts \\ %{}) do
    context
    |> fetch_activities_for_context_query(Map.merge(%{skip_preload: true}, opts))
    |> restrict_visibility(%{visibility: "direct"})
    |> limit(1)
    |> select([a], a.id)
    |> Repo.one()
  end

  @spec fetch_public_or_unlisted_activities(map(), Pagination.type()) :: [Activity.t()]
  def fetch_public_or_unlisted_activities(opts \\ %{}, pagination \\ :keyset) do
    opts = Map.delete(opts, :user)

    [Constants.as_public()]
    |> fetch_activities_query(opts)
    |> restrict_unlisted(opts)
    |> Pagination.fetch_paginated(opts, pagination)
  end

  @spec fetch_public_activities(map(), Pagination.type()) :: [Activity.t()]
  def fetch_public_activities(opts \\ %{}, pagination \\ :keyset) do
    opts
    |> Map.put(:restrict_unlisted, true)
    |> fetch_public_or_unlisted_activities(pagination)
  end

  @valid_visibilities ~w[direct unlisted public private]

  defp restrict_visibility(query, %{visibility: visibility})
       when is_list(visibility) do
    if Enum.all?(visibility, &(&1 in @valid_visibilities)) do
      from(
        a in query,
        where:
          fragment(
            "activity_visibility(?, ?, ?) = ANY (?)",
            a.actor,
            a.recipients,
            a.data,
            ^visibility
          )
      )
    else
      Logger.error("Could not restrict visibility to #{visibility}")
    end
  end

  defp restrict_visibility(query, %{visibility: visibility})
       when visibility in @valid_visibilities do
    from(
      a in query,
      where:
        fragment("activity_visibility(?, ?, ?) = ?", a.actor, a.recipients, a.data, ^visibility)
    )
  end

  defp restrict_visibility(_query, %{visibility: visibility})
       when visibility not in @valid_visibilities do
    Logger.error("Could not restrict visibility to #{visibility}")
  end

  defp restrict_visibility(query, _visibility), do: query

  defp exclude_visibility(query, %{exclude_visibilities: visibility})
       when is_list(visibility) do
    if Enum.all?(visibility, &(&1 in @valid_visibilities)) do
      from(
        a in query,
        where:
          not fragment(
            "activity_visibility(?, ?, ?) = ANY (?)",
            a.actor,
            a.recipients,
            a.data,
            ^visibility
          )
      )
    else
      Logger.error("Could not exclude visibility to #{visibility}")
      query
    end
  end

  defp exclude_visibility(query, %{exclude_visibilities: visibility})
       when visibility in @valid_visibilities do
    from(
      a in query,
      where:
        not fragment(
          "activity_visibility(?, ?, ?) = ?",
          a.actor,
          a.recipients,
          a.data,
          ^visibility
        )
    )
  end

  defp exclude_visibility(query, %{exclude_visibilities: visibility})
       when visibility not in [nil | @valid_visibilities] do
    Logger.error("Could not exclude visibility to #{visibility}")
    query
  end

  defp exclude_visibility(query, _visibility), do: query

  defp restrict_thread_visibility(query, _, %{skip_thread_containment: true} = _),
    do: query

  defp restrict_thread_visibility(query, %{user: %User{skip_thread_containment: true}}, _),
    do: query

  defp restrict_thread_visibility(query, %{user: %User{ap_id: ap_id}}, _) do
    from(
      a in query,
      where: fragment("thread_visibility(?, (?)->>'id') = true", ^ap_id, a.data)
    )
  end

  defp restrict_thread_visibility(query, _, _), do: query

  def fetch_user_abstract_activities(user, reading_user, params \\ %{}) do
    params =
      params
      |> Map.put(:user, reading_user)
      |> Map.put(:actor_id, user.ap_id)

    %{
      godmode: params[:godmode],
      reading_user: reading_user
    }
    |> user_activities_recipients()
    |> fetch_activities(params)
    |> Enum.reverse()
  end

  def fetch_user_activities(user, reading_user, params \\ %{}) do
    params =
      params
      |> Map.put(:type, ["Create", "Announce"])
      |> Map.put(:user, reading_user)
      |> Map.put(:actor_id, user.ap_id)
      |> Map.put(:pinned_activity_ids, user.pinned_activities)

    params =
      if User.blocks?(reading_user, user) do
        params
      else
        params
        |> Map.put(:blocking_user, reading_user)
        |> Map.put(:muting_user, reading_user)
      end

    %{
      godmode: params[:godmode],
      reading_user: reading_user
    }
    |> user_activities_recipients()
    |> fetch_activities(params)
    |> Enum.reverse()
  end

  def fetch_statuses(reading_user, params) do
    params = Map.put(params, :type, ["Create", "Announce"])

    %{
      godmode: params[:godmode],
      reading_user: reading_user
    }
    |> user_activities_recipients()
    |> fetch_activities(params, :offset)
    |> Enum.reverse()
  end

  defp user_activities_recipients(%{godmode: true}), do: []

  defp user_activities_recipients(%{reading_user: reading_user}) do
    if reading_user do
      [Constants.as_public(), reading_user.ap_id | User.following(reading_user)]
    else
      [Constants.as_public()]
    end
  end

  defp restrict_announce_object_actor(_query, %{announce_filtering_user: _, skip_preload: true}) do
    raise "Can't use the child object without preloading!"
  end

  defp restrict_announce_object_actor(query, %{announce_filtering_user: %{ap_id: actor}}) do
    from(
      [activity, object] in query,
      where:
        fragment(
          "?->>'type' != ? or ?->>'actor' != ?",
          activity.data,
          "Announce",
          object.data,
          ^actor
        )
    )
  end

  defp restrict_announce_object_actor(query, _), do: query

  defp restrict_since(query, %{since_id: ""}), do: query

  defp restrict_since(query, %{since_id: since_id}) do
    from(activity in query, where: activity.id > ^since_id)
  end

  defp restrict_since(query, _), do: query

  defp restrict_tag_reject(_query, %{tag_reject: _tag_reject, skip_preload: true}) do
    raise "Can't use the child object without preloading!"
  end

  defp restrict_tag_reject(query, %{tag_reject: [_ | _] = tag_reject}) do
    from(
      [_activity, object] in query,
      where: fragment("not (?)->'tag' \\?| (?)", object.data, ^tag_reject)
    )
  end

  defp restrict_tag_reject(query, _), do: query

  defp restrict_tag_all(_query, %{tag_all: _tag_all, skip_preload: true}) do
    raise "Can't use the child object without preloading!"
  end

  defp restrict_tag_all(query, %{tag_all: [_ | _] = tag_all}) do
    from(
      [_activity, object] in query,
      where: fragment("(?)->'tag' \\?& (?)", object.data, ^tag_all)
    )
  end

  defp restrict_tag_all(query, _), do: query

  defp restrict_tag(_query, %{tag: _tag, skip_preload: true}) do
    raise "Can't use the child object without preloading!"
  end

  defp restrict_tag(query, %{tag: tag}) when is_list(tag) do
    from(
      [_activity, object] in query,
      where: fragment("(?)->'tag' \\?| (?)", object.data, ^tag)
    )
  end

  defp restrict_tag(query, %{tag: tag}) when is_binary(tag) do
    from(
      [_activity, object] in query,
      where: fragment("(?)->'tag' \\? (?)", object.data, ^tag)
    )
  end

  defp restrict_tag(query, _), do: query

  defp restrict_recipients(query, [], _user), do: query

  defp restrict_recipients(query, recipients, nil) do
    from(activity in query, where: fragment("? && ?", ^recipients, activity.recipients))
  end

  defp restrict_recipients(query, recipients, user) do
    from(
      activity in query,
      where: fragment("? && ?", ^recipients, activity.recipients),
      or_where: activity.actor == ^user.ap_id
    )
  end

  defp restrict_local(query, %{local_only: true}) do
    from(activity in query, where: activity.local == true)
  end

  defp restrict_local(query, _), do: query

  defp restrict_actor(query, %{actor_id: actor_id}) do
    from(activity in query, where: activity.actor == ^actor_id)
  end

  defp restrict_actor(query, _), do: query

  defp restrict_type(query, %{type: type}) when is_binary(type) do
    from(activity in query, where: fragment("?->>'type' = ?", activity.data, ^type))
  end

  defp restrict_type(query, %{type: type}) do
    from(activity in query, where: fragment("?->>'type' = ANY(?)", activity.data, ^type))
  end

  defp restrict_type(query, _), do: query

  defp restrict_state(query, %{state: state}) do
    from(activity in query, where: fragment("?->>'state' = ?", activity.data, ^state))
  end

  defp restrict_state(query, _), do: query

  defp restrict_favorited_by(query, %{favorited_by: ap_id}) do
    from(
      [_activity, object] in query,
      where: fragment("(?)->'likes' \\? (?)", object.data, ^ap_id)
    )
  end

  defp restrict_favorited_by(query, _), do: query

  defp restrict_media(_query, %{only_media: _val, skip_preload: true}) do
    raise "Can't use the child object without preloading!"
  end

  defp restrict_media(query, %{only_media: true}) do
    from(
      [activity, object] in query,
      where: fragment("(?)->>'type' = ?", activity.data, "Create"),
      where: fragment("not (?)->'attachment' = (?)", object.data, ^[])
    )
  end

  defp restrict_media(query, _), do: query

  defp restrict_replies(query, %{exclude_replies: true}) do
    from(
      [_activity, object] in query,
      where: fragment("?->>'inReplyTo' is null", object.data)
    )
  end

  defp restrict_replies(query, %{
         reply_filtering_user: %User{} = user,
         reply_visibility: "self"
       }) do
    from(
      [activity, object] in query,
      where:
        fragment(
          "?->>'inReplyTo' is null OR ? = ANY(?)",
          object.data,
          ^user.ap_id,
          activity.recipients
        )
    )
  end

  defp restrict_replies(query, %{
         reply_filtering_user: %User{} = user,
         reply_visibility: "following"
       }) do
    from(
      [activity, object] in query,
      where:
        fragment(
          """
          ?->>'type' != 'Create'     -- This isn't a Create      
          OR ?->>'inReplyTo' is null -- this isn't a reply
          OR ? && array_remove(?, ?) -- The recipient is us or one of our friends, 
                                     -- unless they are the author (because authors 
                                     -- are also part of the recipients). This leads
                                     -- to a bug that self-replies by friends won't
                                     -- show up.
          OR ? = ?                   -- The actor is us
          """,
          activity.data,
          object.data,
          ^[user.ap_id | User.get_cached_user_friends_ap_ids(user)],
          activity.recipients,
          activity.actor,
          activity.actor,
          ^user.ap_id
        )
    )
  end

  defp restrict_replies(query, _), do: query

  defp restrict_reblogs(query, %{exclude_reblogs: true}) do
    from(activity in query, where: fragment("?->>'type' != 'Announce'", activity.data))
  end

  defp restrict_reblogs(query, _), do: query

  defp restrict_muted(query, %{with_muted: true}), do: query

  defp restrict_muted(query, %{muting_user: %User{} = user} = opts) do
    mutes = opts[:muted_users_ap_ids] || User.muted_users_ap_ids(user)

    query =
      from([activity] in query,
        where: fragment("not (? = ANY(?))", activity.actor, ^mutes),
        where: fragment("not (?->'to' \\?| ?)", activity.data, ^mutes)
      )

    unless opts[:skip_preload] do
      from([thread_mute: tm] in query, where: is_nil(tm.user_id))
    else
      query
    end
  end

  defp restrict_muted(query, _), do: query

  defp restrict_blocked(query, %{blocking_user: %User{} = user} = opts) do
    blocked_ap_ids = opts[:blocked_users_ap_ids] || User.blocked_users_ap_ids(user)
    domain_blocks = user.domain_blocks || []

    following_ap_ids = User.get_friends_ap_ids(user)

    query =
      if has_named_binding?(query, :object), do: query, else: Activity.with_joined_object(query)

    from(
      [activity, object: o] in query,
      where: fragment("not (? = ANY(?))", activity.actor, ^blocked_ap_ids),
      where:
        fragment(
          "((not (? && ?)) or ? = ?)",
          activity.recipients,
          ^blocked_ap_ids,
          activity.actor,
          ^user.ap_id
        ),
      where:
        fragment(
          "recipients_contain_blocked_domains(?, ?) = false",
          activity.recipients,
          ^domain_blocks
        ),
      where:
        fragment(
          "not (?->>'type' = 'Announce' and ?->'to' \\?| ?)",
          activity.data,
          activity.data,
          ^blocked_ap_ids
        ),
      where:
        fragment(
          "(not (split_part(?, '/', 3) = ANY(?))) or ? = ANY(?)",
          activity.actor,
          ^domain_blocks,
          activity.actor,
          ^following_ap_ids
        ),
      where:
        fragment(
          "(not (split_part(?->>'actor', '/', 3) = ANY(?))) or (?->>'actor') = ANY(?)",
          o.data,
          ^domain_blocks,
          o.data,
          ^following_ap_ids
        )
    )
  end

  defp restrict_blocked(query, _), do: query

  defp restrict_unlisted(query, %{restrict_unlisted: true}) do
    from(
      activity in query,
      where:
        fragment(
          "not (coalesce(?->'cc', '{}'::jsonb) \\?| ?)",
          activity.data,
          ^[Constants.as_public()]
        )
    )
  end

  defp restrict_unlisted(query, _), do: query

  defp restrict_pinned(query, %{pinned: true, pinned_activity_ids: ids}) do
    from(activity in query, where: activity.id in ^ids)
  end

  defp restrict_pinned(query, _), do: query

  defp restrict_muted_reblogs(query, %{muting_user: %User{} = user} = opts) do
    muted_reblogs = opts[:reblog_muted_users_ap_ids] || User.reblog_muted_users_ap_ids(user)

    from(
      activity in query,
      where:
        fragment(
          "not ( ?->>'type' = 'Announce' and ? = ANY(?))",
          activity.data,
          activity.actor,
          ^muted_reblogs
        )
    )
  end

  defp restrict_muted_reblogs(query, _), do: query

  defp restrict_instance(query, %{instance: instance}) do
    users =
      from(
        u in User,
        select: u.ap_id,
        where: fragment("? LIKE ?", u.nickname, ^"%@#{instance}")
      )
      |> Repo.all()

    from(activity in query, where: activity.actor in ^users)
  end

  defp restrict_instance(query, _), do: query

  defp restrict_filtered(query, %{user: %User{} = user}) do
    case Filter.compose_regex(user) do
      nil ->
        query

      regex ->
        from([activity, object] in query,
          where:
            fragment("not(?->>'content' ~* ?)", object.data, ^regex) or
              activity.actor == ^user.ap_id
        )
    end
  end

  defp restrict_filtered(query, %{blocking_user: %User{} = user}) do
    restrict_filtered(query, %{user: user})
  end

  defp restrict_filtered(query, _), do: query

  defp exclude_poll_votes(query, %{include_poll_votes: true}), do: query

  defp exclude_poll_votes(query, _) do
    if has_named_binding?(query, :object) do
      from([activity, object: o] in query,
        where: fragment("not(?->>'type' = ?)", o.data, "Answer")
      )
    else
      query
    end
  end

  defp exclude_chat_messages(query, %{include_chat_messages: true}), do: query

  defp exclude_chat_messages(query, _) do
    if has_named_binding?(query, :object) do
      from([activity, object: o] in query,
        where: fragment("not(?->>'type' = ?)", o.data, "ChatMessage")
      )
    else
      query
    end
  end

  defp exclude_invisible_actors(query, %{invisible_actors: true}), do: query

  defp exclude_invisible_actors(query, _opts) do
    invisible_ap_ids =
      User.Query.build(%{invisible: true, select: [:ap_id]})
      |> Repo.all()
      |> Enum.map(fn %{ap_id: ap_id} -> ap_id end)

    from([activity] in query, where: activity.actor not in ^invisible_ap_ids)
  end

  defp exclude_id(query, %{exclude_id: id}) when is_binary(id) do
    from(activity in query, where: activity.id != ^id)
  end

  defp exclude_id(query, _), do: query

  defp maybe_preload_objects(query, %{skip_preload: true}), do: query

  defp maybe_preload_objects(query, _) do
    query
    |> Activity.with_preloaded_object()
  end

  defp maybe_preload_bookmarks(query, %{skip_preload: true}), do: query

  defp maybe_preload_bookmarks(query, opts) do
    query
    |> Activity.with_preloaded_bookmark(opts[:user])
  end

  defp maybe_preload_report_notes(query, %{preload_report_notes: true}) do
    query
    |> Activity.with_preloaded_report_notes()
  end

  defp maybe_preload_report_notes(query, _), do: query

  defp maybe_set_thread_muted_field(query, %{skip_preload: true}), do: query

  defp maybe_set_thread_muted_field(query, opts) do
    query
    |> Activity.with_set_thread_muted_field(opts[:muting_user] || opts[:user])
  end

  defp maybe_order(query, %{order: :desc}) do
    query
    |> order_by(desc: :id)
  end

  defp maybe_order(query, %{order: :asc}) do
    query
    |> order_by(asc: :id)
  end

  defp maybe_order(query, _), do: query

  defp fetch_activities_query_ap_ids_ops(opts) do
    source_user = opts[:muting_user]
    ap_id_relationships = if source_user, do: [:mute, :reblog_mute], else: []

    ap_id_relationships =
      if opts[:blocking_user] && opts[:blocking_user] == source_user do
        [:block | ap_id_relationships]
      else
        ap_id_relationships
      end

    preloaded_ap_ids = User.outgoing_relationships_ap_ids(source_user, ap_id_relationships)

    restrict_blocked_opts = Map.merge(%{blocked_users_ap_ids: preloaded_ap_ids[:block]}, opts)
    restrict_muted_opts = Map.merge(%{muted_users_ap_ids: preloaded_ap_ids[:mute]}, opts)

    restrict_muted_reblogs_opts =
      Map.merge(%{reblog_muted_users_ap_ids: preloaded_ap_ids[:reblog_mute]}, opts)

    {restrict_blocked_opts, restrict_muted_opts, restrict_muted_reblogs_opts}
  end

  def fetch_activities_query(recipients, opts \\ %{}) do
    {restrict_blocked_opts, restrict_muted_opts, restrict_muted_reblogs_opts} =
      fetch_activities_query_ap_ids_ops(opts)

    config = %{
      skip_thread_containment: Config.get([:instance, :skip_thread_containment])
    }

    Activity
    |> maybe_preload_objects(opts)
    |> maybe_preload_bookmarks(opts)
    |> maybe_preload_report_notes(opts)
    |> maybe_set_thread_muted_field(opts)
    |> maybe_order(opts)
    |> restrict_recipients(recipients, opts[:user])
    |> restrict_replies(opts)
    |> restrict_tag(opts)
    |> restrict_tag_reject(opts)
    |> restrict_tag_all(opts)
    |> restrict_since(opts)
    |> restrict_local(opts)
    |> restrict_actor(opts)
    |> restrict_type(opts)
    |> restrict_state(opts)
    |> restrict_favorited_by(opts)
    |> restrict_blocked(restrict_blocked_opts)
    |> restrict_muted(restrict_muted_opts)
    |> restrict_filtered(opts)
    |> restrict_media(opts)
    |> restrict_visibility(opts)
    |> restrict_thread_visibility(opts, config)
    |> restrict_reblogs(opts)
    |> restrict_pinned(opts)
    |> restrict_muted_reblogs(restrict_muted_reblogs_opts)
    |> restrict_instance(opts)
    |> restrict_announce_object_actor(opts)
    |> restrict_filtered(opts)
    |> Activity.restrict_deactivated_users()
    |> exclude_poll_votes(opts)
    |> exclude_chat_messages(opts)
    |> exclude_invisible_actors(opts)
    |> exclude_visibility(opts)
  end

  def fetch_activities(recipients, opts \\ %{}, pagination \\ :keyset) do
    list_memberships = Pleroma.List.memberships(opts[:user])

    fetch_activities_query(recipients ++ list_memberships, opts)
    |> Pagination.fetch_paginated(opts, pagination)
    |> Enum.reverse()
    |> maybe_update_cc(list_memberships, opts[:user])
  end

  @doc """
  Fetch favorites activities of user with order by sort adds to favorites
  """
  @spec fetch_favourites(User.t(), map(), Pagination.type()) :: list(Activity.t())
  def fetch_favourites(user, params \\ %{}, pagination \\ :keyset) do
    user.ap_id
    |> Activity.Queries.by_actor()
    |> Activity.Queries.by_type("Like")
    |> Activity.with_joined_object()
    |> Object.with_joined_activity()
    |> select([like, object, activity], %{activity | object: object, pagination_id: like.id})
    |> order_by([like, _, _], desc_nulls_last: like.id)
    |> Pagination.fetch_paginated(
      Map.merge(params, %{skip_order: true}),
      pagination
    )
  end

  defp maybe_update_cc(activities, [_ | _] = list_memberships, %User{ap_id: user_ap_id}) do
    Enum.map(activities, fn
      %{data: %{"bcc" => [_ | _] = bcc}} = activity ->
        if Enum.any?(bcc, &(&1 in list_memberships)) do
          update_in(activity.data["cc"], &[user_ap_id | &1])
        else
          activity
        end

      activity ->
        activity
    end)
  end

  defp maybe_update_cc(activities, _, _), do: activities

  defp fetch_activities_bounded_query(query, recipients, recipients_with_public) do
    from(activity in query,
      where:
        fragment("? && ?", activity.recipients, ^recipients) or
          (fragment("? && ?", activity.recipients, ^recipients_with_public) and
             ^Constants.as_public() in activity.recipients)
    )
  end

  def fetch_activities_bounded(
        recipients,
        recipients_with_public,
        opts \\ %{},
        pagination \\ :keyset
      ) do
    fetch_activities_query([], opts)
    |> fetch_activities_bounded_query(recipients, recipients_with_public)
    |> Pagination.fetch_paginated(opts, pagination)
    |> Enum.reverse()
  end

  @spec upload(Upload.source(), keyword()) :: {:ok, Object.t()} | {:error, any()}
  def upload(file, opts \\ []) do
    with {:ok, data} <- Upload.store(file, opts) do
      obj_data = Maps.put_if_present(data, "actor", opts[:actor])

      Repo.insert(%Object{data: obj_data})
    end
  end

  @spec get_actor_url(any()) :: binary() | nil
  defp get_actor_url(url) when is_binary(url), do: url
  defp get_actor_url(%{"href" => href}) when is_binary(href), do: href

  defp get_actor_url(url) when is_list(url) do
    url
    |> List.first()
    |> get_actor_url()
  end

  defp get_actor_url(_url), do: nil

  defp object_to_user_data(data) do
    avatar =
      data["icon"]["url"] &&
        %{
          "type" => "Image",
          "url" => [%{"href" => data["icon"]["url"]}]
        }

    banner =
      data["image"]["url"] &&
        %{
          "type" => "Image",
          "url" => [%{"href" => data["image"]["url"]}]
        }

    fields =
      data
      |> Map.get("attachment", [])
      |> Enum.filter(fn %{"type" => t} -> t == "PropertyValue" end)
      |> Enum.map(fn fields -> Map.take(fields, ["name", "value"]) end)

    emojis =
      data
      |> Map.get("tag", [])
      |> Enum.filter(fn
        %{"type" => "Emoji"} -> true
        _ -> false
      end)
      |> Map.new(fn %{"icon" => %{"url" => url}, "name" => name} ->
        {String.trim(name, ":"), url}
      end)

    is_locked = data["manuallyApprovesFollowers"] || false
    capabilities = data["capabilities"] || %{}
    accepts_chat_messages = capabilities["acceptsChatMessages"]
    data = Transmogrifier.maybe_fix_user_object(data)
    is_discoverable = data["discoverable"] || false
    invisible = data["invisible"] || false
    actor_type = data["type"] || "Person"

    public_key =
      if is_map(data["publicKey"]) && is_binary(data["publicKey"]["publicKeyPem"]) do
        data["publicKey"]["publicKeyPem"]
      else
        nil
      end

    shared_inbox =
      if is_map(data["endpoints"]) && is_binary(data["endpoints"]["sharedInbox"]) do
        data["endpoints"]["sharedInbox"]
      else
        nil
      end

    user_data = %{
      ap_id: data["id"],
      uri: get_actor_url(data["url"]),
      ap_enabled: true,
      banner: banner,
      fields: fields,
      emoji: emojis,
<<<<<<< HEAD
      locked: locked,
      is_discoverable: is_discoverable,
=======
      is_locked: is_locked,
      discoverable: discoverable,
>>>>>>> 5703fb6d
      invisible: invisible,
      avatar: avatar,
      name: data["name"],
      follower_address: data["followers"],
      following_address: data["following"],
      bio: data["summary"] || "",
      actor_type: actor_type,
      also_known_as: Map.get(data, "alsoKnownAs", []),
      public_key: public_key,
      inbox: data["inbox"],
      shared_inbox: shared_inbox,
      accepts_chat_messages: accepts_chat_messages
    }

    # nickname can be nil because of virtual actors
    if data["preferredUsername"] do
      Map.put(
        user_data,
        :nickname,
        "#{data["preferredUsername"]}@#{URI.parse(data["id"]).host}"
      )
    else
      Map.put(user_data, :nickname, nil)
    end
  end

  def fetch_follow_information_for_user(user) do
    with {:ok, following_data} <-
           Fetcher.fetch_and_contain_remote_object_from_id(user.following_address,
             force_http: true
           ),
         {:ok, hide_follows} <- collection_private(following_data),
         {:ok, followers_data} <-
           Fetcher.fetch_and_contain_remote_object_from_id(user.follower_address, force_http: true),
         {:ok, hide_followers} <- collection_private(followers_data) do
      {:ok,
       %{
         hide_follows: hide_follows,
         follower_count: normalize_counter(followers_data["totalItems"]),
         following_count: normalize_counter(following_data["totalItems"]),
         hide_followers: hide_followers
       }}
    else
      {:error, _} = e -> e
      e -> {:error, e}
    end
  end

  defp normalize_counter(counter) when is_integer(counter), do: counter
  defp normalize_counter(_), do: 0

  def maybe_update_follow_information(user_data) do
    with {:enabled, true} <- {:enabled, Config.get([:instance, :external_user_synchronization])},
         {_, true} <- {:user_type_check, user_data[:type] in ["Person", "Service"]},
         {_, true} <-
           {:collections_available,
            !!(user_data[:following_address] && user_data[:follower_address])},
         {:ok, info} <-
           fetch_follow_information_for_user(user_data) do
      info = Map.merge(user_data[:info] || %{}, info)

      user_data
      |> Map.put(:info, info)
    else
      {:user_type_check, false} ->
        user_data

      {:collections_available, false} ->
        user_data

      {:enabled, false} ->
        user_data

      e ->
        Logger.error(
          "Follower/Following counter update for #{user_data.ap_id} failed.\n" <> inspect(e)
        )

        user_data
    end
  end

  defp collection_private(%{"first" => %{"type" => type}})
       when type in ["CollectionPage", "OrderedCollectionPage"],
       do: {:ok, false}

  defp collection_private(%{"first" => first}) do
    with {:ok, %{"type" => type}} when type in ["CollectionPage", "OrderedCollectionPage"] <-
           Fetcher.fetch_and_contain_remote_object_from_id(first) do
      {:ok, false}
    else
      {:error, {:ok, %{status: code}}} when code in [401, 403] -> {:ok, true}
      {:error, _} = e -> e
      e -> {:error, e}
    end
  end

  defp collection_private(_data), do: {:ok, true}

  def user_data_from_user_object(data) do
    with {:ok, data} <- MRF.filter(data) do
      {:ok, object_to_user_data(data)}
    else
      e -> {:error, e}
    end
  end

  def fetch_and_prepare_user_from_ap_id(ap_id, opts \\ []) do
    with {:ok, data} <- Fetcher.fetch_and_contain_remote_object_from_id(ap_id, opts),
         {:ok, data} <- user_data_from_user_object(data) do
      {:ok, maybe_update_follow_information(data)}
    else
      {:error, "Object has been deleted" = e} ->
        Logger.debug("Could not decode user at fetch #{ap_id}, #{inspect(e)}")
        {:error, e}

      {:error, {:reject, reason} = e} ->
        Logger.info("Rejected user #{ap_id}: #{inspect(reason)}")
        {:error, e}

      {:error, e} ->
        Logger.error("Could not decode user at fetch #{ap_id}, #{inspect(e)}")
        {:error, e}
    end
  end

  def maybe_handle_clashing_nickname(data) do
    with nickname when is_binary(nickname) <- data[:nickname],
         %User{} = old_user <- User.get_by_nickname(nickname),
         {_, false} <- {:ap_id_comparison, data[:ap_id] == old_user.ap_id} do
      Logger.info(
        "Found an old user for #{nickname}, the old ap id is #{old_user.ap_id}, new one is #{
          data[:ap_id]
        }, renaming."
      )

      old_user
      |> User.remote_user_changeset(%{nickname: "#{old_user.id}.#{old_user.nickname}"})
      |> User.update_and_set_cache()
    else
      {:ap_id_comparison, true} ->
        Logger.info(
          "Found an old user for #{data[:nickname]}, but the ap id #{data[:ap_id]} is the same as the new user. Race condition? Not changing anything."
        )

      _ ->
        nil
    end
  end

  def make_user_from_ap_id(ap_id, opts \\ []) do
    user = User.get_cached_by_ap_id(ap_id)

    if user && !User.ap_enabled?(user) do
      Transmogrifier.upgrade_user_from_ap_id(ap_id)
    else
      with {:ok, data} <- fetch_and_prepare_user_from_ap_id(ap_id, opts) do
        if user do
          user
          |> User.remote_user_changeset(data)
          |> User.update_and_set_cache()
        else
          maybe_handle_clashing_nickname(data)

          data
          |> User.remote_user_changeset()
          |> Repo.insert()
          |> User.set_cache()
        end
      end
    end
  end

  def make_user_from_nickname(nickname) do
    with {:ok, %{"ap_id" => ap_id}} when not is_nil(ap_id) <- WebFinger.finger(nickname) do
      make_user_from_ap_id(ap_id)
    else
      _e -> {:error, "No AP id in WebFinger"}
    end
  end

  # filter out broken threads
  defp contain_broken_threads(%Activity{} = activity, %User{} = user) do
    entire_thread_visible_for_user?(activity, user)
  end

  # do post-processing on a specific activity
  def contain_activity(%Activity{} = activity, %User{} = user) do
    contain_broken_threads(activity, user)
  end

  def fetch_direct_messages_query do
    Activity
    |> restrict_type(%{type: "Create"})
    |> restrict_visibility(%{visibility: "direct"})
    |> order_by([activity], asc: activity.id)
  end
end<|MERGE_RESOLUTION|>--- conflicted
+++ resolved
@@ -1257,13 +1257,8 @@
       banner: banner,
       fields: fields,
       emoji: emojis,
-<<<<<<< HEAD
-      locked: locked,
+      is_locked: is_locked,
       is_discoverable: is_discoverable,
-=======
-      is_locked: is_locked,
-      discoverable: discoverable,
->>>>>>> 5703fb6d
       invisible: invisible,
       avatar: avatar,
       name: data["name"],
