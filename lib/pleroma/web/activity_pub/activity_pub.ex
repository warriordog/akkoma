# Pleroma: A lightweight social networking server
# Copyright © 2017-2019 Pleroma Authors <https://pleroma.social/>
# SPDX-License-Identifier: AGPL-3.0-only

defmodule Pleroma.Web.ActivityPub.ActivityPub do
  alias Pleroma.Activity
  alias Pleroma.Conversation
  alias Pleroma.Notification
  alias Pleroma.Object
  alias Pleroma.Object.Fetcher
  alias Pleroma.Pagination
  alias Pleroma.Repo
  alias Pleroma.Upload
  alias Pleroma.User
  alias Pleroma.Web.ActivityPub.MRF
  alias Pleroma.Web.ActivityPub.Transmogrifier
  alias Pleroma.Web.WebFinger

  import Ecto.Query
  import Pleroma.Web.ActivityPub.Utils
  import Pleroma.Web.ActivityPub.Visibility

  require Logger

  # For Announce activities, we filter the recipients based on following status for any actors
  # that match actual users.  See issue #164 for more information about why this is necessary.
  defp get_recipients(%{"type" => "Announce"} = data) do
    to = Map.get(data, "to", [])
    cc = Map.get(data, "cc", [])
    bcc = Map.get(data, "bcc", [])
    actor = User.get_cached_by_ap_id(data["actor"])

    recipients =
      Enum.filter(Enum.concat([to, cc, bcc]), fn recipient ->
        case User.get_cached_by_ap_id(recipient) do
          nil -> true
          user -> User.following?(user, actor)
        end
      end)

    {recipients, to, cc}
  end

  defp get_recipients(%{"type" => "Create"} = data) do
    to = Map.get(data, "to", [])
    cc = Map.get(data, "cc", [])
    bcc = Map.get(data, "bcc", [])
    actor = Map.get(data, "actor", [])
    recipients = [to, cc, bcc, [actor]] |> Enum.concat() |> Enum.uniq()
    {recipients, to, cc}
  end

  defp get_recipients(data) do
    to = Map.get(data, "to", [])
    cc = Map.get(data, "cc", [])
    bcc = Map.get(data, "bcc", [])
    recipients = Enum.concat([to, cc, bcc])
    {recipients, to, cc}
  end

  defp check_actor_is_active(actor) do
    if not is_nil(actor) do
      with user <- User.get_cached_by_ap_id(actor),
           false <- user.info.deactivated do
        :ok
      else
        _e -> :reject
      end
    else
      :ok
    end
  end

  defp check_remote_limit(%{"object" => %{"content" => content}}) when not is_nil(content) do
    limit = Pleroma.Config.get([:instance, :remote_limit])
    String.length(content) <= limit
  end

  defp check_remote_limit(_), do: true

  def increase_note_count_if_public(actor, object) do
    if is_public?(object), do: User.increase_note_count(actor), else: {:ok, actor}
  end

  def decrease_note_count_if_public(actor, object) do
    if is_public?(object), do: User.decrease_note_count(actor), else: {:ok, actor}
  end

  def increase_replies_count_if_reply(%{
        "object" => %{"inReplyTo" => reply_ap_id} = object,
        "type" => "Create"
      }) do
    if is_public?(object) do
      Object.increase_replies_count(reply_ap_id)
    end
  end

  def increase_replies_count_if_reply(_create_data), do: :noop

  def decrease_replies_count_if_reply(%Object{
        data: %{"inReplyTo" => reply_ap_id} = object
      }) do
    if is_public?(object) do
      Object.decrease_replies_count(reply_ap_id)
    end
  end

  def decrease_replies_count_if_reply(_object), do: :noop

  def insert(map, local \\ true, fake \\ false) when is_map(map) do
    with nil <- Activity.normalize(map),
         map <- lazy_put_activity_defaults(map, fake),
         :ok <- check_actor_is_active(map["actor"]),
         {_, true} <- {:remote_limit_error, check_remote_limit(map)},
         {:ok, map} <- MRF.filter(map),
         {recipients, _, _} = get_recipients(map),
         {:fake, false, map, recipients} <- {:fake, fake, map, recipients},
         {:ok, map, object} <- insert_full_object(map) do
      {:ok, activity} =
        Repo.insert(%Activity{
          data: map,
          local: local,
          actor: map["actor"],
          recipients: recipients
        })

      # Splice in the child object if we have one.
      activity =
        if !is_nil(object) do
          Map.put(activity, :object, object)
        else
          activity
        end

      Task.start(fn ->
        Pleroma.Web.RichMedia.Helpers.fetch_data_for_activity(activity)
      end)

      Notification.create_notifications(activity)

      participations =
        activity
        |> Conversation.create_or_bump_for()
        |> get_participations()

      stream_out(activity)
      stream_out_participations(participations)
      {:ok, activity}
    else
      %Activity{} = activity ->
        {:ok, activity}

      {:fake, true, map, recipients} ->
        activity = %Activity{
          data: map,
          local: local,
          actor: map["actor"],
          recipients: recipients,
          id: "pleroma:fakeid"
        }

        Pleroma.Web.RichMedia.Helpers.fetch_data_for_activity(activity)
        {:ok, activity}

      error ->
        {:error, error}
    end
  end

  defp get_participations({:ok, %{participations: participations}}), do: participations
  defp get_participations(_), do: []

  def stream_out_participations(participations) do
    participations =
      participations
      |> Repo.preload(:user)

    Enum.each(participations, fn participation ->
      Pleroma.Web.Streamer.stream("participation", participation)
    end)
  end

  def stream_out(activity) do
    public = "https://www.w3.org/ns/activitystreams#Public"

    if activity.data["type"] in ["Create", "Announce", "Delete"] do
      Pleroma.Web.Streamer.stream("user", activity)
      Pleroma.Web.Streamer.stream("list", activity)

      if Enum.member?(activity.data["to"], public) do
        Pleroma.Web.Streamer.stream("public", activity)

        if activity.local do
          Pleroma.Web.Streamer.stream("public:local", activity)
        end

        if activity.data["type"] in ["Create"] do
          object = Object.normalize(activity)

          object.data
          |> Map.get("tag", [])
          |> Enum.filter(fn tag -> is_bitstring(tag) end)
          |> Enum.each(fn tag -> Pleroma.Web.Streamer.stream("hashtag:" <> tag, activity) end)

          if object.data["attachment"] != [] do
            Pleroma.Web.Streamer.stream("public:media", activity)

            if activity.local do
              Pleroma.Web.Streamer.stream("public:local:media", activity)
            end
          end
        end
      else
        # TODO: Write test, replace with visibility test
        if !Enum.member?(activity.data["cc"] || [], public) &&
             !Enum.member?(
               activity.data["to"],
               User.get_cached_by_ap_id(activity.data["actor"]).follower_address
             ),
           do: Pleroma.Web.Streamer.stream("direct", activity)
      end
    end
  end

  def create(%{to: to, actor: actor, context: context, object: object} = params, fake \\ false) do
    additional = params[:additional] || %{}
    # only accept false as false value
    local = !(params[:local] == false)
    published = params[:published]

    with create_data <-
           make_create_data(
             %{to: to, actor: actor, published: published, context: context, object: object},
             additional
           ),
         {:ok, activity} <- insert(create_data, local, fake),
         {:fake, false, activity} <- {:fake, fake, activity},
         _ <- increase_replies_count_if_reply(create_data),
         # Changing note count prior to enqueuing federation task in order to avoid
         # race conditions on updating user.info
         {:ok, _actor} <- increase_note_count_if_public(actor, activity),
         :ok <- maybe_federate(activity) do
      {:ok, activity}
    else
      {:fake, true, activity} ->
        {:ok, activity}
    end
  end

  def accept(%{to: to, actor: actor, object: object} = params) do
    # only accept false as false value
    local = !(params[:local] == false)

    with data <- %{"to" => to, "type" => "Accept", "actor" => actor.ap_id, "object" => object},
         {:ok, activity} <- insert(data, local),
         :ok <- maybe_federate(activity) do
      {:ok, activity}
    end
  end

  def reject(%{to: to, actor: actor, object: object} = params) do
    # only accept false as false value
    local = !(params[:local] == false)

    with data <- %{"to" => to, "type" => "Reject", "actor" => actor.ap_id, "object" => object},
         {:ok, activity} <- insert(data, local),
         :ok <- maybe_federate(activity) do
      {:ok, activity}
    end
  end

  def update(%{to: to, cc: cc, actor: actor, object: object} = params) do
    # only accept false as false value
    local = !(params[:local] == false)

    with data <- %{
           "to" => to,
           "cc" => cc,
           "type" => "Update",
           "actor" => actor,
           "object" => object
         },
         {:ok, activity} <- insert(data, local),
         :ok <- maybe_federate(activity) do
      {:ok, activity}
    end
  end

  # TODO: This is weird, maybe we shouldn't check here if we can make the activity.
  def like(
        %User{ap_id: ap_id} = user,
        %Object{data: %{"id" => _}} = object,
        activity_id \\ nil,
        local \\ true
      ) do
    with nil <- get_existing_like(ap_id, object),
         like_data <- make_like_data(user, object, activity_id),
         {:ok, activity} <- insert(like_data, local),
         {:ok, object} <- add_like_to_object(activity, object),
         :ok <- maybe_federate(activity) do
      {:ok, activity, object}
    else
      %Activity{} = activity -> {:ok, activity, object}
      error -> {:error, error}
    end
  end

  def unlike(
        %User{} = actor,
        %Object{} = object,
        activity_id \\ nil,
        local \\ true
      ) do
    with %Activity{} = like_activity <- get_existing_like(actor.ap_id, object),
         unlike_data <- make_unlike_data(actor, like_activity, activity_id),
         {:ok, unlike_activity} <- insert(unlike_data, local),
         {:ok, _activity} <- Repo.delete(like_activity),
         {:ok, object} <- remove_like_from_object(like_activity, object),
         :ok <- maybe_federate(unlike_activity) do
      {:ok, unlike_activity, like_activity, object}
    else
      _e -> {:ok, object}
    end
  end

  def announce(
        %User{ap_id: _} = user,
        %Object{data: %{"id" => _}} = object,
        activity_id \\ nil,
        local \\ true,
        public \\ true
      ) do
    with true <- is_public?(object),
         announce_data <- make_announce_data(user, object, activity_id, public),
         {:ok, activity} <- insert(announce_data, local),
         {:ok, object} <- add_announce_to_object(activity, object),
         :ok <- maybe_federate(activity) do
      {:ok, activity, object}
    else
      error -> {:error, error}
    end
  end

  def unannounce(
        %User{} = actor,
        %Object{} = object,
        activity_id \\ nil,
        local \\ true
      ) do
    with %Activity{} = announce_activity <- get_existing_announce(actor.ap_id, object),
         unannounce_data <- make_unannounce_data(actor, announce_activity, activity_id),
         {:ok, unannounce_activity} <- insert(unannounce_data, local),
         :ok <- maybe_federate(unannounce_activity),
         {:ok, _activity} <- Repo.delete(announce_activity),
         {:ok, object} <- remove_announce_from_object(announce_activity, object) do
      {:ok, unannounce_activity, object}
    else
      _e -> {:ok, object}
    end
  end

  def follow(follower, followed, activity_id \\ nil, local \\ true) do
    with data <- make_follow_data(follower, followed, activity_id),
         {:ok, activity} <- insert(data, local),
         :ok <- maybe_federate(activity) do
      {:ok, activity}
    end
  end

  def unfollow(follower, followed, activity_id \\ nil, local \\ true) do
    with %Activity{} = follow_activity <- fetch_latest_follow(follower, followed),
         {:ok, follow_activity} <- update_follow_state(follow_activity, "cancelled"),
         unfollow_data <- make_unfollow_data(follower, followed, follow_activity, activity_id),
         {:ok, activity} <- insert(unfollow_data, local),
         :ok <- maybe_federate(activity) do
      {:ok, activity}
    end
  end

  def delete(%Object{data: %{"id" => id, "actor" => actor}} = object, local \\ true) do
    user = User.get_cached_by_ap_id(actor)
    to = (object.data["to"] || []) ++ (object.data["cc"] || [])

    with {:ok, object, activity} <- Object.delete(object),
         data <- %{
           "type" => "Delete",
           "actor" => actor,
           "object" => id,
           "to" => to,
           "deleted_activity_id" => activity && activity.id
         },
         {:ok, activity} <- insert(data, local),
         _ <- decrease_replies_count_if_reply(object),
         # Changing note count prior to enqueuing federation task in order to avoid
         # race conditions on updating user.info
         {:ok, _actor} <- decrease_note_count_if_public(user, object),
         :ok <- maybe_federate(activity) do
      {:ok, activity}
    end
  end

  def block(blocker, blocked, activity_id \\ nil, local \\ true) do
    ap_config = Application.get_env(:pleroma, :activitypub)
    unfollow_blocked = Keyword.get(ap_config, :unfollow_blocked)
    outgoing_blocks = Keyword.get(ap_config, :outgoing_blocks)

    with true <- unfollow_blocked do
      follow_activity = fetch_latest_follow(blocker, blocked)

      if follow_activity do
        unfollow(blocker, blocked, nil, local)
      end
    end

    with true <- outgoing_blocks,
         block_data <- make_block_data(blocker, blocked, activity_id),
         {:ok, activity} <- insert(block_data, local),
         :ok <- maybe_federate(activity) do
      {:ok, activity}
    else
      _e -> {:ok, nil}
    end
  end

  def unblock(blocker, blocked, activity_id \\ nil, local \\ true) do
    with %Activity{} = block_activity <- fetch_latest_block(blocker, blocked),
         unblock_data <- make_unblock_data(blocker, blocked, block_activity, activity_id),
         {:ok, activity} <- insert(unblock_data, local),
         :ok <- maybe_federate(activity) do
      {:ok, activity}
    end
  end

  def flag(
        %{
          actor: actor,
          context: context,
          account: account,
          statuses: statuses,
          content: content
        } = params
      ) do
    # only accept false as false value
    local = !(params[:local] == false)
    forward = !(params[:forward] == false)

    additional = params[:additional] || %{}

    params = %{
      actor: actor,
      context: context,
      account: account,
      statuses: statuses,
      content: content
    }

    additional =
      if forward do
        Map.merge(additional, %{"to" => [], "cc" => [account.ap_id]})
      else
        Map.merge(additional, %{"to" => [], "cc" => []})
      end

    with flag_data <- make_flag_data(params, additional),
         {:ok, activity} <- insert(flag_data, local),
         :ok <- maybe_federate(activity) do
      Enum.each(User.all_superusers(), fn superuser ->
        superuser
        |> Pleroma.Emails.AdminEmail.report(actor, account, statuses, content)
        |> Pleroma.Emails.Mailer.deliver_async()
      end)

      {:ok, activity}
    end
  end

  defp fetch_activities_for_context_query(context, opts) do
    public = ["https://www.w3.org/ns/activitystreams#Public"]

    recipients =
      if opts["user"], do: [opts["user"].ap_id | opts["user"].following] ++ public, else: public

    from(activity in Activity)
    |> restrict_blocked(opts)
    |> restrict_recipients(recipients, opts["user"])
    |> where(
      [activity],
      fragment(
        "?->>'type' = ? and ?->>'context' = ?",
        activity.data,
        "Create",
        activity.data,
        ^context
      )
    )
    |> order_by([activity], desc: activity.id)
  end

  @spec fetch_activities_for_context(String.t(), keyword() | map()) :: [Activity.t()]
  def fetch_activities_for_context(context, opts \\ %{}) do
    context
    |> fetch_activities_for_context_query(opts)
    |> Activity.with_preloaded_object()
    |> Repo.all()
  end

  @spec fetch_latest_activity_id_for_context(String.t(), keyword() | map()) ::
          Pleroma.FlakeId.t() | nil
  def fetch_latest_activity_id_for_context(context, opts \\ %{}) do
    context
    |> fetch_activities_for_context_query(opts)
    |> limit(1)
    |> select([a], a.id)
    |> Repo.one()
  end

  def fetch_public_activities(opts \\ %{}) do
    q = fetch_activities_query(["https://www.w3.org/ns/activitystreams#Public"], opts)

    q
    |> restrict_unlisted()
    |> Pagination.fetch_paginated(opts)
    |> Enum.reverse()
  end

  @valid_visibilities ~w[direct unlisted public private]

  defp restrict_visibility(query, %{visibility: visibility})
       when is_list(visibility) do
    if Enum.all?(visibility, &(&1 in @valid_visibilities)) do
      query =
        from(
          a in query,
          where:
            fragment(
              "activity_visibility(?, ?, ?) = ANY (?)",
              a.actor,
              a.recipients,
              a.data,
              ^visibility
            )
        )

      Ecto.Adapters.SQL.to_sql(:all, Repo, query)

      query
    else
      Logger.error("Could not restrict visibility to #{visibility}")
    end
  end

  defp restrict_visibility(query, %{visibility: visibility})
       when visibility in @valid_visibilities do
    query =
      from(
        a in query,
        where:
          fragment("activity_visibility(?, ?, ?) = ?", a.actor, a.recipients, a.data, ^visibility)
      )

    Ecto.Adapters.SQL.to_sql(:all, Repo, query)

    query
  end

  defp restrict_visibility(_query, %{visibility: visibility})
       when visibility not in @valid_visibilities do
    Logger.error("Could not restrict visibility to #{visibility}")
  end

  defp restrict_visibility(query, _visibility), do: query

  def fetch_user_activities(user, reading_user, params \\ %{}) do
    params =
      params
      |> Map.put("type", ["Create", "Announce"])
      |> Map.put("actor_id", user.ap_id)
      |> Map.put("whole_db", true)
      |> Map.put("pinned_activity_ids", user.info.pinned_activities)

    recipients =
      if reading_user do
        ["https://www.w3.org/ns/activitystreams#Public"] ++
          [reading_user.ap_id | reading_user.following]
      else
        ["https://www.w3.org/ns/activitystreams#Public"]
      end

    fetch_activities(recipients, params)
    |> Enum.reverse()
  end

  defp restrict_since(query, %{"since_id" => ""}), do: query

  defp restrict_since(query, %{"since_id" => since_id}) do
    from(activity in query, where: activity.id > ^since_id)
  end

  defp restrict_since(query, _), do: query

  defp restrict_tag_reject(_query, %{"tag_reject" => _tag_reject, "skip_preload" => true}) do
    raise "Can't use the child object without preloading!"
  end

  defp restrict_tag_reject(query, %{"tag_reject" => tag_reject})
       when is_list(tag_reject) and tag_reject != [] do
    from(
      [_activity, object] in query,
      where: fragment("not (?)->'tag' \\?| (?)", object.data, ^tag_reject)
    )
  end

  defp restrict_tag_reject(query, _), do: query

  defp restrict_tag_all(_query, %{"tag_all" => _tag_all, "skip_preload" => true}) do
    raise "Can't use the child object without preloading!"
  end

  defp restrict_tag_all(query, %{"tag_all" => tag_all})
       when is_list(tag_all) and tag_all != [] do
    from(
      [_activity, object] in query,
      where: fragment("(?)->'tag' \\?& (?)", object.data, ^tag_all)
    )
  end

  defp restrict_tag_all(query, _), do: query

  defp restrict_tag(_query, %{"tag" => _tag, "skip_preload" => true}) do
    raise "Can't use the child object without preloading!"
  end

  defp restrict_tag(query, %{"tag" => tag}) when is_list(tag) do
    from(
      [_activity, object] in query,
      where: fragment("(?)->'tag' \\?| (?)", object.data, ^tag)
    )
  end

  defp restrict_tag(query, %{"tag" => tag}) when is_binary(tag) do
    from(
      [_activity, object] in query,
      where: fragment("(?)->'tag' \\? (?)", object.data, ^tag)
    )
  end

  defp restrict_tag(query, _), do: query

  defp restrict_to_cc(query, recipients_to, recipients_cc) do
    from(
      activity in query,
      where:
        fragment(
          "(?->'to' \\?| ?) or (?->'cc' \\?| ?)",
          activity.data,
          ^recipients_to,
          activity.data,
          ^recipients_cc
        )
    )
  end

  defp restrict_recipients(query, [], _user), do: query

  defp restrict_recipients(query, recipients, nil) do
    from(activity in query, where: fragment("? && ?", ^recipients, activity.recipients))
  end

  defp restrict_recipients(query, recipients, user) do
    from(
      activity in query,
      where: fragment("? && ?", ^recipients, activity.recipients),
      or_where: activity.actor == ^user.ap_id
    )
  end

  defp restrict_local(query, %{"local_only" => true}) do
    from(activity in query, where: activity.local == true)
  end

  defp restrict_local(query, _), do: query

  defp restrict_actor(query, %{"actor_id" => actor_id}) do
    from(activity in query, where: activity.actor == ^actor_id)
  end

  defp restrict_actor(query, _), do: query

  defp restrict_type(query, %{"type" => type}) when is_binary(type) do
    from(activity in query, where: fragment("?->>'type' = ?", activity.data, ^type))
  end

  defp restrict_type(query, %{"type" => type}) do
    from(activity in query, where: fragment("?->>'type' = ANY(?)", activity.data, ^type))
  end

  defp restrict_type(query, _), do: query

  defp restrict_favorited_by(query, %{"favorited_by" => ap_id}) do
    from(
      activity in query,
      where: fragment(~s(? <@ (? #> '{"object","likes"}'\)), ^ap_id, activity.data)
    )
  end

  defp restrict_favorited_by(query, _), do: query

  defp restrict_media(_query, %{"only_media" => _val, "skip_preload" => true}) do
    raise "Can't use the child object without preloading!"
  end

  defp restrict_media(query, %{"only_media" => val}) when val == "true" or val == "1" do
    from(
      [_activity, object] in query,
      where: fragment("not (?)->'attachment' = (?)", object.data, ^[])
    )
  end

  defp restrict_media(query, _), do: query

  defp restrict_replies(query, %{"exclude_replies" => val}) when val == "true" or val == "1" do
    from(
      activity in query,
      where: fragment("?->'object'->>'inReplyTo' is null", activity.data)
    )
  end

  defp restrict_replies(query, _), do: query

  defp restrict_reblogs(query, %{"exclude_reblogs" => val}) when val == "true" or val == "1" do
    from(activity in query, where: fragment("?->>'type' != 'Announce'", activity.data))
  end

  defp restrict_reblogs(query, _), do: query

  defp restrict_muted(query, %{"with_muted" => val}) when val in [true, "true", "1"], do: query

  defp restrict_muted(query, %{"muting_user" => %User{info: info}}) do
    mutes = info.mutes

    from(
      activity in query,
      where: fragment("not (? = ANY(?))", activity.actor, ^mutes),
      where: fragment("not (?->'to' \\?| ?)", activity.data, ^mutes)
    )
  end

  defp restrict_muted(query, _), do: query

  defp restrict_blocked(query, %{"blocking_user" => %User{info: info}}) do
    blocks = info.blocks || []
    domain_blocks = info.domain_blocks || []

    from(
      activity in query,
      where: fragment("not (? = ANY(?))", activity.actor, ^blocks),
      where: fragment("not (? && ?)", activity.recipients, ^blocks),
      where:
        fragment(
          "not (?->>'type' = 'Announce' and ?->'to' \\?| ?)",
          activity.data,
          activity.data,
          ^blocks
        ),
      where: fragment("not (split_part(?, '/', 3) = ANY(?))", activity.actor, ^domain_blocks)
    )
  end

  defp restrict_blocked(query, _), do: query

  defp restrict_unlisted(query) do
    from(
      activity in query,
      where:
        fragment(
          "not (coalesce(?->'cc', '{}'::jsonb) \\?| ?)",
          activity.data,
          ^["https://www.w3.org/ns/activitystreams#Public"]
        )
    )
  end

  defp restrict_pinned(query, %{"pinned" => "true", "pinned_activity_ids" => ids}) do
    from(activity in query, where: activity.id in ^ids)
  end

  defp restrict_pinned(query, _), do: query

  defp restrict_muted_reblogs(query, %{"muting_user" => %User{info: info}}) do
    muted_reblogs = info.muted_reblogs || []

    from(
      activity in query,
      where:
        fragment(
          "not ( ?->>'type' = 'Announce' and ? = ANY(?))",
          activity.data,
          activity.actor,
          ^muted_reblogs
        )
    )
  end

  defp restrict_muted_reblogs(query, _), do: query

  defp maybe_preload_objects(query, %{"skip_preload" => true}), do: query

  defp maybe_preload_objects(query, _) do
    query
    |> Activity.with_preloaded_object()
  end

  defp maybe_preload_bookmarks(query, %{"skip_preload" => true}), do: query

  defp maybe_preload_bookmarks(query, opts) do
    query
    |> Activity.with_preloaded_bookmark(opts["user"])
  end

  defp maybe_order(query, %{order: :desc}) do
    query
    |> order_by(desc: :id)
  end

  defp maybe_order(query, %{order: :asc}) do
    query
    |> order_by(asc: :id)
  end

  defp maybe_order(query, _), do: query

  def fetch_activities_query(recipients, opts \\ %{}) do
    Activity
    |> maybe_preload_objects(opts)
    |> maybe_preload_bookmarks(opts)
    |> maybe_order(opts)
    |> restrict_recipients(recipients, opts["user"])
    |> restrict_tag(opts)
    |> restrict_tag_reject(opts)
    |> restrict_tag_all(opts)
    |> restrict_since(opts)
    |> restrict_local(opts)
    |> restrict_actor(opts)
    |> restrict_type(opts)
    |> restrict_favorited_by(opts)
    |> restrict_blocked(opts)
    |> restrict_muted(opts)
    |> restrict_media(opts)
    |> restrict_visibility(opts)
    |> restrict_replies(opts)
    |> restrict_reblogs(opts)
    |> restrict_pinned(opts)
    |> restrict_muted_reblogs(opts)
  end

  def fetch_activities(recipients, opts \\ %{}) do
    list_memberships = Pleroma.List.memberships(opts["user"])

    fetch_activities_query(recipients ++ list_memberships, opts)
    |> Pagination.fetch_paginated(opts)
    |> Enum.reverse()
    |> maybe_update_cc(list_memberships, opts["user"])
  end

  defp maybe_update_cc(activities, [], _), do: activities
  defp maybe_update_cc(activities, _, nil), do: activities

  defp maybe_update_cc(activities, list_memberships, user) do
    Enum.map(activities, fn
      %{data: %{"bcc" => bcc}} = activity when is_list(bcc) ->
        if Enum.any?(bcc, &(&1 in list_memberships)) do
          update_in(activity.data["cc"], &[user.ap_id | &1])
        else
          activity
        end

      activity ->
        activity
    end)
  end

  def fetch_activities_bounded(recipients_to, recipients_cc, opts \\ %{}) do
    fetch_activities_query([], opts)
    |> restrict_to_cc(recipients_to, recipients_cc)
    |> Pagination.fetch_paginated(opts)
    |> Enum.reverse()
  end

  def upload(file, opts \\ []) do
    with {:ok, data} <- Upload.store(file, opts) do
      obj_data =
        if opts[:actor] do
          Map.put(data, "actor", opts[:actor])
        else
          data
        end

      Repo.insert(%Object{data: obj_data})
    end
  end

  def user_data_from_user_object(data) do
    avatar =
      data["icon"]["url"] &&
        %{
          "type" => "Image",
          "url" => [%{"href" => data["icon"]["url"]}]
        }

    banner =
      data["image"]["url"] &&
        %{
          "type" => "Image",
          "url" => [%{"href" => data["image"]["url"]}]
        }

    locked = data["manuallyApprovesFollowers"] || false
    data = Transmogrifier.maybe_fix_user_object(data)

    user_data = %{
      ap_id: data["id"],
      info: %{
        "ap_enabled" => true,
        "source_data" => data,
        "banner" => banner,
        "locked" => locked
      },
      avatar: avatar,
      name: data["name"],
      follower_address: data["followers"],
      bio: data["summary"]
    }

    # nickname can be nil because of virtual actors
    user_data =
      if data["preferredUsername"] do
        Map.put(
          user_data,
          :nickname,
          "#{data["preferredUsername"]}@#{URI.parse(data["id"]).host}"
        )
      else
        Map.put(user_data, :nickname, nil)
      end

    {:ok, user_data}
  end

  def fetch_and_prepare_user_from_ap_id(ap_id) do
    with {:ok, data} <- Fetcher.fetch_and_contain_remote_object_from_id(ap_id) do
      user_data_from_user_object(data)
    else
      e -> Logger.error("Could not decode user at fetch #{ap_id}, #{inspect(e)}")
    end
  end

  def make_user_from_ap_id(ap_id) do
    if _user = User.get_cached_by_ap_id(ap_id) do
      Transmogrifier.upgrade_user_from_ap_id(ap_id)
    else
      with {:ok, data} <- fetch_and_prepare_user_from_ap_id(ap_id) do
        User.insert_or_update_user(data)
      else
        e -> {:error, e}
      end
    end
  end

  def make_user_from_nickname(nickname) do
    with {:ok, %{"ap_id" => ap_id}} when not is_nil(ap_id) <- WebFinger.finger(nickname) do
      make_user_from_ap_id(ap_id)
    else
      _e -> {:error, "No AP id in WebFinger"}
    end
  end

<<<<<<< HEAD
  def should_federate?(inbox, public) do
    if public do
      true
    else
      inbox_info = URI.parse(inbox)
      !Enum.member?(Pleroma.Config.get([:instance, :quarantined_instances], []), inbox_info.host)
    end
  end

  defp recipients(actor, activity) do
    followers =
      if actor.follower_address in activity.recipients do
        {:ok, followers} = User.get_followers(actor)
        Enum.filter(followers, &(!&1.local))
      else
        []
      end

    Pleroma.Web.Salmon.remote_users(actor, activity) ++ followers
  end

  defp get_cc_ap_ids(ap_id, recipients) do
    host = Map.get(URI.parse(ap_id), :host)

    recipients
    |> Enum.filter(fn %User{ap_id: ap_id} -> Map.get(URI.parse(ap_id), :host) == host end)
    |> Enum.map(& &1.ap_id)
  end

  def publish(actor, %{data: %{"bcc" => bcc}} = activity) when is_list(bcc) and bcc != [] do
    public = is_public?(activity)
    {:ok, data} = Transmogrifier.prepare_outgoing(activity.data)

    recipients = recipients(actor, activity)

    recipients
    |> Enum.filter(&User.ap_enabled?/1)
    |> Enum.map(fn %{info: %{source_data: data}} -> data["inbox"] end)
    |> Enum.filter(fn inbox -> should_federate?(inbox, public) end)
    |> Instances.filter_reachable()
    |> Enum.each(fn {inbox, unreachable_since} ->
      %User{ap_id: ap_id} =
        Enum.find(recipients, fn %{info: %{source_data: data}} -> data["inbox"] == inbox end)

      cc = get_cc_ap_ids(ap_id, recipients)

      json =
        data
        |> Map.put("cc", cc)
        |> Map.put("directMessage", true)
        |> Jason.encode!()

      Federator.publish_single_ap(%{
        inbox: inbox,
        json: json,
        actor: actor,
        id: activity.data["id"],
        unreachable_since: unreachable_since
      })
    end)
  end

  def publish(actor, activity) do
    public = is_public?(activity)
    {:ok, data} = Transmogrifier.prepare_outgoing(activity.data)

    json = Jason.encode!(data)

    recipients(actor, activity)
    |> Enum.filter(&User.ap_enabled?/1)
    |> Enum.map(fn %{info: %{source_data: data}} ->
      (is_map(data["endpoints"]) && Map.get(data["endpoints"], "sharedInbox")) || data["inbox"]
    end)
    |> Enum.uniq()
    |> Enum.filter(fn inbox -> should_federate?(inbox, public) end)
    |> Instances.filter_reachable()
    |> Enum.each(fn {inbox, unreachable_since} ->
      Federator.publish_single_ap(%{
        inbox: inbox,
        json: json,
        actor: actor,
        id: activity.data["id"],
        unreachable_since: unreachable_since
      })
    end)
  end

  def publish_one(%{inbox: inbox, json: json, actor: actor, id: id} = params) do
    Logger.info("Federating #{id} to #{inbox}")
    host = URI.parse(inbox).host

    digest = "SHA-256=" <> (:crypto.hash(:sha256, json) |> Base.encode64())

    date =
      NaiveDateTime.utc_now()
      |> Timex.format!("{WDshort}, {0D} {Mshort} {YYYY} {h24}:{m}:{s} GMT")

    signature =
      Pleroma.Web.HTTPSignatures.sign(actor, %{
        host: host,
        "content-length": byte_size(json),
        digest: digest,
        date: date
      })

    with {:ok, %{status: code}} when code in 200..299 <-
           result =
             @httpoison.post(
               inbox,
               json,
               [
                 {"Content-Type", "application/activity+json"},
                 {"Date", date},
                 {"signature", signature},
                 {"digest", digest}
               ]
             ) do
      if !Map.has_key?(params, :unreachable_since) || params[:unreachable_since],
        do: Instances.set_reachable(inbox)

      result
    else
      {_post_result, response} ->
        unless params[:unreachable_since], do: Instances.set_unreachable(inbox)
        {:error, response}
    end
  end

=======
>>>>>>> cdcdbd88
  # filter out broken threads
  def contain_broken_threads(%Activity{} = activity, %User{} = user) do
    entire_thread_visible_for_user?(activity, user)
  end

  # do post-processing on a specific activity
  def contain_activity(%Activity{} = activity, %User{} = user) do
    contain_broken_threads(activity, user)
  end

  # do post-processing on a timeline
  def contain_timeline(timeline, user) do
    timeline
    |> Enum.filter(fn activity ->
      contain_activity(activity, user)
    end)
  end
end<|MERGE_RESOLUTION|>--- conflicted
+++ resolved
@@ -974,137 +974,6 @@
     end
   end
 
-<<<<<<< HEAD
-  def should_federate?(inbox, public) do
-    if public do
-      true
-    else
-      inbox_info = URI.parse(inbox)
-      !Enum.member?(Pleroma.Config.get([:instance, :quarantined_instances], []), inbox_info.host)
-    end
-  end
-
-  defp recipients(actor, activity) do
-    followers =
-      if actor.follower_address in activity.recipients do
-        {:ok, followers} = User.get_followers(actor)
-        Enum.filter(followers, &(!&1.local))
-      else
-        []
-      end
-
-    Pleroma.Web.Salmon.remote_users(actor, activity) ++ followers
-  end
-
-  defp get_cc_ap_ids(ap_id, recipients) do
-    host = Map.get(URI.parse(ap_id), :host)
-
-    recipients
-    |> Enum.filter(fn %User{ap_id: ap_id} -> Map.get(URI.parse(ap_id), :host) == host end)
-    |> Enum.map(& &1.ap_id)
-  end
-
-  def publish(actor, %{data: %{"bcc" => bcc}} = activity) when is_list(bcc) and bcc != [] do
-    public = is_public?(activity)
-    {:ok, data} = Transmogrifier.prepare_outgoing(activity.data)
-
-    recipients = recipients(actor, activity)
-
-    recipients
-    |> Enum.filter(&User.ap_enabled?/1)
-    |> Enum.map(fn %{info: %{source_data: data}} -> data["inbox"] end)
-    |> Enum.filter(fn inbox -> should_federate?(inbox, public) end)
-    |> Instances.filter_reachable()
-    |> Enum.each(fn {inbox, unreachable_since} ->
-      %User{ap_id: ap_id} =
-        Enum.find(recipients, fn %{info: %{source_data: data}} -> data["inbox"] == inbox end)
-
-      cc = get_cc_ap_ids(ap_id, recipients)
-
-      json =
-        data
-        |> Map.put("cc", cc)
-        |> Map.put("directMessage", true)
-        |> Jason.encode!()
-
-      Federator.publish_single_ap(%{
-        inbox: inbox,
-        json: json,
-        actor: actor,
-        id: activity.data["id"],
-        unreachable_since: unreachable_since
-      })
-    end)
-  end
-
-  def publish(actor, activity) do
-    public = is_public?(activity)
-    {:ok, data} = Transmogrifier.prepare_outgoing(activity.data)
-
-    json = Jason.encode!(data)
-
-    recipients(actor, activity)
-    |> Enum.filter(&User.ap_enabled?/1)
-    |> Enum.map(fn %{info: %{source_data: data}} ->
-      (is_map(data["endpoints"]) && Map.get(data["endpoints"], "sharedInbox")) || data["inbox"]
-    end)
-    |> Enum.uniq()
-    |> Enum.filter(fn inbox -> should_federate?(inbox, public) end)
-    |> Instances.filter_reachable()
-    |> Enum.each(fn {inbox, unreachable_since} ->
-      Federator.publish_single_ap(%{
-        inbox: inbox,
-        json: json,
-        actor: actor,
-        id: activity.data["id"],
-        unreachable_since: unreachable_since
-      })
-    end)
-  end
-
-  def publish_one(%{inbox: inbox, json: json, actor: actor, id: id} = params) do
-    Logger.info("Federating #{id} to #{inbox}")
-    host = URI.parse(inbox).host
-
-    digest = "SHA-256=" <> (:crypto.hash(:sha256, json) |> Base.encode64())
-
-    date =
-      NaiveDateTime.utc_now()
-      |> Timex.format!("{WDshort}, {0D} {Mshort} {YYYY} {h24}:{m}:{s} GMT")
-
-    signature =
-      Pleroma.Web.HTTPSignatures.sign(actor, %{
-        host: host,
-        "content-length": byte_size(json),
-        digest: digest,
-        date: date
-      })
-
-    with {:ok, %{status: code}} when code in 200..299 <-
-           result =
-             @httpoison.post(
-               inbox,
-               json,
-               [
-                 {"Content-Type", "application/activity+json"},
-                 {"Date", date},
-                 {"signature", signature},
-                 {"digest", digest}
-               ]
-             ) do
-      if !Map.has_key?(params, :unreachable_since) || params[:unreachable_since],
-        do: Instances.set_reachable(inbox)
-
-      result
-    else
-      {_post_result, response} ->
-        unless params[:unreachable_since], do: Instances.set_unreachable(inbox)
-        {:error, response}
-    end
-  end
-
-=======
->>>>>>> cdcdbd88
   # filter out broken threads
   def contain_broken_threads(%Activity{} = activity, %User{} = user) do
     entire_thread_visible_for_user?(activity, user)
