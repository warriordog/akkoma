--- conflicted
+++ resolved
@@ -13,28 +13,26 @@
   alias Pleroma.User
   alias Pleroma.Web.ActivityPub.ObjectValidators.DeleteValidator
   alias Pleroma.Web.ActivityPub.ObjectValidators.LikeValidator
-<<<<<<< HEAD
   alias Pleroma.Web.ActivityPub.ObjectValidators.UndoValidator
-=======
   alias Pleroma.Web.ActivityPub.ObjectValidators.Types
->>>>>>> 4c92dfb7
 
   @spec validate(map(), keyword()) :: {:ok, map(), keyword()} | {:error, any()}
   def validate(object, meta)
 
-<<<<<<< HEAD
   def validate(%{"type" => "Undo"} = object, meta) do
     with {:ok, object} <-
            object |> UndoValidator.cast_and_validate() |> Ecto.Changeset.apply_action(:insert) do
       object = stringify_keys(object |> Map.from_struct())
-=======
+      {:ok, object, meta}
+    end
+  end
+
   def validate(%{"type" => "Delete"} = object, meta) do
     with cng <- DeleteValidator.cast_and_validate(object),
          do_not_federate <- DeleteValidator.do_not_federate?(cng),
          {:ok, object} <- Ecto.Changeset.apply_action(cng, :insert) do
       object = stringify_keys(object)
       meta = Keyword.put(meta, :do_not_federate, do_not_federate)
->>>>>>> 4c92dfb7
       {:ok, object, meta}
     end
   end
