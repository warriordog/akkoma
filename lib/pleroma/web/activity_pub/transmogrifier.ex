# Pleroma: A lightweight social networking server
# Copyright © 2017-2019 Pleroma Authors <https://pleroma.social/>
# SPDX-License-Identifier: AGPL-3.0-only

defmodule Pleroma.Web.ActivityPub.Transmogrifier do
  @moduledoc """
  A module to handle coding from internal to wire ActivityPub and back.
  """
<<<<<<< HEAD
  alias Pleroma.User
  alias Pleroma.Object
  alias Pleroma.Object.{Containment, Fetcher}
=======
>>>>>>> 73df3046
  alias Pleroma.Activity
  alias Pleroma.Object
  alias Pleroma.Repo
  alias Pleroma.User
  alias Pleroma.Web.ActivityPub.ActivityPub
  alias Pleroma.Web.ActivityPub.Utils
  alias Pleroma.Web.ActivityPub.Visibility

  import Ecto.Query

  require Logger

<<<<<<< HEAD
=======
  def get_actor(%{"actor" => actor}) when is_binary(actor) do
    actor
  end

  def get_actor(%{"actor" => actor}) when is_list(actor) do
    if is_binary(Enum.at(actor, 0)) do
      Enum.at(actor, 0)
    else
      Enum.find(actor, fn %{"type" => type} -> type in ["Person", "Service", "Application"] end)
      |> Map.get("id")
    end
  end

  def get_actor(%{"actor" => %{"id" => id}}) when is_bitstring(id) do
    id
  end

  def get_actor(%{"actor" => nil, "attributedTo" => actor}) when not is_nil(actor) do
    get_actor(%{"actor" => actor})
  end

  @doc """
  Checks that an imported AP object's actor matches the domain it came from.
  """
  def contain_origin(_id, %{"actor" => nil}), do: :error

  def contain_origin(id, %{"actor" => _actor} = params) do
    id_uri = URI.parse(id)
    actor_uri = URI.parse(get_actor(params))

    if id_uri.host == actor_uri.host do
      :ok
    else
      :error
    end
  end

  def contain_origin_from_id(_id, %{"id" => nil}), do: :error

  def contain_origin_from_id(id, %{"id" => other_id} = _params) do
    id_uri = URI.parse(id)
    other_uri = URI.parse(other_id)

    if id_uri.host == other_uri.host do
      :ok
    else
      :error
    end
  end

>>>>>>> 73df3046
  @doc """
  Modifies an incoming AP object (mastodon format) to our internal format.
  """
  def fix_object(object) do
    object
    |> fix_actor
    |> fix_url
    |> fix_attachments
    |> fix_context
    |> fix_in_reply_to
    |> fix_emoji
    |> fix_tag
    |> fix_content_map
    |> fix_likes
    |> fix_addressing
    |> fix_summary
  end

  def fix_summary(%{"summary" => nil} = object) do
    object
    |> Map.put("summary", "")
  end

  def fix_summary(%{"summary" => _} = object) do
    # summary is present, nothing to do
    object
  end

  def fix_summary(object) do
    object
    |> Map.put("summary", "")
  end

  def fix_addressing_list(map, field) do
    cond do
      is_binary(map[field]) ->
        Map.put(map, field, [map[field]])

      is_nil(map[field]) ->
        Map.put(map, field, [])

      true ->
        map
    end
  end

  def fix_explicit_addressing(%{"to" => to, "cc" => cc} = object, explicit_mentions) do
    explicit_to =
      to
      |> Enum.filter(fn x -> x in explicit_mentions end)

    explicit_cc =
      to
      |> Enum.filter(fn x -> x not in explicit_mentions end)

    final_cc =
      (cc ++ explicit_cc)
      |> Enum.uniq()

    object
    |> Map.put("to", explicit_to)
    |> Map.put("cc", final_cc)
  end

  def fix_explicit_addressing(object, _explicit_mentions), do: object

  # if directMessage flag is set to true, leave the addressing alone
  def fix_explicit_addressing(%{"directMessage" => true} = object), do: object

  def fix_explicit_addressing(object) do
    explicit_mentions =
      object
      |> Utils.determine_explicit_mentions()

    explicit_mentions = explicit_mentions ++ ["https://www.w3.org/ns/activitystreams#Public"]

    object
    |> fix_explicit_addressing(explicit_mentions)
  end

  # if as:Public is addressed, then make sure the followers collection is also addressed
  # so that the activities will be delivered to local users.
  def fix_implicit_addressing(%{"to" => to, "cc" => cc} = object, followers_collection) do
    recipients = to ++ cc

    if followers_collection not in recipients do
      cond do
        "https://www.w3.org/ns/activitystreams#Public" in cc ->
          to = to ++ [followers_collection]
          Map.put(object, "to", to)

        "https://www.w3.org/ns/activitystreams#Public" in to ->
          cc = cc ++ [followers_collection]
          Map.put(object, "cc", cc)

        true ->
          object
      end
    else
      object
    end
  end

  def fix_implicit_addressing(object, _), do: object

  def fix_addressing(object) do
    %User{} = user = User.get_or_fetch_by_ap_id(object["actor"])
    followers_collection = User.ap_followers(user)

    object
    |> fix_addressing_list("to")
    |> fix_addressing_list("cc")
    |> fix_addressing_list("bto")
    |> fix_addressing_list("bcc")
    |> fix_explicit_addressing
    |> fix_implicit_addressing(followers_collection)
  end

  def fix_actor(%{"attributedTo" => actor} = object) do
    object
    |> Map.put("actor", Containment.get_actor(%{"actor" => actor}))
  end

  # Check for standardisation
  # This is what Peertube does
  # curl -H 'Accept: application/activity+json' $likes | jq .totalItems
  # Prismo returns only an integer (count) as "likes"
  def fix_likes(%{"likes" => likes} = object) when not is_map(likes) do
    object
    |> Map.put("likes", [])
    |> Map.put("like_count", 0)
  end

  def fix_likes(object) do
    object
  end

  def fix_in_reply_to(%{"inReplyTo" => in_reply_to} = object)
      when not is_nil(in_reply_to) do
    in_reply_to_id =
      cond do
        is_bitstring(in_reply_to) ->
          in_reply_to

        is_map(in_reply_to) && is_bitstring(in_reply_to["id"]) ->
          in_reply_to["id"]

        is_list(in_reply_to) && is_bitstring(Enum.at(in_reply_to, 0)) ->
          Enum.at(in_reply_to, 0)

        # Maybe I should output an error too?
        true ->
          ""
      end

    case get_obj_helper(in_reply_to_id) do
      {:ok, replied_object} ->
        with %Activity{} = _activity <-
               Activity.get_create_by_object_ap_id(replied_object.data["id"]) do
          object
          |> Map.put("inReplyTo", replied_object.data["id"])
          |> Map.put("inReplyToAtomUri", object["inReplyToAtomUri"] || in_reply_to_id)
          |> Map.put("conversation", replied_object.data["context"] || object["conversation"])
          |> Map.put("context", replied_object.data["context"] || object["conversation"])
        else
          e ->
            Logger.error("Couldn't fetch \"#{inspect(in_reply_to_id)}\", error: #{inspect(e)}")
            object
        end

      e ->
        Logger.error("Couldn't fetch \"#{inspect(in_reply_to_id)}\", error: #{inspect(e)}")
        object
    end
  end

  def fix_in_reply_to(object), do: object

  def fix_context(object) do
    context = object["context"] || object["conversation"] || Utils.generate_context_id()

    object
    |> Map.put("context", context)
    |> Map.put("conversation", context)
  end

  def fix_attachments(%{"attachment" => attachment} = object) when is_list(attachment) do
    attachments =
      attachment
      |> Enum.map(fn data ->
        media_type = data["mediaType"] || data["mimeType"]
        href = data["url"] || data["href"]

        url = [%{"type" => "Link", "mediaType" => media_type, "href" => href}]

        data
        |> Map.put("mediaType", media_type)
        |> Map.put("url", url)
      end)

    object
    |> Map.put("attachment", attachments)
  end

  def fix_attachments(%{"attachment" => attachment} = object) when is_map(attachment) do
    Map.put(object, "attachment", [attachment])
    |> fix_attachments()
  end

  def fix_attachments(object), do: object

  def fix_url(%{"url" => url} = object) when is_map(url) do
    object
    |> Map.put("url", url["href"])
  end

  def fix_url(%{"type" => "Video", "url" => url} = object) when is_list(url) do
    first_element = Enum.at(url, 0)

    link_element =
      url
      |> Enum.filter(fn x -> is_map(x) end)
      |> Enum.filter(fn x -> x["mimeType"] == "text/html" end)
      |> Enum.at(0)

    object
    |> Map.put("attachment", [first_element])
    |> Map.put("url", link_element["href"])
  end

  def fix_url(%{"type" => object_type, "url" => url} = object)
      when object_type != "Video" and is_list(url) do
    first_element = Enum.at(url, 0)

    url_string =
      cond do
        is_bitstring(first_element) -> first_element
        is_map(first_element) -> first_element["href"] || ""
        true -> ""
      end

    object
    |> Map.put("url", url_string)
  end

  def fix_url(object), do: object

  def fix_emoji(%{"tag" => tags} = object) when is_list(tags) do
    emoji = tags |> Enum.filter(fn data -> data["type"] == "Emoji" and data["icon"] end)

    emoji =
      emoji
      |> Enum.reduce(%{}, fn data, mapping ->
        name = String.trim(data["name"], ":")

        mapping |> Map.put(name, data["icon"]["url"])
      end)

    # we merge mastodon and pleroma emoji into a single mapping, to allow for both wire formats
    emoji = Map.merge(object["emoji"] || %{}, emoji)

    object
    |> Map.put("emoji", emoji)
  end

  def fix_emoji(%{"tag" => %{"type" => "Emoji"} = tag} = object) do
    name = String.trim(tag["name"], ":")
    emoji = %{name => tag["icon"]["url"]}

    object
    |> Map.put("emoji", emoji)
  end

  def fix_emoji(object), do: object

  def fix_tag(%{"tag" => tag} = object) when is_list(tag) do
    tags =
      tag
      |> Enum.filter(fn data -> data["type"] == "Hashtag" and data["name"] end)
      |> Enum.map(fn data -> String.slice(data["name"], 1..-1) end)

    combined = tag ++ tags

    object
    |> Map.put("tag", combined)
  end

  def fix_tag(%{"tag" => %{"type" => "Hashtag", "name" => hashtag} = tag} = object) do
    combined = [tag, String.slice(hashtag, 1..-1)]

    object
    |> Map.put("tag", combined)
  end

  def fix_tag(%{"tag" => %{} = tag} = object), do: Map.put(object, "tag", [tag])

  def fix_tag(object), do: object

  # content map usually only has one language so this will do for now.
  def fix_content_map(%{"contentMap" => content_map} = object) do
    content_groups = Map.to_list(content_map)
    {_, content} = Enum.at(content_groups, 0)

    object
    |> Map.put("content", content)
  end

  def fix_content_map(object), do: object

  defp mastodon_follow_hack(%{"id" => id, "actor" => follower_id}, followed) do
    with true <- id =~ "follows",
         %User{local: true} = follower <- User.get_cached_by_ap_id(follower_id),
         %Activity{} = activity <- Utils.fetch_latest_follow(follower, followed) do
      {:ok, activity}
    else
      _ -> {:error, nil}
    end
  end

  defp mastodon_follow_hack(_, _), do: {:error, nil}

  defp get_follow_activity(follow_object, followed) do
    with object_id when not is_nil(object_id) <- Utils.get_ap_id(follow_object),
         {_, %Activity{} = activity} <- {:activity, Activity.get_by_ap_id(object_id)} do
      {:ok, activity}
    else
      # Can't find the activity. This might a Mastodon 2.3 "Accept"
      {:activity, nil} ->
        mastodon_follow_hack(follow_object, followed)

      _ ->
        {:error, nil}
    end
  end

  # Flag objects are placed ahead of the ID check because Mastodon 2.8 and earlier send them
  # with nil ID.
  def handle_incoming(%{"type" => "Flag", "object" => objects, "actor" => actor} = data) do
    with context <- data["context"] || Utils.generate_context_id(),
         content <- data["content"] || "",
         %User{} = actor <- User.get_cached_by_ap_id(actor),

         # Reduce the object list to find the reported user.
         %User{} = account <-
           Enum.reduce_while(objects, nil, fn ap_id, _ ->
             with %User{} = user <- User.get_cached_by_ap_id(ap_id) do
               {:halt, user}
             else
               _ -> {:cont, nil}
             end
           end),

         # Remove the reported user from the object list.
         statuses <- Enum.filter(objects, fn ap_id -> ap_id != account.ap_id end) do
      params = %{
        actor: actor,
        context: context,
        account: account,
        statuses: statuses,
        content: content,
        additional: %{
          "cc" => [account.ap_id]
        }
      }

      ActivityPub.flag(params)
    end
  end

  # disallow objects with bogus IDs
  def handle_incoming(%{"id" => nil}), do: :error
  def handle_incoming(%{"id" => ""}), do: :error
  # length of https:// = 8, should validate better, but good enough for now.
  def handle_incoming(%{"id" => id}) when not (is_binary(id) and length(id) > 8), do: :error

  # TODO: validate those with a Ecto scheme
  # - tags
  # - emoji
  def handle_incoming(%{"type" => "Create", "object" => %{"type" => objtype} = object} = data)
      when objtype in ["Article", "Note", "Video", "Page"] do
    actor = Containment.get_actor(data)

    data =
      Map.put(data, "actor", actor)
      |> fix_addressing

    with nil <- Activity.get_create_by_object_ap_id(object["id"]),
         %User{} = user <- User.get_or_fetch_by_ap_id(data["actor"]) do
      object = fix_object(data["object"])

      params = %{
        to: data["to"],
        object: object,
        actor: user,
        context: object["conversation"],
        local: false,
        published: data["published"],
        additional:
          Map.take(data, [
            "cc",
            "directMessage",
            "id"
          ])
      }

      ActivityPub.create(params)
    else
      %Activity{} = activity -> {:ok, activity}
      _e -> :error
    end
  end

  def handle_incoming(
        %{"type" => "Follow", "object" => followed, "actor" => follower, "id" => id} = data
      ) do
    with %User{local: true} = followed <- User.get_cached_by_ap_id(followed),
         %User{} = follower <- User.get_or_fetch_by_ap_id(follower),
         {:ok, activity} <- ActivityPub.follow(follower, followed, id, false) do
      if not User.locked?(followed) do
        ActivityPub.accept(%{
          to: [follower.ap_id],
          actor: followed,
          object: data,
          local: true
        })

        User.follow(follower, followed)
      end

      {:ok, activity}
    else
      _e -> :error
    end
  end

  def handle_incoming(
        %{"type" => "Accept", "object" => follow_object, "actor" => _actor, "id" => _id} = data
      ) do
    with actor <- Containment.get_actor(data),
         %User{} = followed <- User.get_or_fetch_by_ap_id(actor),
         {:ok, follow_activity} <- get_follow_activity(follow_object, followed),
         {:ok, follow_activity} <- Utils.update_follow_state(follow_activity, "accept"),
         %User{local: true} = follower <- User.get_cached_by_ap_id(follow_activity.data["actor"]),
         {:ok, activity} <-
           ActivityPub.accept(%{
             to: follow_activity.data["to"],
             type: "Accept",
             actor: followed,
             object: follow_activity.data["id"],
             local: false
           }) do
      if not User.following?(follower, followed) do
        {:ok, _follower} = User.follow(follower, followed)
      end

      {:ok, activity}
    else
      _e -> :error
    end
  end

  def handle_incoming(
        %{"type" => "Reject", "object" => follow_object, "actor" => _actor, "id" => _id} = data
      ) do
    with actor <- Containment.get_actor(data),
         %User{} = followed <- User.get_or_fetch_by_ap_id(actor),
         {:ok, follow_activity} <- get_follow_activity(follow_object, followed),
         {:ok, follow_activity} <- Utils.update_follow_state(follow_activity, "reject"),
         %User{local: true} = follower <- User.get_cached_by_ap_id(follow_activity.data["actor"]),
         {:ok, activity} <-
           ActivityPub.reject(%{
             to: follow_activity.data["to"],
             type: "Reject",
             actor: followed,
             object: follow_activity.data["id"],
             local: false
           }) do
      User.unfollow(follower, followed)

      {:ok, activity}
    else
      _e -> :error
    end
  end

  def handle_incoming(
        %{"type" => "Like", "object" => object_id, "actor" => _actor, "id" => id} = data
      ) do
    with actor <- Containment.get_actor(data),
         %User{} = actor <- User.get_or_fetch_by_ap_id(actor),
         {:ok, object} <- get_obj_helper(object_id),
         {:ok, activity, _object} <- ActivityPub.like(actor, object, id, false) do
      {:ok, activity}
    else
      _e -> :error
    end
  end

  def handle_incoming(
        %{"type" => "Announce", "object" => object_id, "actor" => _actor, "id" => id} = data
      ) do
    with actor <- Containment.get_actor(data),
         %User{} = actor <- User.get_or_fetch_by_ap_id(actor),
<<<<<<< HEAD
         {:ok, object} <- get_obj_helper(object_id),
         {:ok, activity, _object} <- ActivityPub.announce(actor, object, id, false) do
=======
         {:ok, object} <- get_obj_helper(object_id) || fetch_obj_helper(object_id),
         public <- Visibility.is_public?(data),
         {:ok, activity, _object} <- ActivityPub.announce(actor, object, id, false, public) do
>>>>>>> 73df3046
      {:ok, activity}
    else
      _e -> :error
    end
  end

  def handle_incoming(
        %{"type" => "Update", "object" => %{"type" => object_type} = object, "actor" => actor_id} =
          data
      )
      when object_type in ["Person", "Application", "Service", "Organization"] do
    with %User{ap_id: ^actor_id} = actor <- User.get_by_ap_id(object["id"]) do
      {:ok, new_user_data} = ActivityPub.user_data_from_user_object(object)

      banner = new_user_data[:info]["banner"]
      locked = new_user_data[:info]["locked"] || false

      update_data =
        new_user_data
        |> Map.take([:name, :bio, :avatar])
        |> Map.put(:info, %{"banner" => banner, "locked" => locked})

      actor
      |> User.upgrade_changeset(update_data)
      |> User.update_and_set_cache()

      ActivityPub.update(%{
        local: false,
        to: data["to"] || [],
        cc: data["cc"] || [],
        object: object,
        actor: actor_id
      })
    else
      e ->
        Logger.error(e)
        :error
    end
  end

  # TODO: We presently assume that any actor on the same origin domain as the object being
  # deleted has the rights to delete that object.  A better way to validate whether or not
  # the object should be deleted is to refetch the object URI, which should return either
  # an error or a tombstone.  This would allow us to verify that a deletion actually took
  # place.
  def handle_incoming(
        %{"type" => "Delete", "object" => object_id, "actor" => _actor, "id" => _id} = data
      ) do
    object_id = Utils.get_ap_id(object_id)

    with actor <- Containment.get_actor(data),
         %User{} = actor <- User.get_or_fetch_by_ap_id(actor),
         {:ok, object} <- get_obj_helper(object_id),
         :ok <- Containment.contain_origin(actor.ap_id, object.data),
         {:ok, activity} <- ActivityPub.delete(object, false) do
      {:ok, activity}
    else
      _e -> :error
    end
  end

  def handle_incoming(
        %{
          "type" => "Undo",
          "object" => %{"type" => "Announce", "object" => object_id},
          "actor" => _actor,
          "id" => id
        } = data
      ) do
    with actor <- Containment.get_actor(data),
         %User{} = actor <- User.get_or_fetch_by_ap_id(actor),
         {:ok, object} <- get_obj_helper(object_id),
         {:ok, activity, _} <- ActivityPub.unannounce(actor, object, id, false) do
      {:ok, activity}
    else
      _e -> :error
    end
  end

  def handle_incoming(
        %{
          "type" => "Undo",
          "object" => %{"type" => "Follow", "object" => followed},
          "actor" => follower,
          "id" => id
        } = _data
      ) do
    with %User{local: true} = followed <- User.get_cached_by_ap_id(followed),
         %User{} = follower <- User.get_or_fetch_by_ap_id(follower),
         {:ok, activity} <- ActivityPub.unfollow(follower, followed, id, false) do
      User.unfollow(follower, followed)
      {:ok, activity}
    else
      _e -> :error
    end
  end

  def handle_incoming(
        %{
          "type" => "Undo",
          "object" => %{"type" => "Block", "object" => blocked},
          "actor" => blocker,
          "id" => id
        } = _data
      ) do
    with true <- Pleroma.Config.get([:activitypub, :accept_blocks]),
         %User{local: true} = blocked <- User.get_cached_by_ap_id(blocked),
         %User{} = blocker <- User.get_or_fetch_by_ap_id(blocker),
         {:ok, activity} <- ActivityPub.unblock(blocker, blocked, id, false) do
      User.unblock(blocker, blocked)
      {:ok, activity}
    else
      _e -> :error
    end
  end

  def handle_incoming(
        %{"type" => "Block", "object" => blocked, "actor" => blocker, "id" => id} = _data
      ) do
    with true <- Pleroma.Config.get([:activitypub, :accept_blocks]),
         %User{local: true} = blocked = User.get_cached_by_ap_id(blocked),
         %User{} = blocker = User.get_or_fetch_by_ap_id(blocker),
         {:ok, activity} <- ActivityPub.block(blocker, blocked, id, false) do
      User.unfollow(blocker, blocked)
      User.block(blocker, blocked)
      {:ok, activity}
    else
      _e -> :error
    end
  end

  def handle_incoming(
        %{
          "type" => "Undo",
          "object" => %{"type" => "Like", "object" => object_id},
          "actor" => _actor,
          "id" => id
        } = data
      ) do
    with actor <- Containment.get_actor(data),
         %User{} = actor <- User.get_or_fetch_by_ap_id(actor),
         {:ok, object} <- get_obj_helper(object_id),
         {:ok, activity, _, _} <- ActivityPub.unlike(actor, object, id, false) do
      {:ok, activity}
    else
      _e -> :error
    end
  end

  def handle_incoming(_), do: :error

  def get_obj_helper(id) do
    if object = Object.normalize(id), do: {:ok, object}, else: nil
  end

  def set_reply_to_uri(%{"inReplyTo" => in_reply_to} = object) when is_binary(in_reply_to) do
    with false <- String.starts_with?(in_reply_to, "http"),
         {:ok, %{data: replied_to_object}} <- get_obj_helper(in_reply_to) do
      Map.put(object, "inReplyTo", replied_to_object["external_url"] || in_reply_to)
    else
      _e -> object
    end
  end

  def set_reply_to_uri(obj), do: obj

  # Prepares the object of an outgoing create activity.
  def prepare_object(object) do
    object
    |> set_sensitive
    |> add_hashtags
    |> add_mention_tags
    |> add_emoji_tags
    |> add_attributed_to
    |> add_likes
    |> prepare_attachments
    |> set_conversation
    |> set_reply_to_uri
    |> strip_internal_fields
    |> strip_internal_tags
  end

  #  @doc
  #  """
  #  internal -> Mastodon
  #  """

<<<<<<< HEAD
  def prepare_outgoing(%{"type" => "Create", "object" => object_id} = data) do
=======
  def prepare_outgoing(%{"type" => "Create", "object" => object} = data) do
>>>>>>> 73df3046
    object =
      Object.normalize(object_id).data
      |> prepare_object

    data =
      data
      |> Map.put("object", object)
      |> Map.merge(Utils.make_json_ld_header())

    {:ok, data}
  end

  # Mastodon Accept/Reject requires a non-normalized object containing the actor URIs,
  # because of course it does.
  def prepare_outgoing(%{"type" => "Accept"} = data) do
    with follow_activity <- Activity.normalize(data["object"]) do
      object = %{
        "actor" => follow_activity.actor,
        "object" => follow_activity.data["object"],
        "id" => follow_activity.data["id"],
        "type" => "Follow"
      }

      data =
        data
        |> Map.put("object", object)
        |> Map.merge(Utils.make_json_ld_header())

      {:ok, data}
    end
  end

  def prepare_outgoing(%{"type" => "Reject"} = data) do
    with follow_activity <- Activity.normalize(data["object"]) do
      object = %{
        "actor" => follow_activity.actor,
        "object" => follow_activity.data["object"],
        "id" => follow_activity.data["id"],
        "type" => "Follow"
      }

      data =
        data
        |> Map.put("object", object)
        |> Map.merge(Utils.make_json_ld_header())

      {:ok, data}
    end
  end

  def prepare_outgoing(%{"type" => _type} = data) do
    data =
      data
      |> strip_internal_fields
      |> maybe_fix_object_url
      |> Map.merge(Utils.make_json_ld_header())

    {:ok, data}
  end

  def maybe_fix_object_url(data) do
    if is_binary(data["object"]) and not String.starts_with?(data["object"], "http") do
      case get_obj_helper(data["object"]) do
        {:ok, relative_object} ->
          if relative_object.data["external_url"] do
            _data =
              data
              |> Map.put("object", relative_object.data["external_url"])
          else
            data
          end

        e ->
          Logger.error("Couldn't fetch #{data["object"]} #{inspect(e)}")
          data
      end
    else
      data
    end
  end

  def add_hashtags(object) do
    tags =
      (object["tag"] || [])
      |> Enum.map(fn
        # Expand internal representation tags into AS2 tags.
        tag when is_binary(tag) ->
          %{
            "href" => Pleroma.Web.Endpoint.url() <> "/tags/#{tag}",
            "name" => "##{tag}",
            "type" => "Hashtag"
          }

        # Do not process tags which are already AS2 tag objects.
        tag when is_map(tag) ->
          tag
      end)

    object
    |> Map.put("tag", tags)
  end

  def add_mention_tags(object) do
    mentions =
      object
      |> Utils.get_notified_from_object()
      |> Enum.map(fn user ->
        %{"type" => "Mention", "href" => user.ap_id, "name" => "@#{user.nickname}"}
      end)

    tags = object["tag"] || []

    object
    |> Map.put("tag", tags ++ mentions)
  end

  # TODO: we should probably send mtime instead of unix epoch time for updated
  def add_emoji_tags(object) do
    tags = object["tag"] || []
    emoji = object["emoji"] || []

    out =
      emoji
      |> Enum.map(fn {name, url} ->
        %{
          "icon" => %{"url" => url, "type" => "Image"},
          "name" => ":" <> name <> ":",
          "type" => "Emoji",
          "updated" => "1970-01-01T00:00:00Z",
          "id" => url
        }
      end)

    object
    |> Map.put("tag", tags ++ out)
  end

  def set_conversation(object) do
    Map.put(object, "conversation", object["context"])
  end

  def set_sensitive(object) do
    tags = object["tag"] || []
    Map.put(object, "sensitive", "nsfw" in tags)
  end

  def add_attributed_to(object) do
    attributed_to = object["attributedTo"] || object["actor"]

    object
    |> Map.put("attributedTo", attributed_to)
  end

  def add_likes(%{"id" => id, "like_count" => likes} = object) do
    likes = %{
      "id" => "#{id}/likes",
      "first" => "#{id}/likes?page=1",
      "type" => "OrderedCollection",
      "totalItems" => likes
    }

    object
    |> Map.put("likes", likes)
  end

  def add_likes(object) do
    object
  end

  def prepare_attachments(object) do
    attachments =
      (object["attachment"] || [])
      |> Enum.map(fn data ->
        [%{"mediaType" => media_type, "href" => href} | _] = data["url"]
        %{"url" => href, "mediaType" => media_type, "name" => data["name"], "type" => "Document"}
      end)

    object
    |> Map.put("attachment", attachments)
  end

  defp strip_internal_fields(object) do
    object
    |> Map.drop([
      "like_count",
      "announcements",
      "announcement_count",
      "emoji",
      "context_id",
      "deleted_activity_id"
    ])
  end

  defp strip_internal_tags(%{"tag" => tags} = object) do
    tags =
      tags
      |> Enum.filter(fn x -> is_map(x) end)

    object
    |> Map.put("tag", tags)
  end

  defp strip_internal_tags(object), do: object

  def perform(:user_upgrade, user) do
    # we pass a fake user so that the followers collection is stripped away
    old_follower_address = User.ap_followers(%User{nickname: user.nickname})

    q =
      from(
        u in User,
        where: ^old_follower_address in u.following,
        update: [
          set: [
            following:
              fragment(
                "array_replace(?,?,?)",
                u.following,
                ^old_follower_address,
                ^user.follower_address
              )
          ]
        ]
      )

    Repo.update_all(q, [])

    maybe_retire_websub(user.ap_id)

    q =
      from(
        a in Activity,
        where: ^old_follower_address in a.recipients,
        update: [
          set: [
            recipients:
              fragment(
                "array_replace(?,?,?)",
                a.recipients,
                ^old_follower_address,
                ^user.follower_address
              )
          ]
        ]
      )

    Repo.update_all(q, [])
  end

  def upgrade_user_from_ap_id(ap_id) do
    with %User{local: false} = user <- User.get_by_ap_id(ap_id),
         {:ok, data} <- ActivityPub.fetch_and_prepare_user_from_ap_id(ap_id),
         already_ap <- User.ap_enabled?(user),
         {:ok, user} <- user |> User.upgrade_changeset(data) |> User.update_and_set_cache() do
      unless already_ap do
        PleromaJobQueue.enqueue(:transmogrifier, __MODULE__, [:user_upgrade, user])
      end

      {:ok, user}
    else
      %User{} = user -> {:ok, user}
      e -> e
    end
  end

  def maybe_retire_websub(ap_id) do
    # some sanity checks
    if is_binary(ap_id) && String.length(ap_id) > 8 do
      q =
        from(
          ws in Pleroma.Web.Websub.WebsubClientSubscription,
          where: fragment("? like ?", ws.topic, ^"#{ap_id}%")
        )

      Repo.delete_all(q)
    end
  end

  def maybe_fix_user_url(data) do
    if is_map(data["url"]) do
      Map.put(data, "url", data["url"]["href"])
    else
      data
    end
  end

  def maybe_fix_user_object(data) do
    data
    |> maybe_fix_user_url
  end
end<|MERGE_RESOLUTION|>--- conflicted
+++ resolved
@@ -6,12 +6,9 @@
   @moduledoc """
   A module to handle coding from internal to wire ActivityPub and back.
   """
-<<<<<<< HEAD
   alias Pleroma.User
   alias Pleroma.Object
-  alias Pleroma.Object.{Containment, Fetcher}
-=======
->>>>>>> 73df3046
+  alias Pleroma.Object.Containment
   alias Pleroma.Activity
   alias Pleroma.Object
   alias Pleroma.Repo
@@ -24,59 +21,6 @@
 
   require Logger
 
-<<<<<<< HEAD
-=======
-  def get_actor(%{"actor" => actor}) when is_binary(actor) do
-    actor
-  end
-
-  def get_actor(%{"actor" => actor}) when is_list(actor) do
-    if is_binary(Enum.at(actor, 0)) do
-      Enum.at(actor, 0)
-    else
-      Enum.find(actor, fn %{"type" => type} -> type in ["Person", "Service", "Application"] end)
-      |> Map.get("id")
-    end
-  end
-
-  def get_actor(%{"actor" => %{"id" => id}}) when is_bitstring(id) do
-    id
-  end
-
-  def get_actor(%{"actor" => nil, "attributedTo" => actor}) when not is_nil(actor) do
-    get_actor(%{"actor" => actor})
-  end
-
-  @doc """
-  Checks that an imported AP object's actor matches the domain it came from.
-  """
-  def contain_origin(_id, %{"actor" => nil}), do: :error
-
-  def contain_origin(id, %{"actor" => _actor} = params) do
-    id_uri = URI.parse(id)
-    actor_uri = URI.parse(get_actor(params))
-
-    if id_uri.host == actor_uri.host do
-      :ok
-    else
-      :error
-    end
-  end
-
-  def contain_origin_from_id(_id, %{"id" => nil}), do: :error
-
-  def contain_origin_from_id(id, %{"id" => other_id} = _params) do
-    id_uri = URI.parse(id)
-    other_uri = URI.parse(other_id)
-
-    if id_uri.host == other_uri.host do
-      :ok
-    else
-      :error
-    end
-  end
-
->>>>>>> 73df3046
   @doc """
   Modifies an incoming AP object (mastodon format) to our internal format.
   """
@@ -580,14 +524,9 @@
       ) do
     with actor <- Containment.get_actor(data),
          %User{} = actor <- User.get_or_fetch_by_ap_id(actor),
-<<<<<<< HEAD
          {:ok, object} <- get_obj_helper(object_id),
-         {:ok, activity, _object} <- ActivityPub.announce(actor, object, id, false) do
-=======
-         {:ok, object} <- get_obj_helper(object_id) || fetch_obj_helper(object_id),
          public <- Visibility.is_public?(data),
          {:ok, activity, _object} <- ActivityPub.announce(actor, object, id, false, public) do
->>>>>>> 73df3046
       {:ok, activity}
     else
       _e -> :error
@@ -775,11 +714,7 @@
   #  internal -> Mastodon
   #  """
 
-<<<<<<< HEAD
   def prepare_outgoing(%{"type" => "Create", "object" => object_id} = data) do
-=======
-  def prepare_outgoing(%{"type" => "Create", "object" => object} = data) do
->>>>>>> 73df3046
     object =
       Object.normalize(object_id).data
       |> prepare_object
