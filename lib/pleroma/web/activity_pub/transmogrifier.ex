--- conflicted
+++ resolved
@@ -9,11 +9,8 @@
   alias Pleroma.Activity
   alias Pleroma.EarmarkRenderer
   alias Pleroma.FollowingRelationship
-<<<<<<< HEAD
   alias Pleroma.Notification
-=======
   alias Pleroma.Maps
->>>>>>> 657e1583
   alias Pleroma.Object
   alias Pleroma.Object.Containment
   alias Pleroma.Repo
