# Pleroma: A lightweight social networking server
# Copyright © 2017-2019 Pleroma Authors <https://pleroma.social/>
# SPDX-License-Identifier: AGPL-3.0-only

defmodule Pleroma.Web.ActivityPub.Transmogrifier do
  @moduledoc """
  A module to handle coding from internal to wire ActivityPub and back.
  """
  alias Pleroma.Activity
  alias Pleroma.Object
  alias Pleroma.Object.Containment
  alias Pleroma.Repo
  alias Pleroma.User
  alias Pleroma.Web.ActivityPub.ActivityPub
  alias Pleroma.Web.ActivityPub.Utils
  alias Pleroma.Web.ActivityPub.Visibility
  alias Pleroma.Web.Federator

  import Ecto.Query

  require Logger
  require Pleroma.Constants

  @doc """
  Modifies an incoming AP object (mastodon format) to our internal format.
  """
  def fix_object(object, options \\ []) do
    object
    |> strip_internal_fields
    |> fix_actor
    |> fix_url
    |> fix_attachments
    |> fix_context
    |> fix_in_reply_to(options)
    |> fix_emoji
    |> fix_tag
    |> fix_content_map
    |> fix_addressing
    |> fix_summary
    |> fix_type(options)
  end

  def fix_summary(%{"summary" => nil} = object) do
    Map.put(object, "summary", "")
  end

  def fix_summary(%{"summary" => _} = object) do
    # summary is present, nothing to do
    object
  end

  def fix_summary(object), do: Map.put(object, "summary", "")

  def fix_addressing_list(map, field) do
    cond do
      is_binary(map[field]) ->
        Map.put(map, field, [map[field]])

      is_nil(map[field]) ->
        Map.put(map, field, [])

      true ->
        map
    end
  end

  def fix_explicit_addressing(
        %{"to" => to, "cc" => cc} = object,
        explicit_mentions,
        follower_collection
      ) do
    explicit_to = Enum.filter(to, fn x -> x in explicit_mentions end)

    explicit_cc = Enum.filter(to, fn x -> x not in explicit_mentions end)

    final_cc =
      (cc ++ explicit_cc)
      |> Enum.reject(fn x -> String.ends_with?(x, "/followers") and x != follower_collection end)
      |> Enum.uniq()

    object
    |> Map.put("to", explicit_to)
    |> Map.put("cc", final_cc)
  end

  def fix_explicit_addressing(object, _explicit_mentions, _followers_collection), do: object

  # if directMessage flag is set to true, leave the addressing alone
  def fix_explicit_addressing(%{"directMessage" => true} = object), do: object

  def fix_explicit_addressing(object) do
    explicit_mentions = Utils.determine_explicit_mentions(object)

    %User{follower_address: follower_collection} =
      object
      |> Containment.get_actor()
      |> User.get_cached_by_ap_id()

    explicit_mentions =
      explicit_mentions ++
        [
          Pleroma.Constants.as_public(),
          follower_collection
        ]

    fix_explicit_addressing(object, explicit_mentions, follower_collection)
  end

  # if as:Public is addressed, then make sure the followers collection is also addressed
  # so that the activities will be delivered to local users.
  def fix_implicit_addressing(%{"to" => to, "cc" => cc} = object, followers_collection) do
    recipients = to ++ cc

    if followers_collection not in recipients do
      cond do
        Pleroma.Constants.as_public() in cc ->
          to = to ++ [followers_collection]
          Map.put(object, "to", to)

        Pleroma.Constants.as_public() in to ->
          cc = cc ++ [followers_collection]
          Map.put(object, "cc", cc)

        true ->
          object
      end
    else
      object
    end
  end

  def fix_implicit_addressing(object, _), do: object

  def fix_addressing(object) do
    {:ok, %User{} = user} = User.get_or_fetch_by_ap_id(object["actor"])
    followers_collection = User.ap_followers(user)

    object
    |> fix_addressing_list("to")
    |> fix_addressing_list("cc")
    |> fix_addressing_list("bto")
    |> fix_addressing_list("bcc")
    |> fix_explicit_addressing()
    |> fix_implicit_addressing(followers_collection)
  end

  def fix_actor(%{"attributedTo" => actor} = object) do
    Map.put(object, "actor", Containment.get_actor(%{"actor" => actor}))
  end

  def fix_in_reply_to(object, options \\ [])

  def fix_in_reply_to(%{"inReplyTo" => in_reply_to} = object, options)
      when not is_nil(in_reply_to) do
    in_reply_to_id = prepare_in_reply_to(in_reply_to)
    object = Map.put(object, "inReplyToAtomUri", in_reply_to_id)

    if Federator.allowed_incoming_reply_depth?(options[:depth]) do
<<<<<<< HEAD
      with {:ok, replied_object} <- get_obj_helper(in_reply_to_id, options),
           %Activity{} = _ <- Activity.get_create_by_object_ap_id(replied_object.data["id"]) do
        object
        |> Map.put("inReplyTo", replied_object.data["id"])
        |> Map.put("inReplyToAtomUri", object["inReplyToAtomUri"] || in_reply_to_id)
        |> Map.put("conversation", replied_object.data["context"] || object["conversation"])
        |> Map.put("context", replied_object.data["context"] || object["conversation"])
      else
=======
      case get_obj_helper(in_reply_to_id, options) do
        {:ok, replied_object} ->
          with %Activity{} = _activity <-
                 Activity.get_create_by_object_ap_id(replied_object.data["id"]) do
            object
            |> Map.put("inReplyTo", replied_object.data["id"])
            |> Map.put("inReplyToAtomUri", object["inReplyToAtomUri"] || in_reply_to_id)
            |> Map.put("conversation", replied_object.data["context"] || object["conversation"])
            |> Map.put("context", replied_object.data["context"] || object["conversation"])
          else
            e ->
              Logger.error("Couldn't fetch #{inspect(in_reply_to_id)}, error: #{inspect(e)}")
              object
          end

>>>>>>> 5ca643b8
        e ->
          Logger.error("Couldn't fetch #{inspect(in_reply_to_id)}, error: #{inspect(e)}")
          object
      end
    else
      object
    end
  end

  def fix_in_reply_to(object, _options), do: object

  defp prepare_in_reply_to(in_reply_to) do
    cond do
      is_bitstring(in_reply_to) ->
        in_reply_to

      is_map(in_reply_to) && is_bitstring(in_reply_to["id"]) ->
        in_reply_to["id"]

      is_list(in_reply_to) && is_bitstring(Enum.at(in_reply_to, 0)) ->
        Enum.at(in_reply_to, 0)

      true ->
        ""
    end
  end

  def fix_context(object) do
    context = object["context"] || object["conversation"] || Utils.generate_context_id()

    object
    |> Map.put("context", context)
    |> Map.put("conversation", context)
  end

  def fix_attachments(%{"attachment" => attachment} = object) when is_list(attachment) do
    attachments =
      Enum.map(attachment, fn data ->
        media_type = data["mediaType"] || data["mimeType"]
        href = data["url"] || data["href"]
        url = [%{"type" => "Link", "mediaType" => media_type, "href" => href}]

        data
        |> Map.put("mediaType", media_type)
        |> Map.put("url", url)
      end)

    Map.put(object, "attachment", attachments)
  end

  def fix_attachments(%{"attachment" => attachment} = object) when is_map(attachment) do
    object
    |> Map.put("attachment", [attachment])
    |> fix_attachments()
  end

  def fix_attachments(object), do: object

  def fix_url(%{"url" => url} = object) when is_map(url) do
    Map.put(object, "url", url["href"])
  end

  def fix_url(%{"type" => "Video", "url" => url} = object) when is_list(url) do
    first_element = Enum.at(url, 0)

    link_element = Enum.find(url, fn x -> is_map(x) and x["mimeType"] == "text/html" end)

    object
    |> Map.put("attachment", [first_element])
    |> Map.put("url", link_element["href"])
  end

  def fix_url(%{"type" => object_type, "url" => url} = object)
      when object_type != "Video" and is_list(url) do
    first_element = Enum.at(url, 0)

    url_string =
      cond do
        is_bitstring(first_element) -> first_element
        is_map(first_element) -> first_element["href"] || ""
        true -> ""
      end

    Map.put(object, "url", url_string)
  end

  def fix_url(object), do: object

  def fix_emoji(%{"tag" => tags} = object) when is_list(tags) do
    emoji =
      tags
      |> Enum.filter(fn data -> data["type"] == "Emoji" and data["icon"] end)
      |> Enum.reduce(%{}, fn data, mapping ->
        name = String.trim(data["name"], ":")

        Map.put(mapping, name, data["icon"]["url"])
      end)

    # we merge mastodon and pleroma emoji into a single mapping, to allow for both wire formats
    emoji = Map.merge(object["emoji"] || %{}, emoji)

    Map.put(object, "emoji", emoji)
  end

  def fix_emoji(%{"tag" => %{"type" => "Emoji"} = tag} = object) do
    name = String.trim(tag["name"], ":")
    emoji = %{name => tag["icon"]["url"]}

    Map.put(object, "emoji", emoji)
  end

  def fix_emoji(object), do: object

  def fix_tag(%{"tag" => tag} = object) when is_list(tag) do
    tags =
      tag
      |> Enum.filter(fn data -> data["type"] == "Hashtag" and data["name"] end)
      |> Enum.map(fn data -> String.slice(data["name"], 1..-1) end)

    Map.put(object, "tag", tag ++ tags)
  end

  def fix_tag(%{"tag" => %{"type" => "Hashtag", "name" => hashtag} = tag} = object) do
    combined = [tag, String.slice(hashtag, 1..-1)]

    Map.put(object, "tag", combined)
  end

  def fix_tag(%{"tag" => %{} = tag} = object), do: Map.put(object, "tag", [tag])

  def fix_tag(object), do: object

  # content map usually only has one language so this will do for now.
  def fix_content_map(%{"contentMap" => content_map} = object) do
    content_groups = Map.to_list(content_map)
    {_, content} = Enum.at(content_groups, 0)

    Map.put(object, "content", content)
  end

  def fix_content_map(object), do: object

  def fix_type(object, options \\ [])

  def fix_type(%{"inReplyTo" => reply_id, "name" => _} = object, options)
      when is_binary(reply_id) do
    with true <- Federator.allowed_incoming_reply_depth?(options[:depth]),
         {:ok, %{data: %{"type" => "Question"} = _} = _} <- get_obj_helper(reply_id, options) do
      Map.put(object, "type", "Answer")
    else
      _ -> object
    end
  end

  def fix_type(object, _), do: object

  defp mastodon_follow_hack(%{"id" => id, "actor" => follower_id}, followed) do
    with true <- id =~ "follows",
         %User{local: true} = follower <- User.get_cached_by_ap_id(follower_id),
         %Activity{} = activity <- Utils.fetch_latest_follow(follower, followed) do
      {:ok, activity}
    else
      _ -> {:error, nil}
    end
  end

  defp mastodon_follow_hack(_, _), do: {:error, nil}

  defp get_follow_activity(follow_object, followed) do
    with object_id when not is_nil(object_id) <- Utils.get_ap_id(follow_object),
         {_, %Activity{} = activity} <- {:activity, Activity.get_by_ap_id(object_id)} do
      {:ok, activity}
    else
      # Can't find the activity. This might a Mastodon 2.3 "Accept"
      {:activity, nil} ->
        mastodon_follow_hack(follow_object, followed)

      _ ->
        {:error, nil}
    end
  end

  # Reduce the object list to find the reported user.
  defp get_reported(objects) do
    Enum.reduce_while(objects, nil, fn ap_id, _ ->
      with %User{} = user <- User.get_cached_by_ap_id(ap_id) do
        {:halt, user}
      else
        _ -> {:cont, nil}
      end
    end)
  end

  def handle_incoming(data, options \\ [])

  # Flag objects are placed ahead of the ID check because Mastodon 2.8 and earlier send them
  # with nil ID.
  def handle_incoming(%{"type" => "Flag", "object" => objects, "actor" => actor} = data, _options) do
    with context <- data["context"] || Utils.generate_context_id(),
         content <- data["content"] || "",
         %User{} = actor <- User.get_cached_by_ap_id(actor),
         # Reduce the object list to find the reported user.
         %User{} = account <- get_reported(objects),
         # Remove the reported user from the object list.
         statuses <- Enum.filter(objects, fn ap_id -> ap_id != account.ap_id end) do
      %{
        actor: actor,
        context: context,
        account: account,
        statuses: statuses,
        content: content,
        additional: %{"cc" => [account.ap_id]}
      }
      |> ActivityPub.flag()
    end
  end

  # disallow objects with bogus IDs
  def handle_incoming(%{"id" => nil}, _options), do: :error
  def handle_incoming(%{"id" => ""}, _options), do: :error
  # length of https:// = 8, should validate better, but good enough for now.
  def handle_incoming(%{"id" => id}, _options) when not (is_binary(id) and length(id) > 8),
    do: :error

  # TODO: validate those with a Ecto scheme
  # - tags
  # - emoji
  def handle_incoming(
        %{"type" => "Create", "object" => %{"type" => objtype} = object} = data,
        options
      )
      when objtype in ["Article", "Note", "Video", "Page", "Question", "Answer"] do
    actor = Containment.get_actor(data)

    data =
      Map.put(data, "actor", actor)
      |> fix_addressing

    with nil <- Activity.get_create_by_object_ap_id(object["id"]),
         {:ok, %User{} = user} <- User.get_or_fetch_by_ap_id(data["actor"]) do
      options = Keyword.put(options, :depth, (options[:depth] || 0) + 1)
      object = fix_object(data["object"], options)

      params = %{
        to: data["to"],
        object: object,
        actor: user,
        context: object["conversation"],
        local: false,
        published: data["published"],
        additional:
          Map.take(data, [
            "cc",
            "directMessage",
            "id"
          ])
      }

      ActivityPub.create(params)
    else
      %Activity{} = activity -> {:ok, activity}
      _e -> :error
    end
  end

  def handle_incoming(
        %{"type" => "Follow", "object" => followed, "actor" => follower, "id" => id} = data,
        _options
      ) do
    with %User{local: true} = followed <-
           User.get_cached_by_ap_id(Containment.get_actor(%{"actor" => followed})),
         {:ok, %User{} = follower} <-
           User.get_or_fetch_by_ap_id(Containment.get_actor(%{"actor" => follower})),
         {:ok, activity} <- ActivityPub.follow(follower, followed, id, false) do
      with deny_follow_blocked <- Pleroma.Config.get([:user, :deny_follow_blocked]),
           {_, false} <- {:user_blocked, User.blocks?(followed, follower) && deny_follow_blocked},
           {_, false} <- {:user_locked, User.locked?(followed)},
           {_, {:ok, follower}} <- {:follow, User.follow(follower, followed)},
           {_, {:ok, _}} <-
             {:follow_state_update, Utils.update_follow_state_for_all(activity, "accept")} do
        ActivityPub.accept(%{
          to: [follower.ap_id],
          actor: followed,
          object: data,
          local: true
        })
      else
        {:user_blocked, true} ->
          {:ok, _} = Utils.update_follow_state_for_all(activity, "reject")

          ActivityPub.reject(%{
            to: [follower.ap_id],
            actor: followed,
            object: data,
            local: true
          })

        {:follow, {:error, _}} ->
          {:ok, _} = Utils.update_follow_state_for_all(activity, "reject")

          ActivityPub.reject(%{
            to: [follower.ap_id],
            actor: followed,
            object: data,
            local: true
          })

        {:user_locked, true} ->
          :noop
      end

      {:ok, activity}
    else
      _e ->
        :error
    end
  end

  def handle_incoming(
        %{"type" => "Accept", "object" => follow_object, "actor" => _actor, "id" => _id} = data,
        _options
      ) do
    with actor <- Containment.get_actor(data),
         {:ok, %User{} = followed} <- User.get_or_fetch_by_ap_id(actor),
         {:ok, follow_activity} <- get_follow_activity(follow_object, followed),
         {:ok, follow_activity} <- Utils.update_follow_state_for_all(follow_activity, "accept"),
         %User{local: true} = follower <- User.get_cached_by_ap_id(follow_activity.data["actor"]),
         {:ok, _follower} = User.follow(follower, followed) do
      ActivityPub.accept(%{
        to: follow_activity.data["to"],
        type: "Accept",
        actor: followed,
        object: follow_activity.data["id"],
        local: false
      })
    else
      _e -> :error
    end
  end

  def handle_incoming(
        %{"type" => "Reject", "object" => follow_object, "actor" => _actor, "id" => _id} = data,
        _options
      ) do
    with actor <- Containment.get_actor(data),
         {:ok, %User{} = followed} <- User.get_or_fetch_by_ap_id(actor),
         {:ok, follow_activity} <- get_follow_activity(follow_object, followed),
         {:ok, follow_activity} <- Utils.update_follow_state_for_all(follow_activity, "reject"),
         %User{local: true} = follower <- User.get_cached_by_ap_id(follow_activity.data["actor"]),
         {:ok, activity} <-
           ActivityPub.reject(%{
             to: follow_activity.data["to"],
             type: "Reject",
             actor: followed,
             object: follow_activity.data["id"],
             local: false
           }) do
      User.unfollow(follower, followed)

      {:ok, activity}
    else
      _e -> :error
    end
  end

  def handle_incoming(
        %{"type" => "Like", "object" => object_id, "actor" => _actor, "id" => id} = data,
        _options
      ) do
    with actor <- Containment.get_actor(data),
         {:ok, %User{} = actor} <- User.get_or_fetch_by_ap_id(actor),
         {:ok, object} <- get_obj_helper(object_id),
         {:ok, activity, _object} <- ActivityPub.like(actor, object, id, false) do
      {:ok, activity}
    else
      _e -> :error
    end
  end

  def handle_incoming(
        %{"type" => "Announce", "object" => object_id, "actor" => _actor, "id" => id} = data,
        _options
      ) do
    with actor <- Containment.get_actor(data),
         {:ok, %User{} = actor} <- User.get_or_fetch_by_ap_id(actor),
         {:ok, object} <- get_obj_helper(object_id),
         public <- Visibility.is_public?(data),
         {:ok, activity, _object} <- ActivityPub.announce(actor, object, id, false, public) do
      {:ok, activity}
    else
      _e -> :error
    end
  end

  def handle_incoming(
        %{"type" => "Update", "object" => %{"type" => object_type} = object, "actor" => actor_id} =
          data,
        _options
      )
      when object_type in ["Person", "Application", "Service", "Organization"] do
    with %User{ap_id: ^actor_id} = actor <- User.get_cached_by_ap_id(object["id"]) do
      {:ok, new_user_data} = ActivityPub.user_data_from_user_object(object)

      banner = new_user_data[:info][:banner]
      locked = new_user_data[:info][:locked] || false
      attachment = get_in(new_user_data, [:info, :source_data, "attachment"]) || []

      fields =
        attachment
        |> Enum.filter(fn %{"type" => t} -> t == "PropertyValue" end)
        |> Enum.map(fn fields -> Map.take(fields, ["name", "value"]) end)

      update_data =
        new_user_data
        |> Map.take([:name, :bio, :avatar])
        |> Map.put(:info, %{banner: banner, locked: locked, fields: fields})

      actor
      |> User.upgrade_changeset(update_data, true)
      |> User.update_and_set_cache()

      ActivityPub.update(%{
        local: false,
        to: data["to"] || [],
        cc: data["cc"] || [],
        object: object,
        actor: actor_id
      })
    else
      e ->
        Logger.error(e)
        :error
    end
  end

  # TODO: We presently assume that any actor on the same origin domain as the object being
  # deleted has the rights to delete that object.  A better way to validate whether or not
  # the object should be deleted is to refetch the object URI, which should return either
  # an error or a tombstone.  This would allow us to verify that a deletion actually took
  # place.
  def handle_incoming(
        %{"type" => "Delete", "object" => object_id, "actor" => actor, "id" => _id} = data,
        _options
      ) do
    object_id = Utils.get_ap_id(object_id)

    with actor <- Containment.get_actor(data),
         {:ok, %User{} = actor} <- User.get_or_fetch_by_ap_id(actor),
         {:ok, object} <- get_obj_helper(object_id),
         :ok <- Containment.contain_origin(actor.ap_id, object.data),
         {:ok, activity} <- ActivityPub.delete(object, false) do
      {:ok, activity}
    else
      nil ->
        case User.get_cached_by_ap_id(object_id) do
          %User{ap_id: ^actor} = user ->
            User.delete(user)

          nil ->
            :error
        end

      _e ->
        :error
    end
  end

  def handle_incoming(
        %{
          "type" => "Undo",
          "object" => %{"type" => "Announce", "object" => object_id},
          "actor" => _actor,
          "id" => id
        } = data,
        _options
      ) do
    with actor <- Containment.get_actor(data),
         {:ok, %User{} = actor} <- User.get_or_fetch_by_ap_id(actor),
         {:ok, object} <- get_obj_helper(object_id),
         {:ok, activity, _} <- ActivityPub.unannounce(actor, object, id, false) do
      {:ok, activity}
    else
      _e -> :error
    end
  end

  def handle_incoming(
        %{
          "type" => "Undo",
          "object" => %{"type" => "Follow", "object" => followed},
          "actor" => follower,
          "id" => id
        } = _data,
        _options
      ) do
    with %User{local: true} = followed <- User.get_cached_by_ap_id(followed),
         {:ok, %User{} = follower} <- User.get_or_fetch_by_ap_id(follower),
         {:ok, activity} <- ActivityPub.unfollow(follower, followed, id, false) do
      User.unfollow(follower, followed)
      {:ok, activity}
    else
      _e -> :error
    end
  end

  def handle_incoming(
        %{
          "type" => "Undo",
          "object" => %{"type" => "Block", "object" => blocked},
          "actor" => blocker,
          "id" => id
        } = _data,
        _options
      ) do
    with %User{local: true} = blocked <- User.get_cached_by_ap_id(blocked),
         {:ok, %User{} = blocker} <- User.get_or_fetch_by_ap_id(blocker),
         {:ok, activity} <- ActivityPub.unblock(blocker, blocked, id, false) do
      User.unblock(blocker, blocked)
      {:ok, activity}
    else
      _e -> :error
    end
  end

  def handle_incoming(
        %{"type" => "Block", "object" => blocked, "actor" => blocker, "id" => id} = _data,
        _options
      ) do
    with %User{local: true} = blocked = User.get_cached_by_ap_id(blocked),
         {:ok, %User{} = blocker} = User.get_or_fetch_by_ap_id(blocker),
         {:ok, activity} <- ActivityPub.block(blocker, blocked, id, false) do
      User.unfollow(blocker, blocked)
      User.block(blocker, blocked)
      {:ok, activity}
    else
      _e -> :error
    end
  end

  def handle_incoming(
        %{
          "type" => "Undo",
          "object" => %{"type" => "Like", "object" => object_id},
          "actor" => _actor,
          "id" => id
        } = data,
        _options
      ) do
    with actor <- Containment.get_actor(data),
         {:ok, %User{} = actor} <- User.get_or_fetch_by_ap_id(actor),
         {:ok, object} <- get_obj_helper(object_id),
         {:ok, activity, _, _} <- ActivityPub.unlike(actor, object, id, false) do
      {:ok, activity}
    else
      _e -> :error
    end
  end

  def handle_incoming(_, _), do: :error

  @spec get_obj_helper(String.t(), Keyword.t()) :: {:ok, Object.t()} | nil
  def get_obj_helper(id, options \\ []) do
    case Object.normalize(id, true, options) do
      %Object{} = object -> {:ok, object}
      _ -> nil
    end
  end

  def set_reply_to_uri(%{"inReplyTo" => in_reply_to} = object) when is_binary(in_reply_to) do
    with false <- String.starts_with?(in_reply_to, "http"),
         {:ok, %{data: replied_to_object}} <- get_obj_helper(in_reply_to) do
      Map.put(object, "inReplyTo", replied_to_object["external_url"] || in_reply_to)
    else
      _e -> object
    end
  end

  def set_reply_to_uri(obj), do: obj

  # Prepares the object of an outgoing create activity.
  def prepare_object(object) do
    object
    |> set_sensitive
    |> add_hashtags
    |> add_mention_tags
    |> add_emoji_tags
    |> add_attributed_to
    |> prepare_attachments
    |> set_conversation
    |> set_reply_to_uri
    |> strip_internal_fields
    |> strip_internal_tags
    |> set_type
  end

  #  @doc
  #  """
  #  internal -> Mastodon
  #  """

  def prepare_outgoing(%{"type" => "Create", "object" => object_id} = data) do
    object =
      object_id
      |> Object.normalize()
      |> Map.get(:data)
      |> prepare_object

    data =
      data
      |> Map.put("object", object)
      |> Map.merge(Utils.make_json_ld_header())
      |> Map.delete("bcc")

    {:ok, data}
  end

  # Mastodon Accept/Reject requires a non-normalized object containing the actor URIs,
  # because of course it does.
  def prepare_outgoing(%{"type" => "Accept"} = data) do
    with follow_activity <- Activity.normalize(data["object"]) do
      object = %{
        "actor" => follow_activity.actor,
        "object" => follow_activity.data["object"],
        "id" => follow_activity.data["id"],
        "type" => "Follow"
      }

      data =
        data
        |> Map.put("object", object)
        |> Map.merge(Utils.make_json_ld_header())

      {:ok, data}
    end
  end

  def prepare_outgoing(%{"type" => "Reject"} = data) do
    with follow_activity <- Activity.normalize(data["object"]) do
      object = %{
        "actor" => follow_activity.actor,
        "object" => follow_activity.data["object"],
        "id" => follow_activity.data["id"],
        "type" => "Follow"
      }

      data =
        data
        |> Map.put("object", object)
        |> Map.merge(Utils.make_json_ld_header())

      {:ok, data}
    end
  end

  def prepare_outgoing(%{"type" => _type} = data) do
    data =
      data
      |> strip_internal_fields
      |> maybe_fix_object_url
      |> Map.merge(Utils.make_json_ld_header())

    {:ok, data}
  end

  def maybe_fix_object_url(%{"object" => object} = data) when is_binary(object) do
    with false <- String.starts_with?(object, "http"),
         {:fetch, {:ok, relative_object}} <- {:fetch, get_obj_helper(object)},
         %{data: %{"external_url" => external_url}} when not is_nil(external_url) <-
           relative_object do
      Map.put(data, "object", external_url)
    else
      {:fetch, e} ->
        Logger.error("Couldn't fetch #{object} #{inspect(e)}")
        data

      _ ->
        data
    end
  end

  def maybe_fix_object_url(data), do: data

  def add_hashtags(object) do
    tags =
      (object["tag"] || [])
      |> Enum.map(fn
        # Expand internal representation tags into AS2 tags.
        tag when is_binary(tag) ->
          %{
            "href" => Pleroma.Web.Endpoint.url() <> "/tags/#{tag}",
            "name" => "##{tag}",
            "type" => "Hashtag"
          }

        # Do not process tags which are already AS2 tag objects.
        tag when is_map(tag) ->
          tag
      end)

    Map.put(object, "tag", tags)
  end

  def add_mention_tags(object) do
    mentions =
      object
      |> Utils.get_notified_from_object()
      |> Enum.map(&build_mention_tag/1)

    tags = object["tag"] || []

    Map.put(object, "tag", tags ++ mentions)
  end

  defp build_mention_tag(%{ap_id: ap_id, nickname: nickname} = _) do
    %{"type" => "Mention", "href" => ap_id, "name" => "@#{nickname}"}
  end

  def take_emoji_tags(%User{info: %{emoji: emoji} = _user_info} = _user) do
    emoji
    |> Enum.flat_map(&Map.to_list/1)
    |> Enum.map(&build_emoji_tag/1)
  end

  # TODO: we should probably send mtime instead of unix epoch time for updated
  def add_emoji_tags(%{"emoji" => emoji} = object) do
    tags = object["tag"] || []

    out = Enum.map(emoji, &build_emoji_tag/1)

    Map.put(object, "tag", tags ++ out)
  end

  def add_emoji_tags(object), do: object

  defp build_emoji_tag({name, url}) do
    %{
      "icon" => %{"url" => url, "type" => "Image"},
      "name" => ":" <> name <> ":",
      "type" => "Emoji",
      "updated" => "1970-01-01T00:00:00Z",
      "id" => url
    }
  end

  def set_conversation(object) do
    Map.put(object, "conversation", object["context"])
  end

  def set_sensitive(object) do
    tags = object["tag"] || []
    Map.put(object, "sensitive", "nsfw" in tags)
  end

  def set_type(%{"type" => "Answer"} = object) do
    Map.put(object, "type", "Note")
  end

  def set_type(object), do: object

  def add_attributed_to(object) do
    attributed_to = object["attributedTo"] || object["actor"]
    Map.put(object, "attributedTo", attributed_to)
  end

  def prepare_attachments(object) do
    attachments =
      (object["attachment"] || [])
      |> Enum.map(fn data ->
        [%{"mediaType" => media_type, "href" => href} | _] = data["url"]
        %{"url" => href, "mediaType" => media_type, "name" => data["name"], "type" => "Document"}
      end)

    Map.put(object, "attachment", attachments)
  end

  defp strip_internal_fields(object) do
    object
    |> Map.drop([
      "likes",
      "like_count",
      "announcements",
      "announcement_count",
      "emoji",
      "context_id",
      "deleted_activity_id"
    ])
  end

  defp strip_internal_tags(%{"tag" => tags} = object) do
    tags = Enum.filter(tags, fn x -> is_map(x) end)

    Map.put(object, "tag", tags)
  end

  defp strip_internal_tags(object), do: object

  def perform(:user_upgrade, user) do
    # we pass a fake user so that the followers collection is stripped away
    old_follower_address = User.ap_followers(%User{nickname: user.nickname})

    q =
      from(
        u in User,
        where: ^old_follower_address in u.following,
        update: [
          set: [
            following:
              fragment(
                "array_replace(?,?,?)",
                u.following,
                ^old_follower_address,
                ^user.follower_address
              )
          ]
        ]
      )

    Repo.update_all(q, [])

    maybe_retire_websub(user.ap_id)

    q =
      from(
        a in Activity,
        where: ^old_follower_address in a.recipients,
        update: [
          set: [
            recipients:
              fragment(
                "array_replace(?,?,?)",
                a.recipients,
                ^old_follower_address,
                ^user.follower_address
              )
          ]
        ]
      )

    Repo.update_all(q, [])
  end

  def upgrade_user_from_ap_id(ap_id) do
    with %User{local: false} = user <- User.get_cached_by_ap_id(ap_id),
         {:ok, data} <- ActivityPub.fetch_and_prepare_user_from_ap_id(ap_id),
         already_ap <- User.ap_enabled?(user),
         {:ok, user} <- user |> User.upgrade_changeset(data) |> User.update_and_set_cache() do
      unless already_ap do
        PleromaJobQueue.enqueue(:transmogrifier, __MODULE__, [:user_upgrade, user])
      end

      {:ok, user}
    else
      %User{} = user -> {:ok, user}
      e -> e
    end
  end

  def maybe_retire_websub(ap_id) do
    # some sanity checks
    if is_binary(ap_id) && String.length(ap_id) > 8 do
      q =
        from(
          ws in Pleroma.Web.Websub.WebsubClientSubscription,
          where: fragment("? like ?", ws.topic, ^"#{ap_id}%")
        )

      Repo.delete_all(q)
    end
  end

  def maybe_fix_user_url(%{"url" => url} = data) when is_map(url) do
    Map.put(data, "url", url["href"])
  end

  def maybe_fix_user_url(data), do: data

  def maybe_fix_user_object(data), do: maybe_fix_user_url(data)
end<|MERGE_RESOLUTION|>--- conflicted
+++ resolved
@@ -156,7 +156,6 @@
     object = Map.put(object, "inReplyToAtomUri", in_reply_to_id)
 
     if Federator.allowed_incoming_reply_depth?(options[:depth]) do
-<<<<<<< HEAD
       with {:ok, replied_object} <- get_obj_helper(in_reply_to_id, options),
            %Activity{} = _ <- Activity.get_create_by_object_ap_id(replied_object.data["id"]) do
         object
@@ -165,23 +164,6 @@
         |> Map.put("conversation", replied_object.data["context"] || object["conversation"])
         |> Map.put("context", replied_object.data["context"] || object["conversation"])
       else
-=======
-      case get_obj_helper(in_reply_to_id, options) do
-        {:ok, replied_object} ->
-          with %Activity{} = _activity <-
-                 Activity.get_create_by_object_ap_id(replied_object.data["id"]) do
-            object
-            |> Map.put("inReplyTo", replied_object.data["id"])
-            |> Map.put("inReplyToAtomUri", object["inReplyToAtomUri"] || in_reply_to_id)
-            |> Map.put("conversation", replied_object.data["context"] || object["conversation"])
-            |> Map.put("context", replied_object.data["context"] || object["conversation"])
-          else
-            e ->
-              Logger.error("Couldn't fetch #{inspect(in_reply_to_id)}, error: #{inspect(e)}")
-              object
-          end
-
->>>>>>> 5ca643b8
         e ->
           Logger.error("Couldn't fetch #{inspect(in_reply_to_id)}, error: #{inspect(e)}")
           object
