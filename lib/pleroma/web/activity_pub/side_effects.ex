defmodule Pleroma.Web.ActivityPub.SideEffects do
  @moduledoc """
  This module looks at an inserted object and executes the side effects that it
  implies. For example, a `Like` activity will increase the like count on the
  liked object, a `Follow` activity will add the user to the follower
  collection, and so on.
  """
  alias Pleroma.Notification
  alias Pleroma.Object
  alias Pleroma.User
  alias Pleroma.Web.ActivityPub.ActivityPub
  alias Pleroma.Web.ActivityPub.Utils

  def handle(object, meta \\ [])

  # Tasks this handles:
  # - Add like to object
  # - Set up notification
  def handle(%{data: %{"type" => "Like"}} = object, meta) do
    liked_object = Object.get_by_ap_id(object.data["object"])
    Utils.add_like_to_object(object, liked_object)

    Notification.create_notifications(object)

    {:ok, object, meta}
  end

  # Tasks this handles:
<<<<<<< HEAD
  # - Add reaction to object
  # - Set up notification
  def handle(%{data: %{"type" => "EmojiReact"}} = object, meta) do
    reacted_object = Object.get_by_ap_id(object.data["object"])
    Utils.add_emoji_reaction_to_object(object, reacted_object)

    Notification.create_notifications(object)

    {:ok, object, meta}
=======
  # - Delete and unpins the create activity
  # - Replace object with Tombstone
  # - Set up notification
  # - Reduce the user note count
  # - Reduce the reply count
  # - Stream out the activity
  def handle(%{data: %{"type" => "Delete", "object" => deleted_object}} = object, meta) do
    deleted_object =
      Object.normalize(deleted_object, false) || User.get_cached_by_ap_id(deleted_object)

    result =
      case deleted_object do
        %Object{} ->
          with {:ok, deleted_object, activity} <- Object.delete(deleted_object),
               %User{} = user <- User.get_cached_by_ap_id(deleted_object.data["actor"]) do
            User.remove_pinnned_activity(user, activity)

            {:ok, user} = ActivityPub.decrease_note_count_if_public(user, deleted_object)

            if in_reply_to = deleted_object.data["inReplyTo"] do
              Object.decrease_replies_count(in_reply_to)
            end

            ActivityPub.stream_out(object)
            ActivityPub.stream_out_participations(deleted_object, user)
            :ok
          end

        %User{} ->
          with {:ok, _} <- User.delete(deleted_object) do
            :ok
          end
      end

    if result == :ok do
      Notification.create_notifications(object)
      {:ok, object, meta}
    else
      {:error, result}
    end
>>>>>>> b7635bf2
  end

  # Nothing to do
  def handle(object, meta) do
    {:ok, object, meta}
  end
end<|MERGE_RESOLUTION|>--- conflicted
+++ resolved
@@ -26,7 +26,6 @@
   end
 
   # Tasks this handles:
-<<<<<<< HEAD
   # - Add reaction to object
   # - Set up notification
   def handle(%{data: %{"type" => "EmojiReact"}} = object, meta) do
@@ -36,7 +35,9 @@
     Notification.create_notifications(object)
 
     {:ok, object, meta}
-=======
+  end
+
+  # Tasks this handles:
   # - Delete and unpins the create activity
   # - Replace object with Tombstone
   # - Set up notification
@@ -77,7 +78,6 @@
     else
       {:error, result}
     end
->>>>>>> b7635bf2
   end
 
   # Nothing to do
