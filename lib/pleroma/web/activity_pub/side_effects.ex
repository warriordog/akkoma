defmodule Pleroma.Web.ActivityPub.SideEffects do
  @moduledoc """
  This module looks at an inserted object and executes the side effects that it
  implies. For example, a `Like` activity will increase the like count on the
  liked object, a `Follow` activity will add the user to the follower
  collection, and so on.
  """
<<<<<<< HEAD
  alias Pleroma.Chat
=======
  alias Pleroma.Activity
>>>>>>> fbcc5376
  alias Pleroma.Notification
  alias Pleroma.Object
  alias Pleroma.Repo
  alias Pleroma.User
  alias Pleroma.Web.ActivityPub.ActivityPub
  alias Pleroma.Web.ActivityPub.Pipeline
  alias Pleroma.Web.ActivityPub.Utils

  def handle(object, meta \\ [])

  # Tasks this handles:
  # - Add like to object
  # - Set up notification
  def handle(%{data: %{"type" => "Like"}} = object, meta) do
    liked_object = Object.get_by_ap_id(object.data["object"])
    Utils.add_like_to_object(object, liked_object)

    Notification.create_notifications(object)

    {:ok, object, meta}
  end

<<<<<<< HEAD
  # Tasks this handles
  # - Actually create object
  # - Rollback if we couldn't create it
  # - Set up notifications
  def handle(%{data: %{"type" => "Create"}} = activity, meta) do
    with {:ok, _object, _meta} <- handle_object_creation(meta[:object_data], meta) do
      Notification.create_notifications(activity)
      {:ok, activity, meta}
    else
      e -> Repo.rollback(e)
    end
  end

=======
  def handle(%{data: %{"type" => "Undo", "object" => undone_object}} = object, meta) do
    with undone_object <- Activity.get_by_ap_id(undone_object),
         :ok <- handle_undoing(undone_object) do
      {:ok, object, meta}
    end
  end

  # Tasks this handles:
  # - Add reaction to object
  # - Set up notification
  def handle(%{data: %{"type" => "EmojiReact"}} = object, meta) do
    reacted_object = Object.get_by_ap_id(object.data["object"])
    Utils.add_emoji_reaction_to_object(object, reacted_object)

    Notification.create_notifications(object)

    {:ok, object, meta}
  end

>>>>>>> fbcc5376
  # Tasks this handles:
  # - Delete and unpins the create activity
  # - Replace object with Tombstone
  # - Set up notification
  # - Reduce the user note count
  # - Reduce the reply count
  # - Stream out the activity
  def handle(%{data: %{"type" => "Delete", "object" => deleted_object}} = object, meta) do
    deleted_object =
      Object.normalize(deleted_object, false) || User.get_cached_by_ap_id(deleted_object)

    result =
      case deleted_object do
        %Object{} ->
          with {:ok, deleted_object, activity} <- Object.delete(deleted_object),
               %User{} = user <- User.get_cached_by_ap_id(deleted_object.data["actor"]) do
            User.remove_pinnned_activity(user, activity)

            {:ok, user} = ActivityPub.decrease_note_count_if_public(user, deleted_object)

            if in_reply_to = deleted_object.data["inReplyTo"] do
              Object.decrease_replies_count(in_reply_to)
            end

            ActivityPub.stream_out(object)
            ActivityPub.stream_out_participations(deleted_object, user)
            :ok
          end

        %User{} ->
          with {:ok, _} <- User.delete(deleted_object) do
            :ok
          end
      end

    if result == :ok do
      Notification.create_notifications(object)
      {:ok, object, meta}
    else
      {:error, result}
    end
  end

  # Nothing to do
  def handle(object, meta) do
    {:ok, object, meta}
  end

<<<<<<< HEAD
  def handle_object_creation(%{"type" => "ChatMessage"} = object, meta) do
    with {:ok, object, meta} <- Pipeline.common_pipeline(object, meta) do
      actor = User.get_cached_by_ap_id(object.data["actor"])
      recipient = User.get_cached_by_ap_id(hd(object.data["to"]))

      [[actor, recipient], [recipient, actor]]
      |> Enum.each(fn [user, other_user] ->
        if user.local do
          Chat.bump_or_create(user.id, other_user.ap_id)
        end
      end)

      {:ok, object, meta}
    end
  end

  # Nothing to do
  def handle_object_creation(object) do
    {:ok, object}
  end
=======
  def handle_undoing(%{data: %{"type" => "Like"}} = object) do
    with %Object{} = liked_object <- Object.get_by_ap_id(object.data["object"]),
         {:ok, _} <- Utils.remove_like_from_object(object, liked_object),
         {:ok, _} <- Repo.delete(object) do
      :ok
    end
  end

  def handle_undoing(%{data: %{"type" => "EmojiReact"}} = object) do
    with %Object{} = reacted_object <- Object.get_by_ap_id(object.data["object"]),
         {:ok, _} <- Utils.remove_emoji_reaction_from_object(object, reacted_object),
         {:ok, _} <- Repo.delete(object) do
      :ok
    end
  end

  def handle_undoing(%{data: %{"type" => "Announce"}} = object) do
    with %Object{} = liked_object <- Object.get_by_ap_id(object.data["object"]),
         {:ok, _} <- Utils.remove_announce_from_object(object, liked_object),
         {:ok, _} <- Repo.delete(object) do
      :ok
    end
  end

  def handle_undoing(
        %{data: %{"type" => "Block", "actor" => blocker, "object" => blocked}} = object
      ) do
    with %User{} = blocker <- User.get_cached_by_ap_id(blocker),
         %User{} = blocked <- User.get_cached_by_ap_id(blocked),
         {:ok, _} <- User.unblock(blocker, blocked),
         {:ok, _} <- Repo.delete(object) do
      :ok
    end
  end

  def handle_undoing(object), do: {:error, ["don't know how to handle", object]}
>>>>>>> fbcc5376
end<|MERGE_RESOLUTION|>--- conflicted
+++ resolved
@@ -5,11 +5,8 @@
   liked object, a `Follow` activity will add the user to the follower
   collection, and so on.
   """
-<<<<<<< HEAD
   alias Pleroma.Chat
-=======
   alias Pleroma.Activity
->>>>>>> fbcc5376
   alias Pleroma.Notification
   alias Pleroma.Object
   alias Pleroma.Repo
@@ -32,7 +29,6 @@
     {:ok, object, meta}
   end
 
-<<<<<<< HEAD
   # Tasks this handles
   # - Actually create object
   # - Rollback if we couldn't create it
@@ -46,7 +42,6 @@
     end
   end
 
-=======
   def handle(%{data: %{"type" => "Undo", "object" => undone_object}} = object, meta) do
     with undone_object <- Activity.get_by_ap_id(undone_object),
          :ok <- handle_undoing(undone_object) do
@@ -66,7 +61,6 @@
     {:ok, object, meta}
   end
 
->>>>>>> fbcc5376
   # Tasks this handles:
   # - Delete and unpins the create activity
   # - Replace object with Tombstone
@@ -115,7 +109,6 @@
     {:ok, object, meta}
   end
 
-<<<<<<< HEAD
   def handle_object_creation(%{"type" => "ChatMessage"} = object, meta) do
     with {:ok, object, meta} <- Pipeline.common_pipeline(object, meta) do
       actor = User.get_cached_by_ap_id(object.data["actor"])
@@ -136,7 +129,7 @@
   def handle_object_creation(object) do
     {:ok, object}
   end
-=======
+
   def handle_undoing(%{data: %{"type" => "Like"}} = object) do
     with %Object{} = liked_object <- Object.get_by_ap_id(object.data["object"]),
          {:ok, _} <- Utils.remove_like_from_object(object, liked_object),
@@ -173,5 +166,4 @@
   end
 
   def handle_undoing(object), do: {:error, ["don't know how to handle", object]}
->>>>>>> fbcc5376
 end