--- conflicted
+++ resolved
@@ -231,23 +231,6 @@
       when page? in [true, "true"] do
     with %User{} = user <- User.get_cached_by_nickname(nickname),
          {:ok, user} <- User.ensure_keys_present(user) do
-<<<<<<< HEAD
-      activities =
-        if params["max_id"] do
-          ActivityPub.fetch_user_activities(user, for_user, %{
-            max_id: params["max_id"],
-            # This is a hack because postgres generates inefficient queries when filtering by
-            # 'Answer', poll votes will be hidden by the visibility filter in this case anyway
-            include_poll_votes: true,
-            limit: 10
-          })
-        else
-          ActivityPub.fetch_user_activities(user, for_user, %{
-            limit: 10,
-            include_poll_votes: true
-          })
-        end
-=======
       # "include_poll_votes" is a hack because postgres generates inefficient
       # queries when filtering by 'Answer', poll votes will be hidden by the
       # visibility filter in this case anyway
@@ -257,7 +240,6 @@
         |> Map.put("include_poll_votes", true)
 
       activities = ActivityPub.fetch_user_activities(user, for_user, params)
->>>>>>> d74985af
 
       conn
       |> put_resp_content_type("application/activity+json")
@@ -374,20 +356,9 @@
       |> Map.put("user", user)
 
     activities =
-<<<<<<< HEAD
-      if params["max_id"] do
-        ActivityPub.fetch_activities([user.ap_id | User.following(user)], %{
-          max_id: params["max_id"],
-          limit: 10
-        })
-      else
-        ActivityPub.fetch_activities([user.ap_id | User.following(user)], %{limit: 10})
-      end
-=======
       [user.ap_id | User.following(user)]
       |> ActivityPub.fetch_activities(params)
       |> Enum.reverse()
->>>>>>> d74985af
 
     conn
     |> put_resp_content_type("application/activity+json")
