# Pleroma: A lightweight social networking server
# Copyright © 2017-2020 Pleroma Authors <https://pleroma.social/>
# SPDX-License-Identifier: AGPL-3.0-only

defmodule Pleroma.Web.ActivityPub.ObjectValidators.CommonValidations do
  import Ecto.Changeset

  alias Pleroma.Object
  alias Pleroma.User

<<<<<<< HEAD
  def validate_actor_presence(cng) do
    validate_user_presence(cng, :actor)
  end

  def validate_user_presence(cng, field_name) do
=======
  def validate_recipients_presence(cng, fields \\ [:to, :cc]) do
    non_empty =
      fields
      |> Enum.map(fn field -> get_field(cng, field) end)
      |> Enum.any?(fn
        [] -> false
        _ -> true
      end)

    if non_empty do
      cng
    else
      fields
      |> Enum.reduce(cng, fn field, cng ->
        cng
        |> add_error(field, "no recipients in any field")
      end)
    end
  end

  def validate_actor_presence(cng, options \\ []) do
    field_name = Keyword.get(options, :field_name, :actor)

>>>>>>> a32483f2
    cng
    |> validate_change(field_name, fn field_name, actor ->
      if User.get_cached_by_ap_id(actor) do
        []
      else
        [{field_name, "can't find user"}]
      end
    end)
  end

  def validate_object_presence(cng, options \\ []) do
    field_name = Keyword.get(options, :field_name, :object)
    allowed_types = Keyword.get(options, :allowed_types, false)

    cng
    |> validate_change(field_name, fn field_name, object_id ->
      object = Object.get_cached_by_ap_id(object_id)

      cond do
        !object ->
          [{field_name, "can't find object"}]

        object && allowed_types && object.data["type"] not in allowed_types ->
          [{field_name, "object not in allowed types"}]

        true ->
          []
      end
    end)
  end

  def validate_object_or_user_presence(cng, options \\ []) do
    field_name = Keyword.get(options, :field_name, :object)
    options = Keyword.put(options, :field_name, field_name)

    actor_cng =
      cng
      |> validate_actor_presence(options)

    object_cng =
      cng
      |> validate_object_presence(options)

    if actor_cng.valid?, do: actor_cng, else: object_cng
  end
end<|MERGE_RESOLUTION|>--- conflicted
+++ resolved
@@ -8,13 +8,6 @@
   alias Pleroma.Object
   alias Pleroma.User
 
-<<<<<<< HEAD
-  def validate_actor_presence(cng) do
-    validate_user_presence(cng, :actor)
-  end
-
-  def validate_user_presence(cng, field_name) do
-=======
   def validate_recipients_presence(cng, fields \\ [:to, :cc]) do
     non_empty =
       fields
@@ -38,7 +31,6 @@
   def validate_actor_presence(cng, options \\ []) do
     field_name = Keyword.get(options, :field_name, :actor)
 
->>>>>>> a32483f2
     cng
     |> validate_change(field_name, fn field_name, actor ->
       if User.get_cached_by_ap_id(actor) do
