--- conflicted
+++ resolved
@@ -10,10 +10,19 @@
   alias Pleroma.Web.ActivityPub.Utils
   alias Pleroma.Web.ActivityPub.Visibility
 
-<<<<<<< HEAD
   @spec undo(User.t(), Activity.t()) :: {:ok, map(), keyword()}
   def undo(actor, object) do
-=======
+    {:ok,
+     %{
+       "id" => Utils.generate_activity_id(),
+       "actor" => actor.ap_id,
+       "type" => "Undo",
+       "object" => object.data["id"],
+       "to" => object.data["to"] || [],
+       "cc" => object.data["cc"] || []
+     }, []}
+  end
+
   @spec delete(User.t(), String.t()) :: {:ok, map(), keyword()}
   def delete(actor, object_id) do
     object = Object.normalize(object_id, false)
@@ -31,21 +40,13 @@
           [follower_address]
       end
 
->>>>>>> 4c92dfb7
     {:ok,
      %{
        "id" => Utils.generate_activity_id(),
        "actor" => actor.ap_id,
-<<<<<<< HEAD
-       "type" => "Undo",
-       "object" => object.data["id"],
-       "to" => object.data["to"] || [],
-       "cc" => object.data["cc"] || []
-=======
        "object" => object_id,
        "to" => to,
        "type" => "Delete"
->>>>>>> 4c92dfb7
      }, []}
   end
 
