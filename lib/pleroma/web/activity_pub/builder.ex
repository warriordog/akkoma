--- conflicted
+++ resolved
@@ -10,7 +10,6 @@
   alias Pleroma.Web.ActivityPub.Utils
   alias Pleroma.Web.ActivityPub.Visibility
 
-<<<<<<< HEAD
   @spec emoji_react(User.t(), Object.t(), String.t()) :: {:ok, map(), keyword()}
   def emoji_react(actor, object, emoji) do
     with {:ok, data, meta} <- like(actor, object) do
@@ -21,7 +20,8 @@
 
       {:ok, data, meta}
     end
-=======
+  end
+
   @spec undo(User.t(), Activity.t()) :: {:ok, map(), keyword()}
   def undo(actor, object) do
     {:ok,
@@ -33,7 +33,6 @@
        "to" => object.data["to"] || [],
        "cc" => object.data["cc"] || []
      }, []}
->>>>>>> bef08b85
   end
 
   @spec delete(User.t(), String.t()) :: {:ok, map(), keyword()}
