--- conflicted
+++ resolved
@@ -63,7 +63,6 @@
      }, []}
   end
 
-<<<<<<< HEAD
   def create(actor, object, recipients) do
     {:ok,
      %{
@@ -100,7 +99,6 @@
     end
   end
 
-=======
   @spec tombstone(String.t(), String.t()) :: {:ok, map(), keyword()}
   def tombstone(actor, id) do
     {:ok,
@@ -111,7 +109,6 @@
      }, []}
   end
 
->>>>>>> e4323141
   @spec like(User.t(), Object.t()) :: {:ok, map(), keyword()}
   def like(actor, object) do
     with {:ok, data, meta} <- object_action(actor, object) do
