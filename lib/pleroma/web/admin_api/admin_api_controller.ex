--- conflicted
+++ resolved
@@ -66,16 +66,6 @@
     |> json(user.nickname)
   end
 
-<<<<<<< HEAD
-  def user_toggle_disabled(conn, %{"nickname" => nickname}) do
-    user = User.get_by_nickname(nickname)
-
-    {:ok, updated_user} = User.disable(user, !user.info.disabled)
-
-    conn
-    |> put_view(AccountView)
-    |> render("show.json", %{user: updated_user})
-=======
   def user_show(conn, %{"nickname" => nickname}) do
     with %User{} = user <- User.get_by_nickname(nickname) do
       conn
@@ -83,7 +73,16 @@
     else
       _ -> {:error, :not_found}
     end
->>>>>>> e5d553aa
+  end
+
+  def user_toggle_disabled(conn, %{"nickname" => nickname}) do
+    user = User.get_by_nickname(nickname)
+
+    {:ok, updated_user} = User.disable(user, !user.info.disabled)
+
+    conn
+    |> put_view(AccountView)
+    |> render("show.json", %{user: updated_user})
   end
 
   def user_toggle_activation(conn, %{"nickname" => nickname}) do
