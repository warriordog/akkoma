# Pleroma: A lightweight social networking server
# Copyright © 2017-2019 Pleroma Authors <https://pleroma.social/>
# SPDX-License-Identifier: AGPL-3.0-only

defmodule Pleroma.Web.CommonAPI.Utils do
  alias Calendar.Strftime
  alias Comeonin.Pbkdf2
  alias Pleroma.Activity
  alias Pleroma.Config
  alias Pleroma.Formatter
  alias Pleroma.Object
  alias Pleroma.Repo
  alias Pleroma.User
  alias Pleroma.Web.ActivityPub.Utils
  alias Pleroma.Web.ActivityPub.Visibility
  alias Pleroma.Web.Endpoint
  alias Pleroma.Web.MediaProxy

  require Logger

  # This is a hack for twidere.
  def get_by_id_or_ap_id(id) do
    activity =
      Activity.get_by_id_with_object(id) || Activity.get_create_by_object_ap_id_with_object(id)

    activity &&
      if activity.data["type"] == "Create" do
        activity
      else
        Activity.get_create_by_object_ap_id_with_object(activity.data["object"])
      end
  end

  def get_replied_to_activity(""), do: nil

  def get_replied_to_activity(id) when not is_nil(id) do
    Activity.get_by_id(id)
  end

  def get_replied_to_activity(_), do: nil

  def attachments_from_ids(data) do
    if Map.has_key?(data, "descriptions") do
      attachments_from_ids_descs(data["media_ids"], data["descriptions"])
    else
      attachments_from_ids_no_descs(data["media_ids"])
    end
  end

  def attachments_from_ids_no_descs(ids) do
    Enum.map(ids || [], fn media_id ->
      Repo.get(Object, media_id).data
    end)
  end

  def attachments_from_ids_descs(ids, descs_str) do
    {_, descs} = Jason.decode(descs_str)

    Enum.map(ids || [], fn media_id ->
      Map.put(Repo.get(Object, media_id).data, "name", descs[media_id])
    end)
  end

  def to_for_user_and_mentions(user, mentions, inReplyTo, "public") do
    mentioned_users = Enum.map(mentions, fn {_, %{ap_id: ap_id}} -> ap_id end)

    to = ["https://www.w3.org/ns/activitystreams#Public" | mentioned_users]
    cc = [user.follower_address]

    if inReplyTo do
      {Enum.uniq([inReplyTo.data["actor"] | to]), cc}
    else
      {to, cc}
    end
  end

  def to_for_user_and_mentions(user, mentions, inReplyTo, "unlisted") do
    mentioned_users = Enum.map(mentions, fn {_, %{ap_id: ap_id}} -> ap_id end)

    to = [user.follower_address | mentioned_users]
    cc = ["https://www.w3.org/ns/activitystreams#Public"]

    if inReplyTo do
      {Enum.uniq([inReplyTo.data["actor"] | to]), cc}
    else
      {to, cc}
    end
  end

  def to_for_user_and_mentions(user, mentions, inReplyTo, "private") do
    {to, cc} = to_for_user_and_mentions(user, mentions, inReplyTo, "direct")
    {[user.follower_address | to], cc}
  end

  def to_for_user_and_mentions(_user, mentions, inReplyTo, "direct") do
    mentioned_users = Enum.map(mentions, fn {_, %{ap_id: ap_id}} -> ap_id end)

    if inReplyTo do
      {Enum.uniq([inReplyTo.data["actor"] | mentioned_users]), []}
    else
      {mentioned_users, []}
    end
  end

  def make_content_html(
        status,
        attachments,
        data,
        visibility
      ) do
    no_attachment_links =
      data
      |> Map.get("no_attachment_links", Config.get([:instance, :no_attachment_links]))
      |> Kernel.in([true, "true"])

    content_type = get_content_type(data["content_type"])

    options =
      if visibility == "direct" && Config.get([:instance, :safe_dm_mentions]) do
        [safe_mention: true]
      else
        []
      end

    status
    |> format_input(content_type, options)
    |> maybe_add_attachments(attachments, no_attachment_links)
    |> maybe_add_nsfw_tag(data)
  end

  defp get_content_type(content_type) do
    if Enum.member?(Config.get([:instance, :allowed_post_formats]), content_type) do
      content_type
    else
      "text/plain"
    end
  end

  defp maybe_add_nsfw_tag({text, mentions, tags}, %{"sensitive" => sensitive})
       when sensitive in [true, "True", "true", "1"] do
    {text, mentions, [{"#nsfw", "nsfw"} | tags]}
  end

  defp maybe_add_nsfw_tag(data, _), do: data

  def make_context(%Activity{data: %{"context" => context}}), do: context
  def make_context(_), do: Utils.generate_context_id()

  def maybe_add_attachments(parsed, _attachments, true = _no_links), do: parsed

  def maybe_add_attachments({text, mentions, tags}, attachments, _no_links) do
    text = add_attachments(text, attachments)
    {text, mentions, tags}
  end

  def add_attachments(text, attachments) do
    attachment_text =
      Enum.map(attachments, fn
        %{"url" => [%{"href" => href} | _]} = attachment ->
          name = attachment["name"] || URI.decode(Path.basename(href))
          href = MediaProxy.url(href)
          "<a href=\"#{href}\" class='attachment'>#{shortname(name)}</a>"

        _ ->
          ""
      end)

    Enum.join([text | attachment_text], "<br>")
  end

  def format_input(text, format, options \\ [])

  @doc """
  Formatting text to plain text.
  """
  def format_input(text, "text/plain", options) do
    text
    |> Formatter.html_escape("text/plain")
    |> Formatter.linkify(options)
    |> (fn {text, mentions, tags} ->
          {String.replace(text, ~r/\r?\n/, "<br>"), mentions, tags}
        end).()
  end

  @doc """
  Formatting text to html.
  """
  def format_input(text, "text/html", options) do
    text
    |> Formatter.html_escape("text/html")
    |> Formatter.linkify(options)
  end

  @doc """
  Formatting text to markdown.
  """
  def format_input(text, "text/markdown", options) do
    text
    |> Formatter.mentions_escape(options)
    |> Earmark.as_html!()
    |> Formatter.linkify(options)
    |> Formatter.html_escape("text/html")
  end

  def make_note_data(
        actor,
        to,
        context,
        content_html,
        attachments,
        inReplyTo,
        tags,
        cw \\ nil,
        cc \\ []
      ) do
    object = %{
      "type" => "Note",
      "to" => to,
      "cc" => cc,
      "content" => content_html,
      "summary" => cw,
      "context" => context,
      "attachment" => attachments,
      "actor" => actor,
      "tag" => tags |> Enum.map(fn {_, tag} -> tag end) |> Enum.uniq()
    }

    if inReplyTo do
      inReplyToObject = Object.normalize(inReplyTo.data["object"])

      object
<<<<<<< HEAD
      |> Map.put("inReplyTo", inReplyToObject.data["id"])
      |> Map.put("inReplyToStatusId", inReplyTo.id)
=======
      |> Map.put("inReplyTo", inReplyTo.data["object"]["id"])
>>>>>>> 73df3046
    else
      object
    end
  end

  def format_naive_asctime(date) do
    date |> DateTime.from_naive!("Etc/UTC") |> format_asctime
  end

  def format_asctime(date) do
    Strftime.strftime!(date, "%a %b %d %H:%M:%S %z %Y")
  end

  def date_to_asctime(date) when is_binary(date) do
    with {:ok, date, _offset} <- DateTime.from_iso8601(date) do
      format_asctime(date)
    else
      _e ->
        Logger.warn("Date #{date} in wrong format, must be ISO 8601")
        ""
    end
  end

  def date_to_asctime(date) do
    Logger.warn("Date #{date} in wrong format, must be ISO 8601")
    ""
  end

  def to_masto_date(%NaiveDateTime{} = date) do
    date
    |> NaiveDateTime.to_iso8601()
    |> String.replace(~r/(\.\d+)?$/, ".000Z", global: false)
  end

  def to_masto_date(date) do
    try do
      date
      |> NaiveDateTime.from_iso8601!()
      |> NaiveDateTime.to_iso8601()
      |> String.replace(~r/(\.\d+)?$/, ".000Z", global: false)
    rescue
      _e -> ""
    end
  end

  defp shortname(name) do
    if String.length(name) < 30 do
      name
    else
      String.slice(name, 0..30) <> "…"
    end
  end

  def confirm_current_password(user, password) do
    with %User{local: true} = db_user <- User.get_by_id(user.id),
         true <- Pbkdf2.checkpw(password, db_user.password_hash) do
      {:ok, db_user}
    else
      _ -> {:error, "Invalid password."}
    end
  end

  def emoji_from_profile(%{info: _info} = user) do
    (Formatter.get_emoji(user.bio) ++ Formatter.get_emoji(user.name))
    |> Enum.map(fn {shortcode, url, _} ->
      %{
        "type" => "Emoji",
        "icon" => %{"type" => "Image", "url" => "#{Endpoint.url()}#{url}"},
        "name" => ":#{shortcode}:"
      }
    end)
  end

  def maybe_notify_to_recipients(
        recipients,
        %Activity{data: %{"to" => to, "type" => _type}} = _activity
      ) do
    recipients ++ to
  end

  def maybe_notify_mentioned_recipients(
        recipients,
        %Activity{data: %{"to" => _to, "type" => type} = data} = activity
      )
      when type == "Create" do
    object = Object.normalize(activity)

    object_data =
      cond do
        !is_nil(object) ->
          object.data

        is_map(data["object"]) ->
          data["object"]

        true ->
          %{}
      end

    tagged_mentions = maybe_extract_mentions(object_data)

    recipients ++ tagged_mentions
  end

  def maybe_notify_mentioned_recipients(recipients, _), do: recipients

  def maybe_notify_subscribers(
        recipients,
        %Activity{data: %{"actor" => actor, "type" => type}} = activity
      )
      when type == "Create" do
    with %User{} = user <- User.get_cached_by_ap_id(actor) do
      subscriber_ids =
        user
        |> User.subscribers()
        |> Enum.filter(&Visibility.visible_for_user?(activity, &1))
        |> Enum.map(& &1.ap_id)

      recipients ++ subscriber_ids
    end
  end

  def maybe_notify_subscribers(recipients, _), do: recipients

  def maybe_extract_mentions(%{"tag" => tag}) do
    tag
    |> Enum.filter(fn x -> is_map(x) end)
    |> Enum.filter(fn x -> x["type"] == "Mention" end)
    |> Enum.map(fn x -> x["href"] end)
  end

  def maybe_extract_mentions(_), do: []

  def make_report_content_html(nil), do: {:ok, {nil, [], []}}

  def make_report_content_html(comment) do
    max_size = Pleroma.Config.get([:instance, :max_report_comment_size], 1000)

    if String.length(comment) <= max_size do
      {:ok, format_input(comment, "text/plain")}
    else
      {:error, "Comment must be up to #{max_size} characters"}
    end
  end

  def get_report_statuses(%User{ap_id: actor}, %{"status_ids" => status_ids}) do
    {:ok, Activity.all_by_actor_and_id(actor, status_ids)}
  end

  def get_report_statuses(_, _), do: {:ok, nil}

  # DEPRECATED mostly, context objects are now created at insertion time.
  def context_to_conversation_id(context) do
    with %Object{id: id} <- Object.get_cached_by_ap_id(context) do
      id
    else
      _e ->
        changeset = Object.context_mapping(context)

        case Repo.insert(changeset) do
          {:ok, %{id: id}} ->
            id

          # This should be solved by an upsert, but it seems ecto
          # has problems accessing the constraint inside the jsonb.
          {:error, _} ->
            Object.get_cached_by_ap_id(context).id
        end
    end
  end

  def conversation_id_to_context(id) do
    with %Object{data: %{"id" => context}} <- Repo.get(Object, id) do
      context
    else
      _e ->
        {:error, "No such conversation"}
    end
  end
end<|MERGE_RESOLUTION|>--- conflicted
+++ resolved
@@ -229,12 +229,7 @@
       inReplyToObject = Object.normalize(inReplyTo.data["object"])
 
       object
-<<<<<<< HEAD
       |> Map.put("inReplyTo", inReplyToObject.data["id"])
-      |> Map.put("inReplyToStatusId", inReplyTo.id)
-=======
-      |> Map.put("inReplyTo", inReplyTo.data["object"]["id"])
->>>>>>> 73df3046
     else
       object
     end
