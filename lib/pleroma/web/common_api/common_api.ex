# Pleroma: A lightweight social networking server
# Copyright © 2017-2019 Pleroma Authors <https://pleroma.social/>
# SPDX-License-Identifier: AGPL-3.0-only

defmodule Pleroma.Web.CommonAPI do
  alias Pleroma.Activity
<<<<<<< HEAD
  alias Pleroma.ActivityExpiration
=======
  alias Pleroma.Conversation.Participation
>>>>>>> bc78a875
  alias Pleroma.Formatter
  alias Pleroma.Object
  alias Pleroma.ThreadMute
  alias Pleroma.User
  alias Pleroma.Web.ActivityPub.ActivityPub
  alias Pleroma.Web.ActivityPub.Utils
  alias Pleroma.Web.ActivityPub.Visibility

  import Pleroma.Web.Gettext
  import Pleroma.Web.CommonAPI.Utils

  def follow(follower, followed) do
    with {:ok, follower} <- User.maybe_direct_follow(follower, followed),
         {:ok, activity} <- ActivityPub.follow(follower, followed),
         {:ok, follower, followed} <-
           User.wait_and_refresh(
             Pleroma.Config.get([:activitypub, :follow_handshake_timeout]),
             follower,
             followed
           ) do
      {:ok, follower, followed, activity}
    end
  end

  def unfollow(follower, unfollowed) do
    with {:ok, follower, _follow_activity} <- User.unfollow(follower, unfollowed),
         {:ok, _activity} <- ActivityPub.unfollow(follower, unfollowed),
         {:ok, _unfollowed} <- User.unsubscribe(follower, unfollowed) do
      {:ok, follower}
    end
  end

  def accept_follow_request(follower, followed) do
    with {:ok, follower} <- User.follow(follower, followed),
         %Activity{} = follow_activity <- Utils.fetch_latest_follow(follower, followed),
         {:ok, follow_activity} <- Utils.update_follow_state_for_all(follow_activity, "accept"),
         {:ok, _activity} <-
           ActivityPub.accept(%{
             to: [follower.ap_id],
             actor: followed,
             object: follow_activity.data["id"],
             type: "Accept"
           }) do
      {:ok, follower}
    end
  end

  def reject_follow_request(follower, followed) do
    with %Activity{} = follow_activity <- Utils.fetch_latest_follow(follower, followed),
         {:ok, follow_activity} <- Utils.update_follow_state_for_all(follow_activity, "reject"),
         {:ok, _activity} <-
           ActivityPub.reject(%{
             to: [follower.ap_id],
             actor: followed,
             object: follow_activity.data["id"],
             type: "Reject"
           }) do
      {:ok, follower}
    end
  end

  def delete(activity_id, user) do
    with %Activity{data: %{"object" => _}} = activity <-
           Activity.get_by_id_with_object(activity_id),
         %Object{} = object <- Object.normalize(activity),
         true <- User.superuser?(user) || user.ap_id == object.data["actor"],
         {:ok, _} <- unpin(activity_id, user),
         {:ok, delete} <- ActivityPub.delete(object) do
      {:ok, delete}
    else
      _ ->
        {:error, dgettext("errors", "Could not delete")}
    end
  end

  def repeat(id_or_ap_id, user) do
    with %Activity{} = activity <- get_by_id_or_ap_id(id_or_ap_id),
         object <- Object.normalize(activity),
         nil <- Utils.get_existing_announce(user.ap_id, object) do
      ActivityPub.announce(user, object)
    else
      _ ->
        {:error, dgettext("errors", "Could not repeat")}
    end
  end

  def unrepeat(id_or_ap_id, user) do
    with %Activity{} = activity <- get_by_id_or_ap_id(id_or_ap_id),
         object <- Object.normalize(activity) do
      ActivityPub.unannounce(user, object)
    else
      _ ->
        {:error, dgettext("errors", "Could not unrepeat")}
    end
  end

  def favorite(id_or_ap_id, user) do
    with %Activity{} = activity <- get_by_id_or_ap_id(id_or_ap_id),
         object <- Object.normalize(activity),
         nil <- Utils.get_existing_like(user.ap_id, object) do
      ActivityPub.like(user, object)
    else
      _ ->
        {:error, dgettext("errors", "Could not favorite")}
    end
  end

  def unfavorite(id_or_ap_id, user) do
    with %Activity{} = activity <- get_by_id_or_ap_id(id_or_ap_id),
         object <- Object.normalize(activity) do
      ActivityPub.unlike(user, object)
    else
      _ ->
        {:error, dgettext("errors", "Could not unfavorite")}
    end
  end

  def vote(user, object, choices) do
    with "Question" <- object.data["type"],
         {:author, false} <- {:author, object.data["actor"] == user.ap_id},
         {:existing_votes, []} <- {:existing_votes, Utils.get_existing_votes(user.ap_id, object)},
         {options, max_count} <- get_options_and_max_count(object),
         option_count <- Enum.count(options),
         {:choice_check, {choices, true}} <-
           {:choice_check, normalize_and_validate_choice_indices(choices, option_count)},
         {:count_check, true} <- {:count_check, Enum.count(choices) <= max_count} do
      answer_activities =
        Enum.map(choices, fn index ->
          answer_data = make_answer_data(user, object, Enum.at(options, index)["name"])

          {:ok, activity} =
            ActivityPub.create(%{
              to: answer_data["to"],
              actor: user,
              context: object.data["context"],
              object: answer_data,
              additional: %{"cc" => answer_data["cc"]}
            })

          activity
        end)

      object = Object.get_cached_by_ap_id(object.data["id"])
      {:ok, answer_activities, object}
    else
      {:author, _} -> {:error, dgettext("errors", "Poll's author can't vote")}
      {:existing_votes, _} -> {:error, dgettext("errors", "Already voted")}
      {:choice_check, {_, false}} -> {:error, dgettext("errors", "Invalid indices")}
      {:count_check, false} -> {:error, dgettext("errors", "Too many choices")}
    end
  end

  defp get_options_and_max_count(object) do
    if Map.has_key?(object.data, "anyOf") do
      {object.data["anyOf"], Enum.count(object.data["anyOf"])}
    else
      {object.data["oneOf"], 1}
    end
  end

  defp normalize_and_validate_choice_indices(choices, count) do
    Enum.map_reduce(choices, true, fn index, valid ->
      index = if is_binary(index), do: String.to_integer(index), else: index
      {index, if(valid, do: index < count, else: valid)}
    end)
  end

  def get_visibility(_, _, %Participation{}) do
    {"direct", "direct"}
  end

  def get_visibility(%{"visibility" => visibility}, in_reply_to, _)
      when visibility in ~w{public unlisted private direct},
      do: {visibility, get_replied_to_visibility(in_reply_to)}

  def get_visibility(%{"visibility" => "list:" <> list_id}, in_reply_to, _) do
    visibility = {:list, String.to_integer(list_id)}
    {visibility, get_replied_to_visibility(in_reply_to)}
  end

  def get_visibility(_, in_reply_to, _) when not is_nil(in_reply_to) do
    visibility = get_replied_to_visibility(in_reply_to)
    {visibility, visibility}
  end

  def get_visibility(_, in_reply_to, _), do: {"public", get_replied_to_visibility(in_reply_to)}

  def get_replied_to_visibility(nil), do: nil

  def get_replied_to_visibility(activity) do
    with %Object{} = object <- Object.normalize(activity) do
      Pleroma.Web.ActivityPub.Visibility.get_visibility(object)
    end
  end

  defp check_expiry_date(expiry_str) do
    {:ok, expiry} = Ecto.Type.cast(:naive_datetime, expiry_str)

    if is_nil(expiry) || ActivityExpiration.expires_late_enough?(expiry) do
      {:ok, expiry}
    else
      {:error, "Expiry date is too soon"}
    end
  end

  def post(user, %{"status" => status} = data) do
    limit = Pleroma.Config.get([:instance, :limit])

    with status <- String.trim(status),
         attachments <- attachments_from_ids(data),
         in_reply_to <- get_replied_to_activity(data["in_reply_to_status_id"]),
         in_reply_to_conversation <- Participation.get(data["in_reply_to_conversation_id"]),
         {visibility, in_reply_to_visibility} <-
           get_visibility(data, in_reply_to, in_reply_to_conversation),
         {_, false} <-
           {:private_to_public, in_reply_to_visibility == "direct" && visibility != "direct"},
         {content_html, mentions, tags} <-
           make_content_html(
             status,
             attachments,
             data,
             visibility
           ),
         mentioned_users <- for({_, mentioned_user} <- mentions, do: mentioned_user.ap_id),
         addressed_users <- get_addressed_users(mentioned_users, data["to"]),
         {poll, poll_emoji} <- make_poll_data(data),
         {to, cc} <-
           get_to_and_cc(user, addressed_users, in_reply_to, visibility, in_reply_to_conversation),
         context <- make_context(in_reply_to, in_reply_to_conversation),
         cw <- data["spoiler_text"] || "",
         sensitive <- data["sensitive"] || Enum.member?(tags, {"#nsfw", "nsfw"}),
         {:ok, expires_at} <- check_expiry_date(data["expires_at"]),
         full_payload <- String.trim(status <> cw),
         :ok <- validate_character_limit(full_payload, attachments, limit),
         object <-
           make_note_data(
             user.ap_id,
             to,
             context,
             content_html,
             attachments,
             in_reply_to,
             tags,
             cw,
             cc,
             sensitive,
             poll
           ),
         object <-
           Map.put(
             object,
             "emoji",
             Map.merge(Formatter.get_emoji_map(full_payload), poll_emoji)
           ) do
      preview? = Pleroma.Web.ControllerHelper.truthy_param?(data["preview"]) || false
      direct? = visibility == "direct"

      result =
        %{
          to: to,
          actor: user,
          context: context,
          object: object,
          additional: %{"cc" => cc, "directMessage" => direct?}
        }
        |> maybe_add_list_data(user, visibility)
        |> ActivityPub.create(preview?)

      if expires_at do
        with {:ok, activity} <- result do
          {:ok, _} = ActivityExpiration.create(activity, expires_at)
        end
      end

      result
    else
      {:private_to_public, true} ->
        {:error, dgettext("errors", "The message visibility must be direct")}

      {:error, _} = e ->
        e

      e ->
        {:error, e}
    end
  end

  # Updates the emojis for a user based on their profile
  def update(user) do
    user =
      with emoji <- emoji_from_profile(user),
           source_data <- (user.info.source_data || %{}) |> Map.put("tag", emoji),
           info_cng <- User.Info.set_source_data(user.info, source_data),
           change <- Ecto.Changeset.change(user) |> Ecto.Changeset.put_embed(:info, info_cng),
           {:ok, user} <- User.update_and_set_cache(change) do
        user
      else
        _e ->
          user
      end

    ActivityPub.update(%{
      local: true,
      to: [user.follower_address],
      cc: [],
      actor: user.ap_id,
      object: Pleroma.Web.ActivityPub.UserView.render("user.json", %{user: user})
    })
  end

  def pin(id_or_ap_id, %{ap_id: user_ap_id} = user) do
    with %Activity{
           actor: ^user_ap_id,
           data: %{
             "type" => "Create"
           },
           object: %Object{
             data: %{
               "type" => "Note"
             }
           }
         } = activity <- get_by_id_or_ap_id(id_or_ap_id),
         true <- Visibility.is_public?(activity),
         %{valid?: true} = info_changeset <- User.Info.add_pinnned_activity(user.info, activity),
         changeset <-
           Ecto.Changeset.change(user) |> Ecto.Changeset.put_embed(:info, info_changeset),
         {:ok, _user} <- User.update_and_set_cache(changeset) do
      {:ok, activity}
    else
      %{errors: [pinned_activities: {err, _}]} ->
        {:error, err}

      _ ->
        {:error, dgettext("errors", "Could not pin")}
    end
  end

  def unpin(id_or_ap_id, user) do
    with %Activity{} = activity <- get_by_id_or_ap_id(id_or_ap_id),
         %{valid?: true} = info_changeset <-
           User.Info.remove_pinnned_activity(user.info, activity),
         changeset <-
           Ecto.Changeset.change(user) |> Ecto.Changeset.put_embed(:info, info_changeset),
         {:ok, _user} <- User.update_and_set_cache(changeset) do
      {:ok, activity}
    else
      %{errors: [pinned_activities: {err, _}]} ->
        {:error, err}

      _ ->
        {:error, dgettext("errors", "Could not unpin")}
    end
  end

  def add_mute(user, activity) do
    with {:ok, _} <- ThreadMute.add_mute(user.id, activity.data["context"]) do
      {:ok, activity}
    else
      {:error, _} -> {:error, dgettext("errors", "conversation is already muted")}
    end
  end

  def remove_mute(user, activity) do
    ThreadMute.remove_mute(user.id, activity.data["context"])
    {:ok, activity}
  end

  def thread_muted?(%{id: nil} = _user, _activity), do: false

  def thread_muted?(user, activity) do
    with [] <- ThreadMute.check_muted(user.id, activity.data["context"]) do
      false
    else
      _ -> true
    end
  end

  def report(user, data) do
    with {:account_id, %{"account_id" => account_id}} <- {:account_id, data},
         {:account, %User{} = account} <- {:account, User.get_cached_by_id(account_id)},
         {:ok, {content_html, _, _}} <- make_report_content_html(data["comment"]),
         {:ok, statuses} <- get_report_statuses(account, data),
         {:ok, activity} <-
           ActivityPub.flag(%{
             context: Utils.generate_context_id(),
             actor: user,
             account: account,
             statuses: statuses,
             content: content_html,
             forward: data["forward"] || false
           }) do
      {:ok, activity}
    else
      {:error, err} -> {:error, err}
      {:account_id, %{}} -> {:error, dgettext("errors", "Valid `account_id` required")}
      {:account, nil} -> {:error, dgettext("errors", "Account not found")}
    end
  end

  def update_report_state(activity_id, state) do
    with %Activity{} = activity <- Activity.get_by_id(activity_id),
         {:ok, activity} <- Utils.update_report_state(activity, state) do
      {:ok, activity}
    else
      nil -> {:error, :not_found}
      {:error, reason} -> {:error, reason}
      _ -> {:error, dgettext("errors", "Could not update state")}
    end
  end

  def update_activity_scope(activity_id, opts \\ %{}) do
    with %Activity{} = activity <- Activity.get_by_id_with_object(activity_id),
         {:ok, activity} <- toggle_sensitive(activity, opts),
         {:ok, activity} <- set_visibility(activity, opts) do
      {:ok, activity}
    else
      nil -> {:error, :not_found}
      {:error, reason} -> {:error, reason}
    end
  end

  defp toggle_sensitive(activity, %{"sensitive" => sensitive}) when sensitive in ~w(true false) do
    toggle_sensitive(activity, %{"sensitive" => String.to_existing_atom(sensitive)})
  end

  defp toggle_sensitive(%Activity{object: object} = activity, %{"sensitive" => sensitive})
       when is_boolean(sensitive) do
    new_data = Map.put(object.data, "sensitive", sensitive)

    {:ok, object} =
      object
      |> Object.change(%{data: new_data})
      |> Object.update_and_set_cache()

    {:ok, Map.put(activity, :object, object)}
  end

  defp toggle_sensitive(activity, _), do: {:ok, activity}

  defp set_visibility(activity, %{"visibility" => visibility}) do
    Utils.update_activity_visibility(activity, visibility)
  end

  defp set_visibility(activity, _), do: {:ok, activity}

  def hide_reblogs(user, muted) do
    ap_id = muted.ap_id

    if ap_id not in user.info.muted_reblogs do
      info_changeset = User.Info.add_reblog_mute(user.info, ap_id)
      changeset = Ecto.Changeset.change(user) |> Ecto.Changeset.put_embed(:info, info_changeset)
      User.update_and_set_cache(changeset)
    end
  end

  def show_reblogs(user, muted) do
    ap_id = muted.ap_id

    if ap_id in user.info.muted_reblogs do
      info_changeset = User.Info.remove_reblog_mute(user.info, ap_id)
      changeset = Ecto.Changeset.change(user) |> Ecto.Changeset.put_embed(:info, info_changeset)
      User.update_and_set_cache(changeset)
    end
  end
end<|MERGE_RESOLUTION|>--- conflicted
+++ resolved
@@ -4,11 +4,8 @@
 
 defmodule Pleroma.Web.CommonAPI do
   alias Pleroma.Activity
-<<<<<<< HEAD
   alias Pleroma.ActivityExpiration
-=======
   alias Pleroma.Conversation.Participation
->>>>>>> bc78a875
   alias Pleroma.Formatter
   alias Pleroma.Object
   alias Pleroma.ThreadMute
