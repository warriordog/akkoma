# Pleroma: A lightweight social networking server
# Copyright © 2017-2019 Pleroma Authors <https://pleroma.social/>
# SPDX-License-Identifier: AGPL-3.0-only

defmodule Pleroma.Web.CommonAPI do
  alias Pleroma.{User, Repo, Activity, Object}
  alias Pleroma.Web.ActivityPub.ActivityPub
  alias Pleroma.Web.ActivityPub.Utils
  alias Pleroma.Formatter

  import Pleroma.Web.CommonAPI.Utils

  def delete(activity_id, user) do
    with %Activity{data: %{"object" => %{"id" => object_id}}} <- Repo.get(Activity, activity_id),
         %Object{} = object <- Object.normalize(object_id),
         true <- user.info.is_moderator || user.ap_id == object.data["actor"],
         {:ok, _} <- unpin(activity_id, user),
         {:ok, delete} <- ActivityPub.delete(object) do
      {:ok, delete}
    end
  end

  def repeat(id_or_ap_id, user) do
    with %Activity{} = activity <- get_by_id_or_ap_id(id_or_ap_id),
         object <- Object.normalize(activity.data["object"]["id"]),
         nil <- Utils.get_existing_announce(user.ap_id, object) do
      ActivityPub.announce(user, object)
    else
      _ ->
        {:error, "Could not repeat"}
    end
  end

  def unrepeat(id_or_ap_id, user) do
    with %Activity{} = activity <- get_by_id_or_ap_id(id_or_ap_id),
         object <- Object.normalize(activity.data["object"]["id"]) do
      ActivityPub.unannounce(user, object)
    else
      _ ->
        {:error, "Could not unrepeat"}
    end
  end

  def favorite(id_or_ap_id, user) do
    with %Activity{} = activity <- get_by_id_or_ap_id(id_or_ap_id),
         object <- Object.normalize(activity.data["object"]["id"]),
         nil <- Utils.get_existing_like(user.ap_id, object) do
      ActivityPub.like(user, object)
    else
      _ ->
        {:error, "Could not favorite"}
    end
  end

  def unfavorite(id_or_ap_id, user) do
    with %Activity{} = activity <- get_by_id_or_ap_id(id_or_ap_id),
         object <- Object.normalize(activity.data["object"]["id"]) do
      ActivityPub.unlike(user, object)
    else
      _ ->
        {:error, "Could not unfavorite"}
    end
  end

  def get_visibility(%{"visibility" => visibility})
      when visibility in ~w{public unlisted private direct},
      do: visibility

  def get_visibility(%{"in_reply_to_status_id" => status_id}) when not is_nil(status_id) do
    case get_replied_to_activity(status_id) do
      nil ->
        "public"

      inReplyTo ->
        Pleroma.Web.MastodonAPI.StatusView.get_visibility(inReplyTo.data["object"])
    end
  end

  def get_visibility(_), do: "public"

  defp get_content_type(content_type) do
    if Enum.member?(Pleroma.Config.get([:instance, :allowed_post_formats]), content_type) do
      content_type
    else
      "text/plain"
    end
  end

  def post(user, %{"status" => status} = data) do
    visibility = get_visibility(data)
    limit = Pleroma.Config.get([:instance, :limit])

    with status <- String.trim(status),
         attachments <- attachments_from_ids(data["media_ids"]),
         mentions <- Formatter.parse_mentions(status),
         inReplyTo <- get_replied_to_activity(data["in_reply_to_status_id"]),
         {to, cc} <- to_for_user_and_mentions(user, mentions, inReplyTo, visibility),
         tags <- Formatter.parse_tags(status, data),
         content_html <-
           make_content_html(
             status,
             mentions,
             attachments,
             tags,
             get_content_type(data["content_type"]),
<<<<<<< HEAD
             true
=======
             Enum.member?(
               [true, "true"],
               Map.get(
                 data,
                 "no_attachment_links",
                 Pleroma.Config.get([:instance, :no_attachment_links], false)
               )
             )
>>>>>>> 98d9dcd5
           ),
         context <- make_context(inReplyTo),
         cw <- data["spoiler_text"],
         full_payload <- String.trim(status <> (data["spoiler_text"] || "")),
         length when length in 1..limit <- String.length(full_payload),
         object <-
           make_note_data(
             user.ap_id,
             to,
             context,
             content_html,
             attachments,
             inReplyTo,
             tags,
             cw,
             cc
           ),
         object <-
           Map.put(
             object,
             "emoji",
             (Formatter.get_emoji(status) ++ Formatter.get_emoji(data["spoiler_text"]))
             |> Enum.reduce(%{}, fn {name, file}, acc ->
               Map.put(acc, name, "#{Pleroma.Web.Endpoint.static_url()}#{file}")
             end)
           ) do
      res =
        ActivityPub.create(%{
          to: to,
          actor: user,
          context: context,
          object: object,
          additional: %{"cc" => cc}
        })

      res
    end
  end

  # Updates the emojis for a user based on their profile
  def update(user) do
    user =
      with emoji <- emoji_from_profile(user),
           source_data <- (user.info.source_data || %{}) |> Map.put("tag", emoji),
           info_cng <- Pleroma.User.Info.set_source_data(user.info, source_data),
           change <- Ecto.Changeset.change(user) |> Ecto.Changeset.put_embed(:info, info_cng),
           {:ok, user} <- User.update_and_set_cache(change) do
        user
      else
        _e ->
          user
      end

    ActivityPub.update(%{
      local: true,
      to: [user.follower_address],
      cc: [],
      actor: user.ap_id,
      object: Pleroma.Web.ActivityPub.UserView.render("user.json", %{user: user})
    })
  end

  def pin(id_or_ap_id, %{ap_id: user_ap_id} = user) do
    with %Activity{
           actor: ^user_ap_id,
           data: %{
             "type" => "Create",
             "object" => %{
               "to" => object_to,
               "type" => "Note"
             }
           }
         } = activity <- get_by_id_or_ap_id(id_or_ap_id),
         true <- Enum.member?(object_to, "https://www.w3.org/ns/activitystreams#Public"),
         %{valid?: true} = info_changeset <-
           Pleroma.User.Info.add_pinnned_activity(user.info, activity),
         changeset <-
           Ecto.Changeset.change(user) |> Ecto.Changeset.put_embed(:info, info_changeset),
         {:ok, _user} <- User.update_and_set_cache(changeset) do
      {:ok, activity}
    else
      %{errors: [pinned_activities: {err, _}]} ->
        {:error, err}

      _ ->
        {:error, "Could not pin"}
    end
  end

  def unpin(id_or_ap_id, user) do
    with %Activity{} = activity <- get_by_id_or_ap_id(id_or_ap_id),
         %{valid?: true} = info_changeset <-
           Pleroma.User.Info.remove_pinnned_activity(user.info, activity),
         changeset <-
           Ecto.Changeset.change(user) |> Ecto.Changeset.put_embed(:info, info_changeset),
         {:ok, _user} <- User.update_and_set_cache(changeset) do
      {:ok, activity}
    else
      %{errors: [pinned_activities: {err, _}]} ->
        {:error, err}

      _ ->
        {:error, "Could not unpin"}
    end
  end
end<|MERGE_RESOLUTION|>--- conflicted
+++ resolved
@@ -103,9 +103,6 @@
              attachments,
              tags,
              get_content_type(data["content_type"]),
-<<<<<<< HEAD
-             true
-=======
              Enum.member?(
                [true, "true"],
                Map.get(
@@ -114,7 +111,6 @@
                  Pleroma.Config.get([:instance, :no_attachment_links], false)
                )
              )
->>>>>>> 98d9dcd5
            ),
          context <- make_context(inReplyTo),
          cw <- data["spoiler_text"],
