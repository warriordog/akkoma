# Pleroma: A lightweight social networking server
# Copyright © 2017-2020 Pleroma Authors <https://pleroma.social/>
# SPDX-License-Identifier: AGPL-3.0-only

defmodule Pleroma.Web.CommonAPI do
  alias Pleroma.Activity
  alias Pleroma.ActivityExpiration
  alias Pleroma.Conversation.Participation
  alias Pleroma.FollowingRelationship
  alias Pleroma.Formatter
  alias Pleroma.Notification
  alias Pleroma.Object
  alias Pleroma.ThreadMute
  alias Pleroma.User
  alias Pleroma.UserRelationship
  alias Pleroma.Web.ActivityPub.ActivityPub
  alias Pleroma.Web.ActivityPub.Builder
  alias Pleroma.Web.ActivityPub.Pipeline
  alias Pleroma.Web.ActivityPub.Utils
  alias Pleroma.Web.ActivityPub.Visibility

  import Pleroma.Web.Gettext
  import Pleroma.Web.CommonAPI.Utils

  require Pleroma.Constants
  require Logger

<<<<<<< HEAD
  def post_chat_message(%User{} = user, %User{} = recipient, content, opts \\ []) do
    with :ok <- validate_chat_content_length(content),
         maybe_attachment <- opts[:media_id] && Object.get_by_id(opts[:media_id]),
         {_, {:ok, chat_message_data, _meta}} <-
           {:build_object,
            Builder.chat_message(
              user,
              recipient.ap_id,
              content |> Formatter.html_escape("text/plain"),
              attachment: maybe_attachment
            )},
         {_, {:ok, create_activity_data, _meta}} <-
           {:build_create_activity, Builder.create(user, chat_message_data, [recipient.ap_id])},
         {_, {:ok, %Activity{} = activity, _meta}} <-
           {:common_pipeline,
            Pipeline.common_pipeline(create_activity_data,
              local: true
            )} do
      {:ok, activity}
    end
  end

  defp validate_chat_content_length(content) do
    if String.length(content) <= Pleroma.Config.get([:instance, :chat_limit]) do
      :ok
    else
      {:error, :content_too_long}
=======
  def unblock(blocker, blocked) do
    with %Activity{} = block <- Utils.fetch_latest_block(blocker, blocked),
         {:ok, unblock_data, _} <- Builder.undo(blocker, block),
         {:ok, unblock, _} <- Pipeline.common_pipeline(unblock_data, local: true) do
      {:ok, unblock}
>>>>>>> fbcc5376
    end
  end

  def follow(follower, followed) do
    timeout = Pleroma.Config.get([:activitypub, :follow_handshake_timeout])

    with {:ok, follower} <- User.maybe_direct_follow(follower, followed),
         {:ok, activity} <- ActivityPub.follow(follower, followed),
         {:ok, follower, followed} <- User.wait_and_refresh(timeout, follower, followed) do
      {:ok, follower, followed, activity}
    end
  end

  def unfollow(follower, unfollowed) do
    with {:ok, follower, _follow_activity} <- User.unfollow(follower, unfollowed),
         {:ok, _activity} <- ActivityPub.unfollow(follower, unfollowed),
         {:ok, _subscription} <- User.unsubscribe(follower, unfollowed) do
      {:ok, follower}
    end
  end

  def accept_follow_request(follower, followed) do
    with %Activity{} = follow_activity <- Utils.fetch_latest_follow(follower, followed),
         {:ok, follower} <- User.follow(follower, followed),
         {:ok, follow_activity} <- Utils.update_follow_state_for_all(follow_activity, "accept"),
         {:ok, _relationship} <- FollowingRelationship.update(follower, followed, :follow_accept),
         {:ok, _activity} <-
           ActivityPub.accept(%{
             to: [follower.ap_id],
             actor: followed,
             object: follow_activity.data["id"],
             type: "Accept"
           }) do
      {:ok, follower}
    end
  end

  def reject_follow_request(follower, followed) do
    with %Activity{} = follow_activity <- Utils.fetch_latest_follow(follower, followed),
         {:ok, follow_activity} <- Utils.update_follow_state_for_all(follow_activity, "reject"),
         {:ok, _relationship} <- FollowingRelationship.update(follower, followed, :follow_reject),
         {:ok, _notifications} <- Notification.dismiss(follow_activity),
         {:ok, _activity} <-
           ActivityPub.reject(%{
             to: [follower.ap_id],
             actor: followed,
             object: follow_activity.data["id"],
             type: "Reject"
           }) do
      {:ok, follower}
    end
  end

  def delete(activity_id, user) do
    with {_, %Activity{data: %{"object" => _}} = activity} <-
           {:find_activity, Activity.get_by_id_with_object(activity_id)},
         %Object{} = object <- Object.normalize(activity),
         true <- User.superuser?(user) || user.ap_id == object.data["actor"],
         {:ok, delete_data, _} <- Builder.delete(user, object.data["id"]),
         {:ok, delete, _} <- Pipeline.common_pipeline(delete_data, local: true) do
      {:ok, delete}
    else
      {:find_activity, _} -> {:error, :not_found}
      _ -> {:error, dgettext("errors", "Could not delete")}
    end
  end

  def repeat(id, user, params \\ %{}) do
    with {_, %Activity{data: %{"type" => "Create"}} = activity} <-
           {:find_activity, Activity.get_by_id(id)},
         object <- Object.normalize(activity),
         announce_activity <- Utils.get_existing_announce(user.ap_id, object),
         public <- public_announce?(object, params) do
      if announce_activity do
        {:ok, announce_activity, object}
      else
        ActivityPub.announce(user, object, nil, true, public)
      end
    else
      {:find_activity, _} -> {:error, :not_found}
      _ -> {:error, dgettext("errors", "Could not repeat")}
    end
  end

  def unrepeat(id, user) do
    with {_, %Activity{data: %{"type" => "Create"}} = activity} <-
           {:find_activity, Activity.get_by_id(id)},
         %Object{} = note <- Object.normalize(activity, false),
         %Activity{} = announce <- Utils.get_existing_announce(user.ap_id, note),
         {:ok, undo, _} <- Builder.undo(user, announce),
         {:ok, activity, _} <- Pipeline.common_pipeline(undo, local: true) do
      {:ok, activity}
    else
      {:find_activity, _} -> {:error, :not_found}
      _ -> {:error, dgettext("errors", "Could not unrepeat")}
    end
  end

  @spec favorite(User.t(), binary()) :: {:ok, Activity.t() | :already_liked} | {:error, any()}
  def favorite(%User{} = user, id) do
    case favorite_helper(user, id) do
      {:ok, _} = res ->
        res

      {:error, :not_found} = res ->
        res

      {:error, e} ->
        Logger.error("Could not favorite #{id}. Error: #{inspect(e, pretty: true)}")
        {:error, dgettext("errors", "Could not favorite")}
    end
  end

  def favorite_helper(user, id) do
    with {_, %Activity{object: object}} <- {:find_object, Activity.get_by_id_with_object(id)},
         {_, {:ok, like_object, meta}} <- {:build_object, Builder.like(user, object)},
         {_, {:ok, %Activity{} = activity, _meta}} <-
           {:common_pipeline,
            Pipeline.common_pipeline(like_object, Keyword.put(meta, :local, true))} do
      {:ok, activity}
    else
      {:find_object, _} ->
        {:error, :not_found}

      {:common_pipeline,
       {
         :error,
         {
           :validate_object,
           {
             :error,
             changeset
           }
         }
       }} = e ->
        if {:object, {"already liked by this actor", []}} in changeset.errors do
          {:ok, :already_liked}
        else
          {:error, e}
        end

      e ->
        {:error, e}
    end
  end

  def unfavorite(id, user) do
    with {_, %Activity{data: %{"type" => "Create"}} = activity} <-
           {:find_activity, Activity.get_by_id(id)},
         %Object{} = note <- Object.normalize(activity, false),
         %Activity{} = like <- Utils.get_existing_like(user.ap_id, note),
         {:ok, undo, _} <- Builder.undo(user, like),
         {:ok, activity, _} <- Pipeline.common_pipeline(undo, local: true) do
      {:ok, activity}
    else
      {:find_activity, _} -> {:error, :not_found}
      _ -> {:error, dgettext("errors", "Could not unfavorite")}
    end
  end

  def react_with_emoji(id, user, emoji) do
    with %Activity{} = activity <- Activity.get_by_id(id),
         object <- Object.normalize(activity),
         {:ok, emoji_react, _} <- Builder.emoji_react(user, object, emoji),
         {:ok, activity, _} <- Pipeline.common_pipeline(emoji_react, local: true) do
      {:ok, activity}
    else
      _ ->
        {:error, dgettext("errors", "Could not add reaction emoji")}
    end
  end

  def unreact_with_emoji(id, user, emoji) do
    with %Activity{} = reaction_activity <- Utils.get_latest_reaction(id, user, emoji),
         {:ok, undo, _} <- Builder.undo(user, reaction_activity),
         {:ok, activity, _} <- Pipeline.common_pipeline(undo, local: true) do
      {:ok, activity}
    else
      _ ->
        {:error, dgettext("errors", "Could not remove reaction emoji")}
    end
  end

  def vote(user, %{data: %{"type" => "Question"}} = object, choices) do
    with :ok <- validate_not_author(object, user),
         :ok <- validate_existing_votes(user, object),
         {:ok, options, choices} <- normalize_and_validate_choices(choices, object) do
      answer_activities =
        Enum.map(choices, fn index ->
          answer_data = make_answer_data(user, object, Enum.at(options, index)["name"])

          {:ok, activity} =
            ActivityPub.create(%{
              to: answer_data["to"],
              actor: user,
              context: object.data["context"],
              object: answer_data,
              additional: %{"cc" => answer_data["cc"]}
            })

          activity
        end)

      object = Object.get_cached_by_ap_id(object.data["id"])
      {:ok, answer_activities, object}
    end
  end

  defp validate_not_author(%{data: %{"actor" => ap_id}}, %{ap_id: ap_id}),
    do: {:error, dgettext("errors", "Poll's author can't vote")}

  defp validate_not_author(_, _), do: :ok

  defp validate_existing_votes(%{ap_id: ap_id}, object) do
    if Utils.get_existing_votes(ap_id, object) == [] do
      :ok
    else
      {:error, dgettext("errors", "Already voted")}
    end
  end

  defp get_options_and_max_count(%{data: %{"anyOf" => any_of}}), do: {any_of, Enum.count(any_of)}
  defp get_options_and_max_count(%{data: %{"oneOf" => one_of}}), do: {one_of, 1}

  defp normalize_and_validate_choices(choices, object) do
    choices = Enum.map(choices, fn i -> if is_binary(i), do: String.to_integer(i), else: i end)
    {options, max_count} = get_options_and_max_count(object)
    count = Enum.count(options)

    with {_, true} <- {:valid_choice, Enum.all?(choices, &(&1 < count))},
         {_, true} <- {:count_check, Enum.count(choices) <= max_count} do
      {:ok, options, choices}
    else
      {:valid_choice, _} -> {:error, dgettext("errors", "Invalid indices")}
      {:count_check, _} -> {:error, dgettext("errors", "Too many choices")}
    end
  end

  def public_announce?(_, %{"visibility" => visibility})
      when visibility in ~w{public unlisted private direct},
      do: visibility in ~w(public unlisted)

  def public_announce?(object, _) do
    Visibility.is_public?(object)
  end

  def get_visibility(_, _, %Participation{}), do: {"direct", "direct"}

  def get_visibility(%{"visibility" => visibility}, in_reply_to, _)
      when visibility in ~w{public unlisted private direct},
      do: {visibility, get_replied_to_visibility(in_reply_to)}

  def get_visibility(%{"visibility" => "list:" <> list_id}, in_reply_to, _) do
    visibility = {:list, String.to_integer(list_id)}
    {visibility, get_replied_to_visibility(in_reply_to)}
  end

  def get_visibility(_, in_reply_to, _) when not is_nil(in_reply_to) do
    visibility = get_replied_to_visibility(in_reply_to)
    {visibility, visibility}
  end

  def get_visibility(_, in_reply_to, _), do: {"public", get_replied_to_visibility(in_reply_to)}

  def get_replied_to_visibility(nil), do: nil

  def get_replied_to_visibility(activity) do
    with %Object{} = object <- Object.normalize(activity) do
      Visibility.get_visibility(object)
    end
  end

  def check_expiry_date({:ok, nil} = res), do: res

  def check_expiry_date({:ok, in_seconds}) do
    expiry = NaiveDateTime.utc_now() |> NaiveDateTime.add(in_seconds)

    if ActivityExpiration.expires_late_enough?(expiry) do
      {:ok, expiry}
    else
      {:error, "Expiry date is too soon"}
    end
  end

  def check_expiry_date(expiry_str) do
    Ecto.Type.cast(:integer, expiry_str)
    |> check_expiry_date()
  end

  def listen(user, %{"title" => _} = data) do
    with visibility <- data["visibility"] || "public",
         {to, cc} <- get_to_and_cc(user, [], nil, visibility, nil),
         listen_data <-
           Map.take(data, ["album", "artist", "title", "length"])
           |> Map.put("type", "Audio")
           |> Map.put("to", to)
           |> Map.put("cc", cc)
           |> Map.put("actor", user.ap_id),
         {:ok, activity} <-
           ActivityPub.listen(%{
             actor: user,
             to: to,
             object: listen_data,
             context: Utils.generate_context_id(),
             additional: %{"cc" => cc}
           }) do
      {:ok, activity}
    end
  end

  def post(user, %{"status" => _} = data) do
    with {:ok, draft} <- Pleroma.Web.CommonAPI.ActivityDraft.create(user, data) do
      draft.changes
      |> ActivityPub.create(draft.preview?)
      |> maybe_create_activity_expiration(draft.expires_at)
    end
  end

  defp maybe_create_activity_expiration({:ok, activity}, %NaiveDateTime{} = expires_at) do
    with {:ok, _} <- ActivityExpiration.create(activity, expires_at) do
      {:ok, activity}
    end
  end

  defp maybe_create_activity_expiration(result, _), do: result

  def pin(id, %{ap_id: user_ap_id} = user) do
    with %Activity{
           actor: ^user_ap_id,
           data: %{"type" => "Create"},
           object: %Object{data: %{"type" => object_type}}
         } = activity <- Activity.get_by_id_with_object(id),
         true <- object_type in ["Note", "Article", "Question"],
         true <- Visibility.is_public?(activity),
         {:ok, _user} <- User.add_pinnned_activity(user, activity) do
      {:ok, activity}
    else
      {:error, %{errors: [pinned_activities: {err, _}]}} -> {:error, err}
      _ -> {:error, dgettext("errors", "Could not pin")}
    end
  end

  def unpin(id, user) do
    with %Activity{data: %{"type" => "Create"}} = activity <- Activity.get_by_id(id),
         {:ok, _user} <- User.remove_pinnned_activity(user, activity) do
      {:ok, activity}
    else
      {:error, %{errors: [pinned_activities: {err, _}]}} -> {:error, err}
      _ -> {:error, dgettext("errors", "Could not unpin")}
    end
  end

  def add_mute(user, activity) do
    with {:ok, _} <- ThreadMute.add_mute(user.id, activity.data["context"]) do
      {:ok, activity}
    else
      {:error, _} -> {:error, dgettext("errors", "conversation is already muted")}
    end
  end

  def remove_mute(user, activity) do
    ThreadMute.remove_mute(user.id, activity.data["context"])
    {:ok, activity}
  end

  def thread_muted?(%{id: nil} = _user, _activity), do: false

  def thread_muted?(user, activity) do
    ThreadMute.exists?(user.id, activity.data["context"])
  end

  def report(user, data) do
    with {:ok, account} <- get_reported_account(data.account_id),
         {:ok, {content_html, _, _}} <- make_report_content_html(data[:comment]),
         {:ok, statuses} <- get_report_statuses(account, data) do
      ActivityPub.flag(%{
        context: Utils.generate_context_id(),
        actor: user,
        account: account,
        statuses: statuses,
        content: content_html,
        forward: Map.get(data, :forward, false)
      })
    end
  end

  defp get_reported_account(account_id) do
    case User.get_cached_by_id(account_id) do
      %User{} = account -> {:ok, account}
      _ -> {:error, dgettext("errors", "Account not found")}
    end
  end

  def update_report_state(activity_ids, state) when is_list(activity_ids) do
    case Utils.update_report_state(activity_ids, state) do
      :ok -> {:ok, activity_ids}
      _ -> {:error, dgettext("errors", "Could not update state")}
    end
  end

  def update_report_state(activity_id, state) do
    with %Activity{} = activity <- Activity.get_by_id(activity_id) do
      Utils.update_report_state(activity, state)
    else
      nil -> {:error, :not_found}
      _ -> {:error, dgettext("errors", "Could not update state")}
    end
  end

  def update_activity_scope(activity_id, opts \\ %{}) do
    with %Activity{} = activity <- Activity.get_by_id_with_object(activity_id),
         {:ok, activity} <- toggle_sensitive(activity, opts) do
      set_visibility(activity, opts)
    else
      nil -> {:error, :not_found}
      {:error, reason} -> {:error, reason}
    end
  end

  defp toggle_sensitive(activity, %{"sensitive" => sensitive}) when sensitive in ~w(true false) do
    toggle_sensitive(activity, %{"sensitive" => String.to_existing_atom(sensitive)})
  end

  defp toggle_sensitive(%Activity{object: object} = activity, %{"sensitive" => sensitive})
       when is_boolean(sensitive) do
    new_data = Map.put(object.data, "sensitive", sensitive)

    {:ok, object} =
      object
      |> Object.change(%{data: new_data})
      |> Object.update_and_set_cache()

    {:ok, Map.put(activity, :object, object)}
  end

  defp toggle_sensitive(activity, _), do: {:ok, activity}

  defp set_visibility(activity, %{"visibility" => visibility}) do
    Utils.update_activity_visibility(activity, visibility)
  end

  defp set_visibility(activity, _), do: {:ok, activity}

  def hide_reblogs(%User{} = user, %User{} = target) do
    UserRelationship.create_reblog_mute(user, target)
  end

  def show_reblogs(%User{} = user, %User{} = target) do
    UserRelationship.delete_reblog_mute(user, target)
  end
end<|MERGE_RESOLUTION|>--- conflicted
+++ resolved
@@ -25,7 +25,6 @@
   require Pleroma.Constants
   require Logger
 
-<<<<<<< HEAD
   def post_chat_message(%User{} = user, %User{} = recipient, content, opts \\ []) do
     with :ok <- validate_chat_content_length(content),
          maybe_attachment <- opts[:media_id] && Object.get_by_id(opts[:media_id]),
@@ -53,13 +52,14 @@
       :ok
     else
       {:error, :content_too_long}
-=======
+    end
+  end
+
   def unblock(blocker, blocked) do
     with %Activity{} = block <- Utils.fetch_latest_block(blocker, blocked),
          {:ok, unblock_data, _} <- Builder.undo(blocker, block),
          {:ok, unblock, _} <- Pipeline.common_pipeline(unblock_data, local: true) do
       {:ok, unblock}
->>>>>>> fbcc5376
     end
   end
 
