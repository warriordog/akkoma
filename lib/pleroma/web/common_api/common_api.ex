--- conflicted
+++ resolved
@@ -7,11 +7,8 @@
   alias Pleroma.ActivityExpiration
   alias Pleroma.Conversation.Participation
   alias Pleroma.FollowingRelationship
-<<<<<<< HEAD
   alias Pleroma.Formatter
-=======
   alias Pleroma.Notification
->>>>>>> 09563545
   alias Pleroma.Object
   alias Pleroma.ThreadMute
   alias Pleroma.User
