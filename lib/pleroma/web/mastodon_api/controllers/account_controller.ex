# Pleroma: A lightweight social networking server
# Copyright © 2017-2019 Pleroma Authors <https://pleroma.social/>
# SPDX-License-Identifier: AGPL-3.0-only

defmodule Pleroma.Web.MastodonAPI.AccountController do
  use Pleroma.Web, :controller

  import Pleroma.Web.ControllerHelper,
    only: [add_link_headers: 2, truthy_param?: 1, assign_account_by_id: 2, json_response: 3]

  alias Pleroma.Emoji
  alias Pleroma.Plugs.OAuthScopesPlug
  alias Pleroma.Plugs.RateLimiter
  alias Pleroma.User
  alias Pleroma.Web.ActivityPub.ActivityPub
  alias Pleroma.Web.CommonAPI
  alias Pleroma.Web.MastodonAPI.ListView
  alias Pleroma.Web.MastodonAPI.MastodonAPI
  alias Pleroma.Web.MastodonAPI.StatusView
  alias Pleroma.Web.OAuth.Token
  alias Pleroma.Web.TwitterAPI.TwitterAPI

  plug(
    OAuthScopesPlug,
    %{fallback: :proceed_unauthenticated, scopes: ["read:accounts"]}
    when action == :show
  )

  plug(
    OAuthScopesPlug,
    %{scopes: ["read:accounts"]}
    when action in [:endorsements, :verify_credentials, :followers, :following]
  )

  plug(OAuthScopesPlug, %{scopes: ["write:accounts"]} when action == :update_credentials)

  plug(OAuthScopesPlug, %{scopes: ["read:lists"]} when action == :lists)

  plug(
    OAuthScopesPlug,
    %{scopes: ["follow", "write:blocks"]} when action in [:block, :unblock]
  )

  plug(OAuthScopesPlug, %{scopes: ["read:follows"]} when action == :relationships)

  plug(
    OAuthScopesPlug,
    %{scopes: ["follow", "write:follows"]} when action in [:follow, :unfollow]
  )

  plug(OAuthScopesPlug, %{scopes: ["follow", "write:mutes"]} when action in [:mute, :unmute])

  plug(
    Pleroma.Plugs.EnsurePublicOrAuthenticatedPlug
    when action != :create
  )

  @relations [:follow, :unfollow]
  @needs_account ~W(followers following lists follow unfollow mute unmute block unblock)a

  plug(RateLimiter, {:relations_id_action, params: ["id", "uri"]} when action in @relations)
  plug(RateLimiter, :relations_actions when action in @relations)
  plug(RateLimiter, :app_account_creation when action == :create)
  plug(:assign_account_by_id when action in @needs_account)

  action_fallback(Pleroma.Web.MastodonAPI.FallbackController)

  @doc "POST /api/v1/accounts"
  def create(
        %{assigns: %{app: app}} = conn,
        %{"username" => nickname, "email" => _, "password" => _, "agreement" => true} = params
      ) do
    params =
      params
      |> Map.take([
        "email",
        "captcha_solution",
        "captcha_token",
        "captcha_answer_data",
        "token",
        "password"
      ])
      |> Map.put("nickname", nickname)
      |> Map.put("fullname", params["fullname"] || nickname)
      |> Map.put("bio", params["bio"] || "")
      |> Map.put("confirm", params["password"])

    with {:ok, user} <- TwitterAPI.register_user(params, need_confirmation: true),
         {:ok, token} <- Token.create_token(app, user, %{scopes: app.scopes}) do
      json(conn, %{
        token_type: "Bearer",
        access_token: token.token,
        scope: app.scopes,
        created_at: Token.Utils.format_created_at(token)
      })
    else
      {:error, errors} -> json_response(conn, :bad_request, errors)
    end
  end

  def create(%{assigns: %{app: _app}} = conn, _) do
    render_error(conn, :bad_request, "Missing parameters")
  end

  def create(conn, _) do
    render_error(conn, :forbidden, "Invalid credentials")
  end

  @doc "GET /api/v1/accounts/verify_credentials"
  def verify_credentials(%{assigns: %{user: user}} = conn, _) do
    chat_token = Phoenix.Token.sign(conn, "user socket", user.id)

    render(conn, "show.json",
      user: user,
      for: user,
      with_pleroma_settings: true,
      with_chat_token: chat_token
    )
  end

  @doc "PATCH /api/v1/accounts/update_credentials"
  def update_credentials(%{assigns: %{user: original_user}} = conn, params) do
    user = original_user

    user_params =
      %{}
      |> add_if_present(params, "display_name", :name)
      |> add_if_present(params, "note", :bio, fn value -> {:ok, User.parse_bio(value, user)} end)
      |> add_if_present(params, "avatar", :avatar, fn value ->
        with %Plug.Upload{} <- value,
             {:ok, object} <- ActivityPub.upload(value, type: :avatar) do
          {:ok, object.data}
        end
      end)

    emojis_text = (user_params["display_name"] || "") <> (user_params["note"] || "")

    user_info_emojis =
      user.info
      |> Map.get(:emoji, [])
      |> Enum.concat(Emoji.Formatter.get_emoji_map(emojis_text))
      |> Enum.dedup()

    params =
      if Map.has_key?(params, "fields_attributes") do
        Map.update!(params, "fields_attributes", fn fields ->
          fields
          |> normalize_fields_attributes()
          |> Enum.filter(fn %{"name" => n} -> n != "" end)
        end)
      else
        params
      end

    info_params =
      [
        :no_rich_text,
        :locked,
        :hide_followers_count,
        :hide_follows_count,
        :hide_followers,
        :hide_follows,
        :hide_favorites,
        :show_role,
        :skip_thread_containment,
        :discoverable
      ]
      |> Enum.reduce(%{}, fn key, acc ->
        add_if_present(acc, params, to_string(key), key, &{:ok, truthy_param?(&1)})
      end)
      |> add_if_present(params, "default_scope", :default_scope)
      |> add_if_present(params, "fields_attributes", :fields, fn fields ->
        fields = Enum.map(fields, fn f -> Map.update!(f, "value", &AutoLinker.link(&1)) end)

        {:ok, fields}
      end)
      |> add_if_present(params, "fields_attributes", :raw_fields)
      |> add_if_present(params, "pleroma_settings_store", :pleroma_settings_store, fn value ->
        {:ok, Map.merge(user.info.pleroma_settings_store, value)}
      end)
      |> add_if_present(params, "header", :banner, fn value ->
        with %Plug.Upload{} <- value,
             {:ok, object} <- ActivityPub.upload(value, type: :banner) do
          {:ok, object.data}
        end
      end)
      |> add_if_present(params, "pleroma_background_image", :background, fn value ->
        with %Plug.Upload{} <- value,
             {:ok, object} <- ActivityPub.upload(value, type: :background) do
          {:ok, object.data}
        end
      end)
      |> Map.put(:emoji, user_info_emojis)

    changeset =
      user
      |> User.update_changeset(user_params)
      |> User.change_info(&User.Info.profile_update(&1, info_params))

    with {:ok, user} <- User.update_and_set_cache(changeset) do
      if original_user != user, do: CommonAPI.update(user)

      render(conn, "show.json", user: user, for: user, with_pleroma_settings: true)
    else
      _e -> render_error(conn, :forbidden, "Invalid request")
    end
  end

  defp add_if_present(map, params, params_field, map_field, value_function \\ &{:ok, &1}) do
    with true <- Map.has_key?(params, params_field),
         {:ok, new_value} <- value_function.(params[params_field]) do
      Map.put(map, map_field, new_value)
    else
      _ -> map
    end
  end

  defp normalize_fields_attributes(fields) do
    if Enum.all?(fields, &is_tuple/1) do
      Enum.map(fields, fn {_, v} -> v end)
    else
      fields
    end
  end

  @doc "GET /api/v1/accounts/relationships"
  def relationships(%{assigns: %{user: user}} = conn, %{"id" => id}) do
    targets = User.get_all_by_ids(List.wrap(id))

    render(conn, "relationships.json", user: user, targets: targets)
  end

  # Instead of returning a 400 when no "id" params is present, Mastodon returns an empty array.
  def relationships(%{assigns: %{user: _user}} = conn, _), do: json(conn, [])

  @doc "GET /api/v1/accounts/:id"
  def show(%{assigns: %{user: for_user}} = conn, %{"id" => nickname_or_id}) do
    with %User{} = user <- User.get_cached_by_nickname_or_id(nickname_or_id, for: for_user),
         true <- User.auth_active?(user) || user.id == for_user.id || User.superuser?(for_user) do
      render(conn, "show.json", user: user, for: for_user)
    else
      _e -> render_error(conn, :not_found, "Can't find user")
    end
  end

  @doc "GET /api/v1/accounts/:id/statuses"
  def statuses(%{assigns: %{user: reading_user}} = conn, params) do
    with %User{} = user <- User.get_cached_by_nickname_or_id(params["id"], for: reading_user) do
      params = Map.put(params, "tag", params["tagged"])
      activities = ActivityPub.fetch_user_activities(user, reading_user, params)

      conn
      |> add_link_headers(activities)
      |> put_view(StatusView)
      |> render("index.json", activities: activities, for: reading_user, as: :activity)
    end
  end

  @doc "GET /api/v1/accounts/:id/followers"
  def followers(%{assigns: %{user: for_user, account: user}} = conn, params) do
    followers =
      cond do
        for_user && user.id == for_user.id -> MastodonAPI.get_followers(user, params)
        user.info.hide_followers -> []
        true -> MastodonAPI.get_followers(user, params)
      end

    conn
    |> add_link_headers(followers)
    |> render("index.json", for: for_user, users: followers, as: :user)
  end

  @doc "GET /api/v1/accounts/:id/following"
  def following(%{assigns: %{user: for_user, account: user}} = conn, params) do
    followers =
      cond do
        for_user && user.id == for_user.id -> MastodonAPI.get_friends(user, params)
        user.info.hide_follows -> []
        true -> MastodonAPI.get_friends(user, params)
      end

    conn
    |> add_link_headers(followers)
    |> render("index.json", for: for_user, users: followers, as: :user)
  end

  @doc "GET /api/v1/accounts/:id/lists"
  def lists(%{assigns: %{user: user, account: account}} = conn, _params) do
    lists = Pleroma.List.get_lists_account_belongs(user, account)

    conn
    |> put_view(ListView)
    |> render("index.json", lists: lists)
  end

  @doc "POST /api/v1/accounts/:id/follow"
  def follow(%{assigns: %{user: %{id: id}, account: %{id: id}}}, _params) do
    {:error, :not_found}
  end

  def follow(%{assigns: %{user: follower, account: followed}} = conn, _params) do
    with {:ok, follower} <- MastodonAPI.follow(follower, followed, conn.params) do
      render(conn, "relationship.json", user: follower, target: followed)
    else
      {:error, message} -> json_response(conn, :forbidden, %{error: message})
    end
  end

  @doc "POST /api/v1/accounts/:id/unfollow"
  def unfollow(%{assigns: %{user: %{id: id}, account: %{id: id}}}, _params) do
    {:error, :not_found}
  end

  def unfollow(%{assigns: %{user: follower, account: followed}} = conn, _params) do
    with {:ok, follower} <- CommonAPI.unfollow(follower, followed) do
      render(conn, "relationship.json", user: follower, target: followed)
    end
  end

  @doc "POST /api/v1/accounts/:id/mute"
  def mute(%{assigns: %{user: muter, account: muted}} = conn, params) do
    notifications? = params |> Map.get("notifications", true) |> truthy_param?()

    with {:ok, muter} <- User.mute(muter, muted, notifications?) do
      render(conn, "relationship.json", user: muter, target: muted)
    else
      {:error, message} -> json_response(conn, :forbidden, %{error: message})
    end
  end

  @doc "POST /api/v1/accounts/:id/unmute"
  def unmute(%{assigns: %{user: muter, account: muted}} = conn, _params) do
    with {:ok, muter} <- User.unmute(muter, muted) do
      render(conn, "relationship.json", user: muter, target: muted)
    else
      {:error, message} -> json_response(conn, :forbidden, %{error: message})
    end
  end

  @doc "POST /api/v1/accounts/:id/block"
  def block(%{assigns: %{user: blocker, account: blocked}} = conn, _params) do
    with {:ok, blocker} <- User.block(blocker, blocked),
         {:ok, _activity} <- ActivityPub.block(blocker, blocked) do
      render(conn, "relationship.json", user: blocker, target: blocked)
    else
      {:error, message} -> json_response(conn, :forbidden, %{error: message})
    end
  end

  @doc "POST /api/v1/accounts/:id/unblock"
  def unblock(%{assigns: %{user: blocker, account: blocked}} = conn, _params) do
    with {:ok, blocker} <- User.unblock(blocker, blocked),
         {:ok, _activity} <- ActivityPub.unblock(blocker, blocked) do
      render(conn, "relationship.json", user: blocker, target: blocked)
    else
      {:error, message} -> json_response(conn, :forbidden, %{error: message})
    end
  end

<<<<<<< HEAD
  @doc "GET /api/v1/endorsements"
  def endorsements(conn, params),
    do: Pleroma.Web.MastodonAPI.MastodonAPIController.empty_array(conn, params)
=======
  @doc "POST /api/v1/follows"
  def follows(%{assigns: %{user: follower}} = conn, %{"uri" => uri}) do
    with {_, %User{} = followed} <- {:followed, User.get_cached_by_nickname(uri)},
         {_, true} <- {:followed, follower.id != followed.id},
         {:ok, follower, followed, _} <- CommonAPI.follow(follower, followed) do
      render(conn, "show.json", user: followed, for: follower)
    else
      {:followed, _} -> {:error, :not_found}
      {:error, message} -> json_response(conn, :forbidden, %{error: message})
    end
  end

  @doc "GET /api/v1/mutes"
  def mutes(%{assigns: %{user: user}} = conn, _) do
    render(conn, "index.json", users: User.muted_users(user), for: user, as: :user)
  end

  @doc "GET /api/v1/blocks"
  def blocks(%{assigns: %{user: user}} = conn, _) do
    render(conn, "index.json", users: User.blocked_users(user), for: user, as: :user)
  end
>>>>>>> 9e34919d
end<|MERGE_RESOLUTION|>--- conflicted
+++ resolved
@@ -357,11 +357,6 @@
     end
   end
 
-<<<<<<< HEAD
-  @doc "GET /api/v1/endorsements"
-  def endorsements(conn, params),
-    do: Pleroma.Web.MastodonAPI.MastodonAPIController.empty_array(conn, params)
-=======
   @doc "POST /api/v1/follows"
   def follows(%{assigns: %{user: follower}} = conn, %{"uri" => uri}) do
     with {_, %User{} = followed} <- {:followed, User.get_cached_by_nickname(uri)},
@@ -383,5 +378,8 @@
   def blocks(%{assigns: %{user: user}} = conn, _) do
     render(conn, "index.json", users: User.blocked_users(user), for: user, as: :user)
   end
->>>>>>> 9e34919d
+
+  @doc "GET /api/v1/endorsements"
+  def endorsements(conn, params),
+    do: Pleroma.Web.MastodonAPI.MastodonAPIController.empty_array(conn, params)
 end