--- conflicted
+++ resolved
@@ -208,11 +208,8 @@
         if bot, do: {:ok, "Service"}, else: {:ok, "Person"}
       end)
       |> Maps.put_if_present(:actor_type, params[:actor_type])
-<<<<<<< HEAD
+      |> Maps.put_if_present(:is_locked, params[:locked])
       |> Maps.put_if_present(:is_discoverable, params[:discoverable])
-=======
-      |> Maps.put_if_present(:is_locked, params[:locked])
->>>>>>> 5703fb6d
 
     # What happens here:
     #
