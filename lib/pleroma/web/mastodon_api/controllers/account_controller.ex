# Pleroma: A lightweight social networking server
# Copyright © 2017-2020 Pleroma Authors <https://pleroma.social/>
# SPDX-License-Identifier: AGPL-3.0-only

defmodule Pleroma.Web.MastodonAPI.AccountController do
  use Pleroma.Web, :controller

  import Pleroma.Web.ControllerHelper,
    only: [
      add_link_headers: 2,
      truthy_param?: 1,
      assign_account_by_id: 2,
      json_response: 3,
      skip_relationships?: 1
    ]

  alias Pleroma.Plugs.OAuthScopesPlug
  alias Pleroma.Plugs.RateLimiter
  alias Pleroma.User
  alias Pleroma.Web.ActivityPub.ActivityPub
  alias Pleroma.Web.CommonAPI
  alias Pleroma.Web.MastodonAPI.ListView
  alias Pleroma.Web.MastodonAPI.MastodonAPI
  alias Pleroma.Web.MastodonAPI.MastodonAPIController
  alias Pleroma.Web.MastodonAPI.StatusView
  alias Pleroma.Web.OAuth.Token
  alias Pleroma.Web.TwitterAPI.TwitterAPI

  plug(:skip_plug, OAuthScopesPlug when action == :identity_proofs)

  plug(
    OAuthScopesPlug,
    %{fallback: :proceed_unauthenticated, scopes: ["read:accounts"]}
    when action == :show
  )

  plug(
    OAuthScopesPlug,
    %{scopes: ["read:accounts"]}
    when action in [:endorsements, :verify_credentials, :followers, :following]
  )

  plug(OAuthScopesPlug, %{scopes: ["write:accounts"]} when action == :update_credentials)

  plug(OAuthScopesPlug, %{scopes: ["read:lists"]} when action == :lists)

  plug(
    OAuthScopesPlug,
    %{scopes: ["follow", "read:blocks"]} when action == :blocks
  )

  plug(
    OAuthScopesPlug,
    %{scopes: ["follow", "write:blocks"]} when action in [:block, :unblock]
  )

  plug(OAuthScopesPlug, %{scopes: ["read:follows"]} when action == :relationships)

  # Note: :follows (POST /api/v1/follows) is the same as :follow, consider removing :follows
  plug(
    OAuthScopesPlug,
    %{scopes: ["follow", "write:follows"]} when action in [:follows, :follow, :unfollow]
  )

  plug(OAuthScopesPlug, %{scopes: ["follow", "read:mutes"]} when action == :mutes)

  plug(OAuthScopesPlug, %{scopes: ["follow", "write:mutes"]} when action in [:mute, :unmute])

  plug(
    Pleroma.Plugs.EnsurePublicOrAuthenticatedPlug
    when action not in [:create, :show, :statuses]
  )

  @relationship_actions [:follow, :unfollow]
  @needs_account ~W(followers following lists follow unfollow mute unmute block unblock)a

  plug(
    RateLimiter,
    [name: :relation_id_action, params: ["id", "uri"]] when action in @relationship_actions
  )

  plug(RateLimiter, [name: :relations_actions] when action in @relationship_actions)
  plug(RateLimiter, [name: :app_account_creation] when action == :create)
  plug(:assign_account_by_id when action in @needs_account)

  plug(OpenApiSpex.Plug.CastAndValidate, render_error: Pleroma.Web.ApiSpec.RenderError)

  action_fallback(Pleroma.Web.MastodonAPI.FallbackController)

  defdelegate open_api_operation(action), to: Pleroma.Web.ApiSpec.AccountOperation

  @doc "POST /api/v1/accounts"
  def create(%{assigns: %{app: app}, body_params: params} = conn, _params) do
    params =
      params
      |> Map.take([
        :email,
        :bio,
        :captcha_solution,
        :captcha_token,
        :captcha_answer_data,
        :token,
        :password,
        :fullname
      ])
      |> Map.put(:nickname, params.username)
      |> Map.put(:fullname, params.fullname || params.username)
      |> Map.put(:bio, params.bio || "")
      |> Map.put(:confirm, params.password)
      |> Map.put(:trusted_app, app.trusted)

    with :ok <- validate_email_param(params),
         {:ok, user} <- TwitterAPI.register_user(params, need_confirmation: true),
         {:ok, token} <- Token.create_token(app, user, %{scopes: app.scopes}) do
      json(conn, %{
        token_type: "Bearer",
        access_token: token.token,
        scope: app.scopes,
        created_at: Token.Utils.format_created_at(token)
      })
    else
      {:error, errors} -> json_response(conn, :bad_request, errors)
    end
  end

  def create(%{assigns: %{app: _app}} = conn, _) do
    render_error(conn, :bad_request, "Missing parameters")
  end

  def create(conn, _) do
    render_error(conn, :forbidden, "Invalid credentials")
  end

  defp validate_email_param(%{:email => email}) when not is_nil(email), do: :ok

  defp validate_email_param(_) do
    case Pleroma.Config.get([:instance, :account_activation_required]) do
      true -> {:error, %{"error" => "Missing parameters"}}
      _ -> :ok
    end
  end

  @doc "GET /api/v1/accounts/verify_credentials"
  def verify_credentials(%{assigns: %{user: user}} = conn, _) do
    chat_token = Phoenix.Token.sign(conn, "user socket", user.id)

    render(conn, "show.json",
      user: user,
      for: user,
      with_pleroma_settings: true,
      with_chat_token: chat_token
    )
  end

  @doc "PATCH /api/v1/accounts/update_credentials"
  def update_credentials(%{assigns: %{user: original_user}, body_params: params} = conn, _params) do
    user = original_user

    params =
      params
      |> Map.from_struct()
      |> Enum.filter(fn {_, value} -> not is_nil(value) end)
      |> Enum.into(%{})

    user_params =
      [
        :no_rich_text,
        :locked,
        :hide_followers_count,
        :hide_follows_count,
        :hide_followers,
        :hide_follows,
        :hide_favorites,
        :show_role,
        :skip_thread_containment,
        :allow_following_move,
        :discoverable
      ]
      |> Enum.reduce(%{}, fn key, acc ->
        add_if_present(acc, params, key, key, &{:ok, truthy_param?(&1)})
      end)
      |> add_if_present(params, :display_name, :name)
      |> add_if_present(params, :note, :bio)
      |> add_if_present(params, :avatar, :avatar)
      |> add_if_present(params, :header, :banner)
      |> add_if_present(params, :pleroma_background_image, :background)
      |> add_if_present(
        params,
        :fields_attributes,
        :raw_fields,
        &{:ok, normalize_fields_attributes(&1)}
      )
      |> add_if_present(params, :pleroma_settings_store, :pleroma_settings_store)
      |> add_if_present(params, :default_scope, :default_scope)
      |> add_if_present(params, :actor_type, :actor_type)

    changeset = User.update_changeset(user, user_params)

    with {:ok, user} <- User.update_and_set_cache(changeset) do
      render(conn, "show.json", user: user, for: user, with_pleroma_settings: true)
    else
      _e -> render_error(conn, :forbidden, "Invalid request")
    end
  end

  defp add_if_present(map, params, params_field, map_field, value_function \\ &{:ok, &1}) do
    with true <- Map.has_key?(params, params_field),
         {:ok, new_value} <- value_function.(Map.get(params, params_field)) do
      Map.put(map, map_field, new_value)
    else
      _ -> map
    end
  end

  defp normalize_fields_attributes(fields) do
    if Enum.all?(fields, &is_tuple/1) do
      Enum.map(fields, fn {_, v} -> v end)
    else
      Enum.map(fields, fn
        %Pleroma.Web.ApiSpec.Schemas.AccountAttributeField{} = field ->
          %{"name" => field.name, "value" => field.value}

        field ->
          field
      end)
    end
  end

  @doc "GET /api/v1/accounts/relationships"
  def relationships(%{assigns: %{user: user}} = conn, %{id: id}) do
    targets = User.get_all_by_ids(List.wrap(id))

    render(conn, "relationships.json", user: user, targets: targets)
  end

  # Instead of returning a 400 when no "id" params is present, Mastodon returns an empty array.
  def relationships(%{assigns: %{user: _user}} = conn, _), do: json(conn, [])

  @doc "GET /api/v1/accounts/:id"
  def show(%{assigns: %{user: for_user}} = conn, %{id: nickname_or_id}) do
    with %User{} = user <- User.get_cached_by_nickname_or_id(nickname_or_id, for: for_user),
         true <- User.visible_for?(user, for_user) do
      render(conn, "show.json", user: user, for: for_user)
    else
      _e -> render_error(conn, :not_found, "Can't find user")
    end
  end

  @doc "GET /api/v1/accounts/:id/statuses"
  def statuses(%{assigns: %{user: reading_user}} = conn, params) do
    with %User{} = user <- User.get_cached_by_nickname_or_id(params.id, for: reading_user),
         true <- User.visible_for?(user, reading_user) do
      params =
        params
        |> Map.delete(:tagged)
        |> Enum.filter(&(not is_nil(&1)))
        |> Map.new(fn {key, value} -> {to_string(key), value} end)
        |> Map.put("tag", params[:tagged])

      activities = ActivityPub.fetch_user_activities(user, reading_user, params)

      conn
      |> add_link_headers(activities)
      |> put_view(StatusView)
      |> render("index.json",
        activities: activities,
        for: reading_user,
        as: :activity,
        skip_relationships: skip_relationships?(params)
      )
    else
      _e -> render_error(conn, :not_found, "Can't find user")
    end
  end

  @doc "GET /api/v1/accounts/:id/followers"
  def followers(%{assigns: %{user: for_user, account: user}} = conn, params) do
    params =
      params
      |> Enum.map(fn {key, value} -> {to_string(key), value} end)
      |> Enum.into(%{})

    followers =
      cond do
        for_user && user.id == for_user.id -> MastodonAPI.get_followers(user, params)
        user.hide_followers -> []
        true -> MastodonAPI.get_followers(user, params)
      end

    conn
    |> add_link_headers(followers)
    |> render("index.json", for: for_user, users: followers, as: :user)
  end

  @doc "GET /api/v1/accounts/:id/following"
  def following(%{assigns: %{user: for_user, account: user}} = conn, params) do
    params =
      params
      |> Enum.map(fn {key, value} -> {to_string(key), value} end)
      |> Enum.into(%{})

    followers =
      cond do
        for_user && user.id == for_user.id -> MastodonAPI.get_friends(user, params)
        user.hide_follows -> []
        true -> MastodonAPI.get_friends(user, params)
      end

    conn
    |> add_link_headers(followers)
    |> render("index.json", for: for_user, users: followers, as: :user)
  end

  @doc "GET /api/v1/accounts/:id/lists"
  def lists(%{assigns: %{user: user, account: account}} = conn, _params) do
    lists = Pleroma.List.get_lists_account_belongs(user, account)

    conn
    |> put_view(ListView)
    |> render("index.json", lists: lists)
  end

  @doc "POST /api/v1/accounts/:id/follow"
  def follow(%{assigns: %{user: %{id: id}, account: %{id: id}}}, _params) do
    {:error, "Can not follow yourself"}
  end

  def follow(%{assigns: %{user: follower, account: followed}} = conn, params) do
    with {:ok, follower} <- MastodonAPI.follow(follower, followed, params) do
      render(conn, "relationship.json", user: follower, target: followed)
    else
      {:error, message} -> json_response(conn, :forbidden, %{error: message})
    end
  end

  @doc "POST /api/v1/accounts/:id/unfollow"
  def unfollow(%{assigns: %{user: %{id: id}, account: %{id: id}}}, _params) do
    {:error, "Can not unfollow yourself"}
  end

  def unfollow(%{assigns: %{user: follower, account: followed}} = conn, _params) do
    with {:ok, follower} <- CommonAPI.unfollow(follower, followed) do
      render(conn, "relationship.json", user: follower, target: followed)
    end
  end

  @doc "POST /api/v1/accounts/:id/mute"
  def mute(%{assigns: %{user: muter, account: muted}, body_params: params} = conn, _params) do
    with {:ok, _user_relationships} <- User.mute(muter, muted, params.notifications) do
      render(conn, "relationship.json", user: muter, target: muted)
    else
      {:error, message} -> json_response(conn, :forbidden, %{error: message})
    end
  end

  @doc "POST /api/v1/accounts/:id/unmute"
  def unmute(%{assigns: %{user: muter, account: muted}} = conn, _params) do
    with {:ok, _user_relationships} <- User.unmute(muter, muted) do
      render(conn, "relationship.json", user: muter, target: muted)
    else
      {:error, message} -> json_response(conn, :forbidden, %{error: message})
    end
  end

  @doc "POST /api/v1/accounts/:id/block"
  def block(%{assigns: %{user: blocker, account: blocked}} = conn, _params) do
    with {:ok, _user_block} <- User.block(blocker, blocked),
         {:ok, _activity} <- ActivityPub.block(blocker, blocked) do
      render(conn, "relationship.json", user: blocker, target: blocked)
    else
      {:error, message} -> json_response(conn, :forbidden, %{error: message})
    end
  end

  @doc "POST /api/v1/accounts/:id/unblock"
  def unblock(%{assigns: %{user: blocker, account: blocked}} = conn, _params) do
    with {:ok, _user_block} <- User.unblock(blocker, blocked),
         {:ok, _activity} <- ActivityPub.unblock(blocker, blocked) do
      render(conn, "relationship.json", user: blocker, target: blocked)
    else
      {:error, message} -> json_response(conn, :forbidden, %{error: message})
    end
  end

  @doc "POST /api/v1/follows"
<<<<<<< HEAD
  def follows(%{assigns: %{user: follower}, body_params: %{uri: uri}} = conn, _) do
    with {_, %User{} = followed} <- {:followed, User.get_cached_by_nickname(uri)},
         {_, true} <- {:followed, follower.id != followed.id},
         {:ok, follower, followed, _} <- CommonAPI.follow(follower, followed) do
      render(conn, "show.json", user: followed, for: follower)
    else
      {:followed, _} -> {:error, :not_found}
      {:error, message} -> json_response(conn, :forbidden, %{error: message})
=======
  def follows(conn, %{"uri" => uri}) do
    case User.get_cached_by_nickname(uri) do
      %User{} = user ->
        conn
        |> assign(:account, user)
        |> follow(%{})

      nil ->
        {:error, :not_found}
>>>>>>> 28f8fcf8
    end
  end

  @doc "GET /api/v1/mutes"
  def mutes(%{assigns: %{user: user}} = conn, _) do
    users = User.muted_users(user, _restrict_deactivated = true)
    render(conn, "index.json", users: users, for: user, as: :user)
  end

  @doc "GET /api/v1/blocks"
  def blocks(%{assigns: %{user: user}} = conn, _) do
    users = User.blocked_users(user, _restrict_deactivated = true)
    render(conn, "index.json", users: users, for: user, as: :user)
  end

  @doc "GET /api/v1/endorsements"
  def endorsements(conn, params), do: MastodonAPIController.empty_array(conn, params)

  @doc "GET /api/v1/identity_proofs"
  def identity_proofs(conn, params), do: MastodonAPIController.empty_array(conn, params)
end<|MERGE_RESOLUTION|>--- conflicted
+++ resolved
@@ -383,17 +383,7 @@
   end
 
   @doc "POST /api/v1/follows"
-<<<<<<< HEAD
-  def follows(%{assigns: %{user: follower}, body_params: %{uri: uri}} = conn, _) do
-    with {_, %User{} = followed} <- {:followed, User.get_cached_by_nickname(uri)},
-         {_, true} <- {:followed, follower.id != followed.id},
-         {:ok, follower, followed, _} <- CommonAPI.follow(follower, followed) do
-      render(conn, "show.json", user: followed, for: follower)
-    else
-      {:followed, _} -> {:error, :not_found}
-      {:error, message} -> json_response(conn, :forbidden, %{error: message})
-=======
-  def follows(conn, %{"uri" => uri}) do
+  def follows(%{body_params: %{uri: uri}} = conn, _) do
     case User.get_cached_by_nickname(uri) do
       %User{} = user ->
         conn
@@ -402,7 +392,6 @@
 
       nil ->
         {:error, :not_found}
->>>>>>> 28f8fcf8
     end
   end
 
