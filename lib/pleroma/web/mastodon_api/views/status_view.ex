# Pleroma: A lightweight social networking server
# Copyright © 2017-2019 Pleroma Authors <https://pleroma.social/>
# SPDX-License-Identifier: AGPL-3.0-only

defmodule Pleroma.Web.MastodonAPI.StatusView do
  use Pleroma.Web, :view

  require Pleroma.Constants

  alias Pleroma.Activity
<<<<<<< HEAD
  alias Pleroma.ActivityExpiration
=======
  alias Pleroma.Conversation
  alias Pleroma.Conversation.Participation
>>>>>>> bc78a875
  alias Pleroma.HTML
  alias Pleroma.Object
  alias Pleroma.Repo
  alias Pleroma.User
  alias Pleroma.Web.CommonAPI
  alias Pleroma.Web.CommonAPI.Utils
  alias Pleroma.Web.MastodonAPI.AccountView
  alias Pleroma.Web.MastodonAPI.StatusView
  alias Pleroma.Web.MediaProxy

  import Pleroma.Web.ActivityPub.Visibility, only: [get_visibility: 1]

  # TODO: Add cached version.
  defp get_replied_to_activities([]), do: %{}

  defp get_replied_to_activities(activities) do
    activities
    |> Enum.map(fn
      %{data: %{"type" => "Create"}} = activity ->
        object = Object.normalize(activity)
        object && object.data["inReplyTo"] != "" && object.data["inReplyTo"]

      _ ->
        nil
    end)
    |> Enum.filter(& &1)
    |> Activity.create_by_object_ap_id_with_object()
    |> Repo.all()
    |> Enum.reduce(%{}, fn activity, acc ->
      object = Object.normalize(activity)
      if object, do: Map.put(acc, object.data["id"], activity), else: acc
    end)
  end

  defp get_user(ap_id) do
    cond do
      user = User.get_cached_by_ap_id(ap_id) ->
        user

      user = User.get_by_guessed_nickname(ap_id) ->
        user

      true ->
        User.error_user(ap_id)
    end
  end

  defp get_context_id(%{data: %{"context_id" => context_id}}) when not is_nil(context_id),
    do: context_id

  defp get_context_id(%{data: %{"context" => context}}) when is_binary(context),
    do: Utils.context_to_conversation_id(context)

  defp get_context_id(_), do: nil

  defp reblogged?(activity, user) do
    object = Object.normalize(activity) || %{}
    present?(user && user.ap_id in (object.data["announcements"] || []))
  end

  def render("index.json", opts) do
    replied_to_activities = get_replied_to_activities(opts.activities)
    parallel = unless is_nil(opts[:parallel]), do: opts[:parallel], else: true

    opts.activities
    |> safe_render_many(
      StatusView,
      "status.json",
      Map.put(opts, :replied_to_activities, replied_to_activities),
      parallel
    )
  end

  def render(
        "status.json",
        %{activity: %{data: %{"type" => "Announce", "object" => _object}} = activity} = opts
      ) do
    user = get_user(activity.data["actor"])
    created_at = Utils.to_masto_date(activity.data["published"])
    activity_object = Object.normalize(activity)

    reblogged_activity =
      Activity.create_by_object_ap_id(activity_object.data["id"])
      |> Activity.with_preloaded_bookmark(opts[:for])
      |> Activity.with_set_thread_muted_field(opts[:for])
      |> Repo.one()

    reblogged = render("status.json", Map.put(opts, :activity, reblogged_activity))

    favorited = opts[:for] && opts[:for].ap_id in (activity_object.data["likes"] || [])

    bookmarked = Activity.get_bookmark(reblogged_activity, opts[:for]) != nil

    mentions =
      activity.recipients
      |> Enum.map(fn ap_id -> User.get_cached_by_ap_id(ap_id) end)
      |> Enum.filter(& &1)
      |> Enum.map(fn user -> AccountView.render("mention.json", %{user: user}) end)

    %{
      id: to_string(activity.id),
      uri: activity_object.data["id"],
      url: activity_object.data["id"],
      account: AccountView.render("account.json", %{user: user, for: opts[:for]}),
      in_reply_to_id: nil,
      in_reply_to_account_id: nil,
      reblog: reblogged,
      content: reblogged[:content] || "",
      created_at: created_at,
      reblogs_count: 0,
      replies_count: 0,
      favourites_count: 0,
      reblogged: reblogged?(reblogged_activity, opts[:for]),
      favourited: present?(favorited),
      bookmarked: present?(bookmarked),
      muted: false,
      pinned: pinned?(activity, user),
      sensitive: false,
      spoiler_text: "",
      visibility: "public",
      media_attachments: reblogged[:media_attachments] || [],
      mentions: mentions,
      tags: reblogged[:tags] || [],
      application: %{
        name: "Web",
        website: nil
      },
      language: nil,
      emojis: [],
      pleroma: %{
        local: activity.local
      }
    }
  end

  def render("status.json", %{activity: %{data: %{"object" => _object}} = activity} = opts) do
    object = Object.normalize(activity)

    user = get_user(activity.data["actor"])
    user_follower_address = user.follower_address

    like_count = object.data["like_count"] || 0
    announcement_count = object.data["announcement_count"] || 0

    tags = object.data["tag"] || []
    sensitive = object.data["sensitive"] || Enum.member?(tags, "nsfw")

    tag_mentions =
      tags
      |> Enum.filter(fn tag -> is_map(tag) and tag["type"] == "Mention" end)
      |> Enum.map(fn tag -> tag["href"] end)

    mentions =
      (object.data["to"] ++ tag_mentions)
      |> Enum.uniq()
      |> Enum.map(fn
        Pleroma.Constants.as_public() -> nil
        ^user_follower_address -> nil
        ap_id -> User.get_cached_by_ap_id(ap_id)
      end)
      |> Enum.filter(& &1)
      |> Enum.map(fn user -> AccountView.render("mention.json", %{user: user}) end)

    favorited = opts[:for] && opts[:for].ap_id in (object.data["likes"] || [])

    bookmarked = Activity.get_bookmark(activity, opts[:for]) != nil

    client_posted_this_activity = opts[:for] && user.id == opts[:for].id

    expires_at =
      with true <- client_posted_this_activity,
           expiration when not is_nil(expiration) <-
             ActivityExpiration.get_by_activity_id(activity.id) do
        expiration.scheduled_at
      end

    thread_muted? =
      case activity.thread_muted? do
        thread_muted? when is_boolean(thread_muted?) -> thread_muted?
        nil -> (opts[:for] && CommonAPI.thread_muted?(opts[:for], activity)) || false
      end

    attachment_data = object.data["attachment"] || []
    attachments = render_many(attachment_data, StatusView, "attachment.json", as: :attachment)

    created_at = Utils.to_masto_date(object.data["published"])

    reply_to = get_reply_to(activity, opts)

    reply_to_user = reply_to && get_user(reply_to.data["actor"])

    content =
      object
      |> render_content()

    content_html =
      content
      |> HTML.get_cached_scrubbed_html_for_activity(
        User.html_filter_policy(opts[:for]),
        activity,
        "mastoapi:content"
      )

    content_plaintext =
      content
      |> HTML.get_cached_stripped_html_for_activity(
        activity,
        "mastoapi:content"
      )

    summary = object.data["summary"] || ""

    summary_html =
      summary
      |> HTML.get_cached_scrubbed_html_for_activity(
        User.html_filter_policy(opts[:for]),
        activity,
        "mastoapi:summary"
      )

    summary_plaintext =
      summary
      |> HTML.get_cached_stripped_html_for_activity(
        activity,
        "mastoapi:summary"
      )

    card = render("card.json", Pleroma.Web.RichMedia.Helpers.fetch_data_for_activity(activity))

    url =
      if user.local do
        Pleroma.Web.Router.Helpers.o_status_url(Pleroma.Web.Endpoint, :notice, activity)
      else
        object.data["url"] || object.data["external_url"] || object.data["id"]
      end

    direct_conversation_id =
      with {_, true} <- {:include_id, opts[:with_direct_conversation_id]},
           {_, %User{} = for_user} <- {:for_user, opts[:for]},
           %{data: %{"context" => context}} when is_binary(context) <- activity,
           %Conversation{} = conversation <- Conversation.get_for_ap_id(context),
           %Participation{id: participation_id} <-
             Participation.for_user_and_conversation(for_user, conversation) do
        participation_id
      else
        _e ->
          nil
      end

    %{
      id: to_string(activity.id),
      uri: object.data["id"],
      url: url,
      account: AccountView.render("account.json", %{user: user, for: opts[:for]}),
      in_reply_to_id: reply_to && to_string(reply_to.id),
      in_reply_to_account_id: reply_to_user && to_string(reply_to_user.id),
      reblog: nil,
      card: card,
      content: content_html,
      created_at: created_at,
      reblogs_count: announcement_count,
      replies_count: object.data["repliesCount"] || 0,
      favourites_count: like_count,
      reblogged: reblogged?(activity, opts[:for]),
      favourited: present?(favorited),
      bookmarked: present?(bookmarked),
      muted: thread_muted? || User.mutes?(opts[:for], user),
      pinned: pinned?(activity, user),
      sensitive: sensitive,
      spoiler_text: summary_html,
      visibility: get_visibility(object),
      media_attachments: attachments,
      poll: render("poll.json", %{object: object, for: opts[:for]}),
      mentions: mentions,
      tags: build_tags(tags),
      application: %{
        name: "Web",
        website: nil
      },
      language: nil,
      emojis: build_emojis(object.data["emoji"]),
      pleroma: %{
        local: activity.local,
        conversation_id: get_context_id(activity),
        in_reply_to_account_acct: reply_to_user && reply_to_user.nickname,
        content: %{"text/plain" => content_plaintext},
        spoiler_text: %{"text/plain" => summary_plaintext},
<<<<<<< HEAD
        expires_at: expires_at
=======
        direct_conversation_id: direct_conversation_id
>>>>>>> bc78a875
      }
    }
  end

  def render("status.json", _) do
    nil
  end

  def render("card.json", %{rich_media: rich_media, page_url: page_url}) do
    page_url_data = URI.parse(page_url)

    page_url_data =
      if rich_media[:url] != nil do
        URI.merge(page_url_data, URI.parse(rich_media[:url]))
      else
        page_url_data
      end

    page_url = page_url_data |> to_string

    image_url =
      if rich_media[:image] != nil do
        URI.merge(page_url_data, URI.parse(rich_media[:image]))
        |> to_string
      else
        nil
      end

    site_name = rich_media[:site_name] || page_url_data.host

    %{
      type: "link",
      provider_name: site_name,
      provider_url: page_url_data.scheme <> "://" <> page_url_data.host,
      url: page_url,
      image: image_url |> MediaProxy.url(),
      title: rich_media[:title] || "",
      description: rich_media[:description] || "",
      pleroma: %{
        opengraph: rich_media
      }
    }
  end

  def render("card.json", _) do
    nil
  end

  def render("attachment.json", %{attachment: attachment}) do
    [attachment_url | _] = attachment["url"]
    media_type = attachment_url["mediaType"] || attachment_url["mimeType"] || "image"
    href = attachment_url["href"] |> MediaProxy.url()

    type =
      cond do
        String.contains?(media_type, "image") -> "image"
        String.contains?(media_type, "video") -> "video"
        String.contains?(media_type, "audio") -> "audio"
        true -> "unknown"
      end

    <<hash_id::signed-32, _rest::binary>> = :crypto.hash(:md5, href)

    %{
      id: to_string(attachment["id"] || hash_id),
      url: href,
      remote_url: href,
      preview_url: href,
      text_url: href,
      type: type,
      description: attachment["name"],
      pleroma: %{mime_type: media_type}
    }
  end

  def render("poll.json", %{object: object} = opts) do
    {multiple, options} =
      case object.data do
        %{"anyOf" => options} when is_list(options) -> {true, options}
        %{"oneOf" => options} when is_list(options) -> {false, options}
        _ -> {nil, nil}
      end

    if options do
      end_time =
        (object.data["closed"] || object.data["endTime"])
        |> NaiveDateTime.from_iso8601!()

      expired =
        end_time
        |> NaiveDateTime.compare(NaiveDateTime.utc_now())
        |> case do
          :lt -> true
          _ -> false
        end

      voted =
        if opts[:for] do
          existing_votes =
            Pleroma.Web.ActivityPub.Utils.get_existing_votes(opts[:for].ap_id, object)

          existing_votes != [] or opts[:for].ap_id == object.data["actor"]
        else
          false
        end

      {options, votes_count} =
        Enum.map_reduce(options, 0, fn %{"name" => name} = option, count ->
          current_count = option["replies"]["totalItems"] || 0

          {%{
             title: HTML.strip_tags(name),
             votes_count: current_count
           }, current_count + count}
        end)

      %{
        # Mastodon uses separate ids for polls, but an object can't have
        # more than one poll embedded so object id is fine
        id: to_string(object.id),
        expires_at: Utils.to_masto_date(end_time),
        expired: expired,
        multiple: multiple,
        votes_count: votes_count,
        options: options,
        voted: voted,
        emojis: build_emojis(object.data["emoji"])
      }
    else
      nil
    end
  end

  def get_reply_to(activity, %{replied_to_activities: replied_to_activities}) do
    object = Object.normalize(activity)

    with nil <- replied_to_activities[object.data["inReplyTo"]] do
      # If user didn't participate in the thread
      Activity.get_in_reply_to_activity(activity)
    end
  end

  def get_reply_to(%{data: %{"object" => _object}} = activity, _) do
    object = Object.normalize(activity)

    if object.data["inReplyTo"] && object.data["inReplyTo"] != "" do
      Activity.get_create_by_object_ap_id(object.data["inReplyTo"])
    else
      nil
    end
  end

  def render_content(%{data: %{"type" => "Video"}} = object) do
    with name when not is_nil(name) and name != "" <- object.data["name"] do
      "<p><a href=\"#{object.data["id"]}\">#{name}</a></p>#{object.data["content"]}"
    else
      _ -> object.data["content"] || ""
    end
  end

  def render_content(%{data: %{"type" => object_type}} = object)
      when object_type in ["Article", "Page"] do
    with summary when not is_nil(summary) and summary != "" <- object.data["name"],
         url when is_bitstring(url) <- object.data["url"] do
      "<p><a href=\"#{url}\">#{summary}</a></p>#{object.data["content"]}"
    else
      _ -> object.data["content"] || ""
    end
  end

  def render_content(object), do: object.data["content"] || ""

  @doc """
  Builds a dictionary tags.

  ## Examples

  iex> Pleroma.Web.MastodonAPI.StatusView.build_tags(["fediverse", "nextcloud"])
  [{"name": "fediverse", "url": "/tag/fediverse"},
   {"name": "nextcloud", "url": "/tag/nextcloud"}]

  """
  @spec build_tags(list(any())) :: list(map())
  def build_tags(object_tags) when is_list(object_tags) do
    object_tags = for tag when is_binary(tag) <- object_tags, do: tag

    Enum.reduce(object_tags, [], fn tag, tags ->
      tags ++ [%{name: tag, url: "/tag/#{tag}"}]
    end)
  end

  def build_tags(_), do: []

  @doc """
  Builds list emojis.

  Arguments: `nil` or list tuple of name and url.

  Returns list emojis.

  ## Examples

  iex> Pleroma.Web.MastodonAPI.StatusView.build_emojis([{"2hu", "corndog.png"}])
  [%{shortcode: "2hu", static_url: "corndog.png", url: "corndog.png", visible_in_picker: false}]

  """
  @spec build_emojis(nil | list(tuple())) :: list(map())
  def build_emojis(nil), do: []

  def build_emojis(emojis) do
    emojis
    |> Enum.map(fn {name, url} ->
      name = HTML.strip_tags(name)

      url =
        url
        |> HTML.strip_tags()
        |> MediaProxy.url()

      %{shortcode: name, url: url, static_url: url, visible_in_picker: false}
    end)
  end

  defp present?(nil), do: false
  defp present?(false), do: false
  defp present?(_), do: true

  defp pinned?(%Activity{id: id}, %User{info: %{pinned_activities: pinned_activities}}),
    do: id in pinned_activities
end<|MERGE_RESOLUTION|>--- conflicted
+++ resolved
@@ -8,12 +8,9 @@
   require Pleroma.Constants
 
   alias Pleroma.Activity
-<<<<<<< HEAD
   alias Pleroma.ActivityExpiration
-=======
   alias Pleroma.Conversation
   alias Pleroma.Conversation.Participation
->>>>>>> bc78a875
   alias Pleroma.HTML
   alias Pleroma.Object
   alias Pleroma.Repo
@@ -301,11 +298,8 @@
         in_reply_to_account_acct: reply_to_user && reply_to_user.nickname,
         content: %{"text/plain" => content_plaintext},
         spoiler_text: %{"text/plain" => summary_plaintext},
-<<<<<<< HEAD
-        expires_at: expires_at
-=======
+        expires_at: expires_at,
         direct_conversation_id: direct_conversation_id
->>>>>>> bc78a875
       }
     }
   end
