--- conflicted
+++ resolved
@@ -13,12 +13,9 @@
   alias Pleroma.Web.MediaProxy
 
   def render("index.json", %{users: users} = opts) do
-<<<<<<< HEAD
+    reading_user = opts[:for]
+
     # Note: :skip_relationships option is currently intentionally not supported for accounts
-=======
-    reading_user = opts[:for]
-
->>>>>>> aa783251
     relationships_opt =
       cond do
         Map.has_key?(opts, :relationships) ->
