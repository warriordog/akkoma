--- conflicted
+++ resolved
@@ -1,13 +1,9 @@
 defmodule Pleroma.Web.WebFinger do
-<<<<<<< HEAD
-  alias Pleroma.{User, XmlBuilder}
-  alias Pleroma.{Web, Web.OStatus}
-=======
-  alias Pleroma.XmlBuilder
-  alias Pleroma.{Repo, User}
+
+  alias Pleroma.{Repo, User, XmlBuilder}
+  alias Pleroma.Web
   alias Pleroma.Web.{XML, Salmon, OStatus}
   require Logger
->>>>>>> c85998ab
 
   def host_meta do
     base_url  = Web.base_url
@@ -21,13 +17,6 @@
   end
 
   def webfinger(resource) do
-<<<<<<< HEAD
-    host = Web.host
-    regex = ~r/acct:(?<username>\w+)@#{host}/
-    case Regex.named_captures(regex, resource) do
-      %{"username" => username} ->
-        user = User.get_cached_by_nickname(username)
-=======
     host = Pleroma.Web.Endpoint.host
     regex = ~r/(acct:)?(?<username>\w+)@#{host}/
     with %{"username" => username} <- Regex.named_captures(regex, resource) do
@@ -35,7 +24,6 @@
       {:ok, represent_user(user)}
     else _e ->
       with user when not is_nil(user) <- User.get_cached_by_ap_id(resource) do
->>>>>>> c85998ab
         {:ok, represent_user(user)}
       else _e ->
         {:error, "Couldn't find user"}
@@ -50,11 +38,7 @@
     {
       :XRD, %{xmlns: "http://docs.oasis-open.org/ns/xri/xrd-1.0"},
       [
-<<<<<<< HEAD
-        {:Subject, "acct:#{user.nickname}@#{Web.host}"},
-=======
         {:Subject, "acct:#{user.nickname}@#{Pleroma.Web.Endpoint.host}"},
->>>>>>> c85998ab
         {:Alias, user.ap_id},
         {:Link, %{rel: "http://schemas.google.com/g/2010#updates-from", type: "application/atom+xml", href: OStatus.feed_path(user)}},
         {:Link, %{rel: "http://webfinger.net/rel/profile-page", type: "text/html", href: user.ap_id}},
