--- conflicted
+++ resolved
@@ -45,11 +45,8 @@
         {:Link, %{rel: "http://webfinger.net/rel/profile-page", type: "text/html", href: user.ap_id}},
         {:Link, %{rel: "salmon", href: OStatus.salmon_path(user)}},
         {:Link, %{rel: "magic-public-key", href: "data:application/magic-public-key,#{magic_key}"}},
-<<<<<<< HEAD
-        {:Link, %{rel: "self", type: "application/activity+json", href: user.ap_id}}
-=======
+        {:Link, %{rel: "self", type: "application/activity+json", href: user.ap_id}},
         {:Link, %{rel: "http://ostatus.org/schema/1.0/subscribe", template: OStatus.remote_follow_path()}}
->>>>>>> 0e2ca77e
       ]
     }
     |> XmlBuilder.to_doc
