defmodule Pleroma.Web.Endpoint do
  use Phoenix.Endpoint, otp_app: :pleroma

  if Application.get_env(:pleroma, :chat) |> Keyword.get(:enabled) do
    socket("/socket", Pleroma.Web.UserSocket)
  end

  socket("/api/v1", Pleroma.Web.MastodonAPI.MastodonSocket)

  # Serve at "/" the static files from "priv/static" directory.
  #
  # You should set gzip to true if you are running phoenix.digest
  # when deploying your static files in production.
<<<<<<< HEAD
  plug(Plug.Static, at: "/media", from: "uploads", gzip: false)

  plug(
    Plug.Static,
    at: "/",
    from: :pleroma,
    only: ~w(index.html static finmoji emoji packs sounds images instance sw.js)
  )
=======
  plug Plug.Static,
    at: "/media", from: "uploads", gzip: false
  plug Plug.Static,
    at: "/", from: :pleroma,
    only: ~w(index.html static finmoji emoji packs sounds images instance sw.js favicon.png)
>>>>>>> ee2503df

  # Code reloading can be explicitly enabled under the
  # :code_reloader configuration of your endpoint.
  if code_reloading? do
    plug(Phoenix.CodeReloader)
  end

  plug(TrailingFormatPlug)
  plug(Plug.RequestId)
  plug(Plug.Logger)

  plug(
    Plug.Parsers,
    parsers: [:urlencoded, :multipart, :json],
    pass: ["*/*"],
    json_decoder: Jason
  )

  plug(Plug.MethodOverride)
  plug(Plug.Head)

  # The session will be stored in the cookie and signed,
  # this means its contents can be read but not tampered with.
  # Set :encryption_salt if you would also like to encrypt it.
  plug(
    Plug.Session,
    store: :cookie,
    key: "_pleroma_key",
    signing_salt: "CqaoopA2"
  )

  plug(Pleroma.Web.Router)

  @doc """
  Dynamically loads configuration from the system environment
  on startup.

  It receives the endpoint configuration from the config files
  and must return the updated configuration.
  """
  def load_from_system_env(config) do
    port = System.get_env("PORT") || raise "expected the PORT environment variable to be set"
    {:ok, Keyword.put(config, :http, [:inet6, port: port])}
  end
end<|MERGE_RESOLUTION|>--- conflicted
+++ resolved
@@ -11,22 +11,14 @@
   #
   # You should set gzip to true if you are running phoenix.digest
   # when deploying your static files in production.
-<<<<<<< HEAD
   plug(Plug.Static, at: "/media", from: "uploads", gzip: false)
 
   plug(
     Plug.Static,
     at: "/",
     from: :pleroma,
-    only: ~w(index.html static finmoji emoji packs sounds images instance sw.js)
+    only: ~w(index.html static finmoji emoji packs sounds images instance sw.js favicon.png)
   )
-=======
-  plug Plug.Static,
-    at: "/media", from: "uploads", gzip: false
-  plug Plug.Static,
-    at: "/", from: :pleroma,
-    only: ~w(index.html static finmoji emoji packs sounds images instance sw.js favicon.png)
->>>>>>> ee2503df
 
   # Code reloading can be explicitly enabled under the
   # :code_reloader configuration of your endpoint.
