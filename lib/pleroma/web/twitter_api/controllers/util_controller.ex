--- conflicted
+++ resolved
@@ -82,108 +82,6 @@
     end
   end
 
-<<<<<<< HEAD
-=======
-  def remote_follow(%{assigns: %{user: user}} = conn, %{"acct" => acct}) do
-    if is_status?(acct) do
-      {:ok, object} = Pleroma.Object.Fetcher.fetch_object_from_id(acct)
-      %Activity{id: activity_id} = Activity.get_create_by_object_ap_id(object.data["id"])
-      redirect(conn, to: "/notice/#{activity_id}")
-    else
-      with {:ok, followee} <- User.get_or_fetch(acct) do
-        conn
-        |> render(follow_template(user), %{
-          error: false,
-          acct: acct,
-          avatar: User.avatar_url(followee),
-          name: followee.nickname,
-          id: followee.id
-        })
-      else
-        {:error, _reason} ->
-          render(conn, follow_template(user), %{error: :error})
-      end
-    end
-  end
-
-  defp follow_template(%User{} = _user), do: "follow.html"
-  defp follow_template(_), do: "follow_login.html"
-
-  defp is_status?(acct) do
-    case Pleroma.Object.Fetcher.fetch_and_contain_remote_object_from_id(acct) do
-      {:ok, %{"type" => type}}
-      when type in ["Article", "Event", "Note", "Video", "Page", "Question"] ->
-        true
-
-      _ ->
-        false
-    end
-  end
-
-  def do_remote_follow(%{assigns: %{user: user}} = conn, %{"user" => %{"id" => id}})
-      when not is_nil(user) do
-    with {:fetch_user, %User{} = followee} <- {:fetch_user, User.get_cached_by_id(id)},
-         {:ok, _follower, _followee, _activity} <- CommonAPI.follow(user, followee) do
-      conn
-      |> render("followed.html", %{error: false})
-    else
-      # Was already following user
-      {:error, "Could not follow user:" <> _rest} ->
-        render(conn, "followed.html", %{error: "Error following account"})
-
-      {:fetch_user, error} ->
-        Logger.debug("Remote follow failed with error #{inspect(error)}")
-        render(conn, "followed.html", %{error: "Could not find user"})
-
-      e ->
-        Logger.debug("Remote follow failed with error #{inspect(e)}")
-        render(conn, "followed.html", %{error: "Something went wrong."})
-    end
-  end
-
-  # Note: "id" is the id of followee user, disregard incorrect placing under "authorization"
-  def do_remote_follow(conn, %{
-        "authorization" => %{"name" => username, "password" => password, "id" => id}
-      }) do
-    with %User{} = followee <- User.get_cached_by_id(id),
-         {_, %User{} = user, _} <- {:auth, User.get_cached_by_nickname(username), followee},
-         {_, true, _} <- {
-           :auth,
-           AuthenticationPlug.checkpw(password, user.password_hash),
-           followee
-         },
-         {:ok, _follower, _followee, _activity} <- CommonAPI.follow(user, followee) do
-      conn
-      |> render("followed.html", %{error: false})
-    else
-      # Was already following user
-      {:error, "Could not follow user:" <> _rest} ->
-        render(conn, "followed.html", %{error: "Error following account"})
-
-      {:auth, _, followee} ->
-        conn
-        |> render("follow_login.html", %{
-          error: "Wrong username or password",
-          id: id,
-          name: followee.nickname,
-          avatar: User.avatar_url(followee)
-        })
-
-      e ->
-        Logger.debug("Remote follow failed with error #{inspect(e)}")
-        render(conn, "followed.html", %{error: "Something went wrong."})
-    end
-  end
-
-  def do_remote_follow(%{assigns: %{user: nil}} = conn, _) do
-    render(conn, "followed.html", %{error: "Insufficient permissions: follow | write:follows."})
-  end
-
-  def do_remote_follow(conn, _) do
-    render(conn, "followed.html", %{error: "Something went wrong."})
-  end
-
->>>>>>> ecb8fe18
   def notifications_read(%{assigns: %{user: user}} = conn, %{"id" => notification_id}) do
     with {:ok, _} <- Notification.read_one(user, notification_id) do
       json(conn, %{status: "success"})
