defmodule Pleroma.Web.TwitterAPI.Controller do
  use Pleroma.Web, :controller
  alias Pleroma.Web.TwitterAPI.TwitterAPI
  alias Pleroma.Web.TwitterAPI.Representers.{UserRepresenter, ActivityRepresenter}

  def verify_credentials(%{assigns: %{user: user}} = conn, _params) do
    response = user |> UserRepresenter.to_json(%{for: user})

    conn
    |> json_reply(200, response)
  end

  def status_update(%{assigns: %{user: user}} = conn, status_data) do
    media_ids = extract_media_ids(status_data)
    {:ok, activity} = TwitterAPI.create_status(user, Map.put(status_data, "media_ids",  media_ids ))
    conn
    |> json_reply(200, ActivityRepresenter.to_json(activity, %{user: user}))
  end

  defp extract_media_ids(status_data) do
    with media_ids when not is_nil(media_ids) <- status_data["media_ids"],
         split_ids <- String.split(media_ids, ","),
         clean_ids <- Enum.reject(split_ids, fn (id) -> String.length(id) == 0 end)
      do
        clean_ids
      else _e -> []
    end
  end

  def public_timeline(%{assigns: %{user: user}} = conn, params) do
    statuses = TwitterAPI.fetch_public_statuses(user, params)
    {:ok, json} = Poison.encode(statuses)

    conn
    |> json_reply(200, json)
  end

  def friends_timeline(%{assigns: %{user: user}} = conn, params) do
    statuses = TwitterAPI.fetch_friend_statuses(user, params)
    {:ok, json} = Poison.encode(statuses)

    conn
    |> json_reply(200, json)
  end

<<<<<<< HEAD
  def follow(%{assigns: %{user: user}} = conn, params) do
    { :ok, _user, follower, _activity } = TwitterAPI.follow(user, params)
=======
  def follow(%{assigns: %{user: user}} = conn, %{ "user_id" => followed_id }) do
    { :ok, user, follower, _activity } = TwitterAPI.follow(user, followed_id)
>>>>>>> d2bf099a

    response = follower |> UserRepresenter.to_json(%{for: user})

    conn
    |> json_reply(200, response)
  end

  def unfollow(%{assigns: %{user: user}} = conn, %{ "user_id" => followed_id }) do
    { :ok, user, follower } = TwitterAPI.unfollow(user, followed_id)

    response = follower |> UserRepresenter.to_json(%{for: user})

    conn
    |> json_reply(200, response)
  end

  def fetch_status(%{assigns: %{user: user}} = conn, %{ "id" => id }) do
    response = TwitterAPI.fetch_status(user, id) |> Poison.encode!

    conn
    |> json_reply(200, response)
  end

  def fetch_conversation(%{assigns: %{user: user}} = conn, %{ "id" => id }) do
    id = String.to_integer(id)
    response = TwitterAPI.fetch_conversation(user, id) |> Poison.encode!

    conn
    |> json_reply(200, response)
  end

  def upload(conn, %{"media" => media}) do
    response = TwitterAPI.upload(media)
    conn
    |> put_resp_content_type("application/atom+xml")
    |> send_resp(200, response)
  end

  def config(conn, _params) do
    response = %{
      site: %{
        name: Pleroma.Web.base_url,
        server: Pleroma.Web.base_url,
        textlimit: -1
      }
    }
    |> Poison.encode!

    conn
    |> json_reply(200, response)
  end

  defp json_reply(conn, status, json) do
    conn
    |> put_resp_content_type("application/json")
    |> send_resp(status, json)
  end
end<|MERGE_RESOLUTION|>--- conflicted
+++ resolved
@@ -43,13 +43,8 @@
     |> json_reply(200, json)
   end
 
-<<<<<<< HEAD
   def follow(%{assigns: %{user: user}} = conn, params) do
     { :ok, _user, follower, _activity } = TwitterAPI.follow(user, params)
-=======
-  def follow(%{assigns: %{user: user}} = conn, %{ "user_id" => followed_id }) do
-    { :ok, user, follower, _activity } = TwitterAPI.follow(user, followed_id)
->>>>>>> d2bf099a
 
     response = follower |> UserRepresenter.to_json(%{for: user})
 
