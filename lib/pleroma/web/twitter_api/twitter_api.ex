# Pleroma: A lightweight social networking server
# Copyright © 2017-2019 Pleroma Authors <https://pleroma.social/>
# SPDX-License-Identifier: AGPL-3.0-only

defmodule Pleroma.Web.TwitterAPI.TwitterAPI do
  alias Pleroma.Activity
  alias Pleroma.Mailer
  alias Pleroma.Repo
  alias Pleroma.User
  alias Pleroma.UserEmail
  alias Pleroma.UserInviteToken
  alias Pleroma.Web.ActivityPub.ActivityPub
  alias Pleroma.Web.CommonAPI
  alias Pleroma.Web.TwitterAPI.UserView

  import Ecto.Query

  def create_status(%User{} = user, %{"status" => _} = data) do
    CommonAPI.post(user, data)
  end

  def delete(%User{} = user, id) do
    with %Activity{data: %{"type" => _type}} <- Activity.get_by_id(id),
         {:ok, activity} <- CommonAPI.delete(id, user) do
      {:ok, activity}
    end
  end

  def follow(%User{} = follower, params) do
    with {:ok, %User{} = followed} <- get_user(params) do
      CommonAPI.follow(follower, followed)
    end
  end

  def unfollow(%User{} = follower, params) do
    with {:ok, %User{} = unfollowed} <- get_user(params),
         {:ok, follower} <- CommonAPI.unfollow(follower, unfollowed) do
      {:ok, follower, unfollowed}
    end
  end

  def block(%User{} = blocker, params) do
    with {:ok, %User{} = blocked} <- get_user(params),
         {:ok, blocker} <- User.block(blocker, blocked),
         {:ok, _activity} <- ActivityPub.block(blocker, blocked) do
      {:ok, blocker, blocked}
    else
      err -> err
    end
  end

  def unblock(%User{} = blocker, params) do
    with {:ok, %User{} = blocked} <- get_user(params),
         {:ok, blocker} <- User.unblock(blocker, blocked),
         {:ok, _activity} <- ActivityPub.unblock(blocker, blocked) do
      {:ok, blocker, blocked}
    else
      err -> err
    end
  end

  def repeat(%User{} = user, ap_id_or_id) do
    with {:ok, _announce, %{data: %{"id" => id}}} <- CommonAPI.repeat(ap_id_or_id, user),
         %Activity{} = activity <- Activity.get_create_by_object_ap_id(id) do
      {:ok, activity}
    end
  end

  def unrepeat(%User{} = user, ap_id_or_id) do
    with {:ok, _unannounce, %{data: %{"id" => id}}} <- CommonAPI.unrepeat(ap_id_or_id, user),
         %Activity{} = activity <- Activity.get_create_by_object_ap_id(id) do
      {:ok, activity}
    end
  end

  def pin(%User{} = user, ap_id_or_id) do
    CommonAPI.pin(ap_id_or_id, user)
  end

  def unpin(%User{} = user, ap_id_or_id) do
    CommonAPI.unpin(ap_id_or_id, user)
  end

  def fav(%User{} = user, ap_id_or_id) do
    with {:ok, _fav, %{data: %{"id" => id}}} <- CommonAPI.favorite(ap_id_or_id, user),
         %Activity{} = activity <- Activity.get_create_by_object_ap_id(id) do
      {:ok, activity}
    end
  end

  def unfav(%User{} = user, ap_id_or_id) do
    with {:ok, _unfav, _fav, %{data: %{"id" => id}}} <- CommonAPI.unfavorite(ap_id_or_id, user),
         %Activity{} = activity <- Activity.get_create_by_object_ap_id(id) do
      {:ok, activity}
    end
  end

  def upload(%Plug.Upload{} = file, %User{} = user, format \\ "xml") do
    {:ok, object} = ActivityPub.upload(file, actor: User.ap_id(user))

    url = List.first(object.data["url"])
    href = url["href"]
    type = url["mediaType"]

    case format do
      "xml" ->
        # Fake this as good as possible...
        """
        <?xml version="1.0" encoding="UTF-8"?>
        <rsp stat="ok" xmlns:atom="http://www.w3.org/2005/Atom">
        <mediaid>#{object.id}</mediaid>
        <media_id>#{object.id}</media_id>
        <media_id_string>#{object.id}</media_id_string>
        <media_url>#{href}</media_url>
        <mediaurl>#{href}</mediaurl>
        <atom:link rel="enclosure" href="#{href}" type="#{type}"></atom:link>
        </rsp>
        """

      "json" ->
        %{
          media_id: object.id,
          media_id_string: "#{object.id}}",
          media_url: href,
          size: 0
        }
        |> Jason.encode!()
    end
  end

  def register_user(params) do
    token = params["token"]

    params = %{
      nickname: params["nickname"],
      name: params["fullname"],
      bio: User.parse_bio(params["bio"]),
      email: params["email"],
      password: params["password"],
      password_confirmation: params["confirm"],
      captcha_solution: params["captcha_solution"],
      captcha_token: params["captcha_token"],
      captcha_answer_data: params["captcha_answer_data"]
    }

    captcha_enabled = Pleroma.Config.get([Pleroma.Captcha, :enabled])
    # true if captcha is disabled or enabled and valid, false otherwise
    captcha_ok =
      if !captcha_enabled do
        :ok
      else
        Pleroma.Captcha.validate(
          params[:captcha_token],
          params[:captcha_solution],
          params[:captcha_answer_data]
        )
      end

    # Captcha invalid
    if captcha_ok != :ok do
      {:error, error} = captcha_ok
      # I have no idea how this error handling works
      {:error, %{error: Jason.encode!(%{captcha: [error]})}}
    else
      registrations_open = Pleroma.Config.get([:instance, :registrations_open])
      registration_process(registrations_open, params, token)
    end
  end

  defp registration_process(registration_open, params, token)
       when registration_open == false or is_nil(registration_open) do
    invite =
      unless is_nil(token) do
        Repo.get_by(UserInviteToken, %{token: token})
      end

    valid_invite? = invite && UserInviteToken.valid_invite?(invite)

    case invite do
      nil ->
        {:error, "Invalid token"}

      invite when valid_invite? ->
        UserInviteToken.update_usage!(invite)
        create_user(params)

      _ ->
        {:error, "Expired token"}
    end
  end

  defp registration_process(true, params, _token) do
    create_user(params)
  end

  defp create_user(params) do
    changeset = User.register_changeset(%User{}, params)

    case User.register(changeset) do
      {:ok, user} ->
        {:ok, user}

      {:error, changeset} ->
        errors =
          Ecto.Changeset.traverse_errors(changeset, fn {msg, _opts} -> msg end)
          |> Jason.encode!()

        {:error, %{error: errors}}
    end
  end

  def password_reset(nickname_or_email) do
    with true <- is_binary(nickname_or_email),
         %User{local: true} = user <- User.get_by_nickname_or_email(nickname_or_email),
         {:ok, token_record} <- Pleroma.PasswordResetToken.create_token(user) do
      user
      |> UserEmail.password_reset_email(token_record.token)
      |> Mailer.deliver_async()
    else
      false ->
        {:error, "bad user identifier"}

      %User{local: false} ->
        {:error, "remote user"}

      nil ->
        {:error, "unknown user"}
    end
  end

  def get_user(user \\ nil, params) do
    case params do
      %{"user_id" => user_id} ->
        case User.get_cached_by_nickname_or_id(user_id) do
          nil ->
            {:error, "No user with such user_id"}

          %User{info: %{disabled: true}} ->
            {:error, "User has been disabled"}

          user ->
            {:ok, user}
        end

      %{"screen_name" => nickname} ->
        case User.get_by_nickname(nickname) do
<<<<<<< HEAD
          nil ->
            {:error, "No user with such screen_name"}

          %User{info: %{disabled: true}} ->
            {:error, "User has been disabled"}

          user ->
            {:ok, user}
=======
          nil -> {:error, "No user with such screen_name"}
          target -> {:ok, target}
>>>>>>> e5d553aa
        end

      _ ->
        if user do
          {:ok, user}
        else
          {:error, "You need to specify screen_name or user_id"}
        end
    end
  end

  defp parse_int(string, default)

  defp parse_int(string, default) when is_binary(string) do
    with {n, _} <- Integer.parse(string) do
      n
    else
      _e -> default
    end
  end

  defp parse_int(_, default), do: default

  def search(_user, %{"q" => query} = params) do
    limit = parse_int(params["rpp"], 20)
    page = parse_int(params["page"], 1)
    offset = (page - 1) * limit

    q =
      from(
        a in Activity,
        where: fragment("?->>'type' = 'Create'", a.data),
        where: "https://www.w3.org/ns/activitystreams#Public" in a.recipients,
        where:
          fragment(
            "to_tsvector('english', ?->'object'->>'content') @@ plainto_tsquery('english', ?)",
            a.data,
            ^query
          ),
        limit: ^limit,
        offset: ^offset,
        # this one isn't indexed so psql won't take the wrong index.
        order_by: [desc: :inserted_at]
      )

    _activities = Repo.all(q)
  end

  def get_external_profile(for_user, uri) do
    with %User{} = user <- User.get_or_fetch(uri) do
      {:ok, UserView.render("show.json", %{user: user, for: for_user})}
    else
      _e ->
        {:error, "Couldn't find user"}
    end
  end
end<|MERGE_RESOLUTION|>--- conflicted
+++ resolved
@@ -244,19 +244,8 @@
 
       %{"screen_name" => nickname} ->
         case User.get_by_nickname(nickname) do
-<<<<<<< HEAD
-          nil ->
-            {:error, "No user with such screen_name"}
-
-          %User{info: %{disabled: true}} ->
-            {:error, "User has been disabled"}
-
-          user ->
-            {:ok, user}
-=======
           nil -> {:error, "No user with such screen_name"}
           target -> {:ok, target}
->>>>>>> e5d553aa
         end
 
       _ ->
