--- conflicted
+++ resolved
@@ -1,36 +1,24 @@
 defmodule Pleroma.Web.TwitterAPI.TwitterAPI do
-  alias Ecto.Changeset
   alias Pleroma.{User, Activity, Repo, Object}
-  alias Pleroma.Web.{ActivityPub.ActivityPub, Websub, OStatus}
+  alias Pleroma.Web.ActivityPub.ActivityPub
   alias Pleroma.Web.TwitterAPI.Representers.{ActivityRepresenter, UserRepresenter}
 
   import Ecto.Query
 
-<<<<<<< HEAD
-  def create_status(%User{} = user, %{} = data) do
-    attachments = Enum.map(data["media_ids"] || [], fn (media_id) ->
-      Repo.get(Object, media_id).data
-    end)
-=======
   def to_for_user_and_mentions(user, mentions) do
     default_to = [
       User.ap_followers(user),
       "https://www.w3.org/ns/activitystreams#Public"
     ]
->>>>>>> c85998ab
 
     default_to ++ Enum.map(mentions, fn ({_, %{ap_id: ap_id}}) -> ap_id end)
   end
 
-<<<<<<< HEAD
-    content = data["status"] |> HtmlSanitizeEx.strip_tags |> String.replace("\n", "<br>")
-=======
   def format_input(text, mentions) do
     HtmlSanitizeEx.strip_tags(text)
     |> String.replace("\n", "<br>")
     |> add_user_links(mentions)
   end
->>>>>>> c85998ab
 
   def attachments_from_ids(ids) do
     Enum.map(ids || [], fn (media_id) ->
@@ -95,55 +83,19 @@
         "context" => context,
         "attachment" => attachments,
         "actor" => user.ap_id
-<<<<<<< HEAD
-     },
-      "published" => date,
-      "context" => context
-   }
-
-    # Wire up reply info.
-    activity = with inReplyToId when not is_nil(inReplyToId) <- data["in_reply_to_status_id"],
-                    inReplyTo <- Repo.get(Activity, inReplyToId),
-                    context <- inReplyTo.data["context"]
-               do
-
-               to = activity["to"] ++ [inReplyTo.data["actor"]]
-
-               activity
-               |> put_in(["to"], to)
-               |> put_in(["context"], context)
-               |> put_in(["object", "context"], context)
-               |> put_in(["object", "inReplyTo"], inReplyTo.data["object"]["id"])
-               |> put_in(["object", "inReplyToStatusId"], inReplyToId)
-               |> put_in(["statusnetConversationId"], inReplyTo.data["statusnetConversationId"])
-               |> put_in(["object", "statusnetConversationId"], inReplyTo.data["statusnetConversationId"])
-               else _e ->
-                 activity
-               end
-
-    with {:ok, activity} <- ActivityPub.insert(activity) do
-      {:ok, activity} = add_conversation_id(activity)
-      Websub.publish(OStatus.feed_path(user), user, activity)
-      {:ok, activity}
-=======
       }
       [to, context, object, %{}]
->>>>>>> c85998ab
     end
 
     ActivityPub.create(to, user, context, object, additional, data)
   end
 
   def fetch_friend_statuses(user, opts \\ %{}) do
-    activities = ActivityPub.fetch_activities([user.ap_id | user.following], opts)
-    activities_to_statuses(activities, %{for: user})
+    ActivityPub.fetch_activities([user.ap_id | user.following], opts)
+    |> activities_to_statuses(%{for: user})
   end
 
   def fetch_public_statuses(user, opts \\ %{}) do
-<<<<<<< HEAD
-    activities = ActivityPub.fetch_public_activities(opts)
-    activities_to_statuses(activities, %{for: user})
-=======
     opts = Map.put(opts, "local_only", true)
     ActivityPub.fetch_public_activities(opts)
     |> activities_to_statuses(%{for: user})
@@ -152,30 +104,20 @@
   def fetch_public_and_external_statuses(user, opts \\ %{}) do
     ActivityPub.fetch_public_activities(opts)
     |> activities_to_statuses(%{for: user})
->>>>>>> c85998ab
   end
 
   def fetch_user_statuses(user, opts \\ %{}) do
-    activities = ActivityPub.fetch_activities([], opts)
-    activities_to_statuses(activities, %{for: user})
+    ActivityPub.fetch_activities([], opts)
+    |> activities_to_statuses(%{for: user})
   end
 
   def fetch_mentions(user, opts \\ %{}) do
-    activities = ActivityPub.fetch_activities([user.ap_id], opts)
-    activities_to_statuses(activities, %{for: user})
+    ActivityPub.fetch_activities([user.ap_id], opts)
+    |> activities_to_statuses(%{for: user})
   end
 
   def fetch_conversation(user, id) do
-<<<<<<< HEAD
-    query = from activity in Activity,
-      where: fragment("? @> ?", activity.data, ^%{statusnetConversationId: id}),
-      limit: 1
-
-    with %Activity{} = activity <- Repo.one(query),
-         context <- activity.data["context"],
-=======
     with context when is_binary(context) <- conversation_id_to_context(id),
->>>>>>> c85998ab
          activities <- ActivityPub.fetch_activities_for_context(context),
          statuses <- activities |> activities_to_statuses(%{for: user})
     do
@@ -193,26 +135,26 @@
   end
 
   def follow(%User{} = follower, params) do
-    with {:ok, %User{} = followed} <- get_user(params),
-         {:ok, follower} <- User.follow(follower, followed),
-         {:ok, activity} <- ActivityPub.insert(%{
-          "type" => "Follow",
-          "actor" => follower.ap_id,
-          "object" => followed.ap_id,
-          "published" => make_date()
-        })
+    with { :ok, %User{} = followed } <- get_user(params),
+         { :ok, follower } <- User.follow(follower, followed),
+         { :ok, activity } <- ActivityPub.insert(%{
+           "type" => "Follow",
+           "actor" => follower.ap_id,
+           "object" => followed.ap_id,
+           "published" => make_date()
+         })
     do
-      {:ok, follower, followed, activity}
+      { :ok, follower, followed, activity }
     else
       err -> err
     end
   end
 
   def unfollow(%User{} = follower, params) do
-    with {:ok, %User{} = unfollowed} <- get_user(params),
-         {:ok, follower} <- User.unfollow(follower, unfollowed)
+    with { :ok, %User{} = unfollowed } <- get_user(params),
+         { :ok, follower } <- User.unfollow(follower, unfollowed)
     do
-      {:ok, follower, unfollowed}
+      { :ok, follower, unfollowed}
     else
       err -> err
     end
@@ -284,7 +226,7 @@
           media_id_string: "#{object.id}}",
           media_url: href,
           size: 0
-       } |> Poison.encode!
+        } |> Poison.encode!
     end
   end
 
@@ -292,41 +234,17 @@
     # Modified from https://www.w3.org/TR/html5/forms.html#valid-e-mail-address
     regex = ~r/@[a-zA-Z0-9.!#$%&'*+\/=?^_`{|}~-]+@?[a-zA-Z0-9](?:[a-zA-Z0-9-]{0,61}[a-zA-Z0-9])?(?:\.[a-zA-Z0-9](?:[a-zA-Z0-9-]{0,61}[a-zA-Z0-9])?)*/
 
-    regex
-    |> Regex.scan(text)
+    Regex.scan(regex, text)
     |> List.flatten
     |> Enum.uniq
-    |> Enum.map(fn ("@" <> match = full_match) ->
-      {full_match, User.get_cached_by_nickname(match)} end)
+    |> Enum.map(fn ("@" <> match = full_match) -> {full_match, User.get_cached_by_nickname(match)} end)
     |> Enum.filter(fn ({_match, user}) -> user end)
   end
 
   def add_user_links(text, mentions) do
-    Enum.reduce(mentions, text, fn ({match, %User{ap_id: ap_id}}, text) ->
-      String.replace(text, match, "<a href='#{ap_id}'>#{match}</a>") end)
-  end
-
-<<<<<<< HEAD
-  defp add_conversation_id(activity) do
-    if is_integer(activity.data["statusnetConversationId"]) do
-      {:ok, activity}
-    else
-      data = activity.data
-      |> put_in(["object", "statusnetConversationId"], activity.id)
-      |> put_in(["statusnetConversationId"], activity.id)
-
-      object = Object.get_by_ap_id(activity.data["object"]["id"])
-
-      changeset = Changeset.change(object, data: data["object"])
-      Repo.update(changeset)
-
-      changeset = Changeset.change(activity, data: data)
-      Repo.update(changeset)
-    end
-  end
-
-=======
->>>>>>> c85998ab
+    Enum.reduce(mentions, text, fn ({match, %User{ap_id: ap_id}}, text) -> String.replace(text, match, "<a href='#{ap_id}'>#{match}</a>") end)
+  end
+
   def register_user(params) do
     params = %{
       nickname: params["nickname"],
@@ -335,7 +253,7 @@
       email: params["email"],
       password: params["password"],
       password_confirmation: params["confirm"]
-   }
+    }
 
     changeset = User.register_changeset(%User{}, params)
 
@@ -343,27 +261,22 @@
       {:ok, UserRepresenter.to_map(user)}
     else
       {:error, changeset} ->
-<<<<<<< HEAD
-        errors = Poison.encode!(Changeset.traverse_errors(changeset, fn {msg, _opts} -> msg end))
-        {:error, %{error: errors}}
-=======
         errors = Ecto.Changeset.traverse_errors(changeset, fn {msg, _opts} -> msg end)
       |> Poison.encode!
       {:error, %{error: errors}}
->>>>>>> c85998ab
     end
   end
 
   def get_user(user \\ nil, params) do
     case params do
-      %{"user_id" => user_id} ->
+      %{ "user_id" => user_id } ->
         case target = Repo.get(User, user_id) do
           nil ->
             {:error, "No user with such user_id"}
           _ ->
             {:ok, target}
         end
-      %{"screen_name" => nickname} ->
+      %{ "screen_name" => nickname } ->
         case target = Repo.get_by(User, nickname: nickname) do
           nil ->
             {:error, "No user with such screen_name"}
@@ -391,8 +304,7 @@
     user = User.get_cached_by_ap_id(actor)
     [liked_activity] = Activity.all_by_object_ap_id(activity.data["object"])
 
-    ActivityRepresenter.to_map(activity,
-      Map.merge(opts, %{user: user, liked_activity: liked_activity}))
+    ActivityRepresenter.to_map(activity, Map.merge(opts, %{user: user, liked_activity: liked_activity}))
   end
 
   # For announces, fetch the announced activity and the user.
@@ -402,8 +314,7 @@
     [announced_activity] = Activity.all_by_object_ap_id(activity.data["object"])
     announced_actor = User.get_cached_by_ap_id(announced_activity.data["actor"])
 
-    ActivityRepresenter.to_map(activity,
-      Map.merge(opts, %{users: [user, announced_actor], announced_activity: announced_activity}))
+    ActivityRepresenter.to_map(activity, Map.merge(opts, %{users: [user, announced_actor], announced_activity: announced_activity}))
   end
 
   defp activity_to_status(activity, opts) do
@@ -413,7 +324,7 @@
     mentioned_users = Enum.map(activity.data["to"] || [], fn (ap_id) ->
       User.get_cached_by_ap_id(ap_id)
     end)
-    mentioned_users = mentioned_users |> Enum.filter(&(&1))
+    |> Enum.filter(&(&1))
 
     ActivityRepresenter.to_map(activity, Map.merge(opts, %{user: user, mentioned: mentioned_users}))
   end
