# Pleroma: A lightweight social networking server
# Copyright © 2017-2019 Pleroma Authors <https://pleroma.social/>
# SPDX-License-Identifier: AGPL-3.0-only

defmodule Pleroma.Web.TwitterAPI.ActivityView do
  use Pleroma.Web, :view
  alias Pleroma.Activity
  alias Pleroma.Formatter
  alias Pleroma.HTML
  alias Pleroma.Object
  alias Pleroma.Repo
  alias Pleroma.User
  alias Pleroma.Web.CommonAPI
  alias Pleroma.Web.CommonAPI.Utils
  alias Pleroma.Web.MastodonAPI.StatusView
  alias Pleroma.Web.TwitterAPI.ActivityView
  alias Pleroma.Web.TwitterAPI.Representers.ObjectRepresenter
  alias Pleroma.Web.TwitterAPI.UserView

  import Ecto.Query
  require Logger

  defp query_context_ids([]), do: []

  defp query_context_ids(contexts) do
    query = from(o in Object, where: fragment("(?)->>'id' = ANY(?)", o.data, ^contexts))

    Repo.all(query)
  end

  defp query_users([]), do: []

  defp query_users(user_ids) do
    query = from(user in User, where: user.ap_id in ^user_ids)

    Repo.all(query)
  end

  defp collect_context_ids(activities) do
    _contexts =
      activities
      |> Enum.reject(& &1.data["context_id"])
      |> Enum.map(fn %{data: data} ->
        data["context"]
      end)
      |> Enum.filter(& &1)
      |> query_context_ids()
      |> Enum.reduce(%{}, fn %{data: %{"id" => ap_id}, id: id}, acc ->
        Map.put(acc, ap_id, id)
      end)
  end

  defp collect_users(activities) do
    activities
    |> Enum.map(fn activity ->
      case activity.data do
        data = %{"type" => "Follow"} ->
          [data["actor"], data["object"]]

        data ->
          [data["actor"]]
      end ++ activity.recipients
    end)
    |> List.flatten()
    |> Enum.uniq()
    |> query_users()
    |> Enum.reduce(%{}, fn user, acc ->
      Map.put(acc, user.ap_id, user)
    end)
  end

  defp get_context_id(%{data: %{"context_id" => context_id}}, _) when not is_nil(context_id),
    do: context_id

  defp get_context_id(%{data: %{"context" => nil}}, _), do: nil

  defp get_context_id(%{data: %{"context" => context}}, options) do
    cond do
      id = options[:context_ids][context] -> id
      true -> Utils.context_to_conversation_id(context)
    end
  end

  defp get_context_id(_, _), do: nil

  defp get_user(ap_id, opts) do
    cond do
      user = opts[:users][ap_id] ->
        user

      String.ends_with?(ap_id, "/followers") ->
        nil

      ap_id == "https://www.w3.org/ns/activitystreams#Public" ->
        nil

      user = User.get_cached_by_ap_id(ap_id) ->
        user

      user = User.get_by_guessed_nickname(ap_id) ->
        user

      true ->
        User.error_user(ap_id)
    end
  end

  def render("index.json", opts) do
    context_ids = collect_context_ids(opts.activities)
    users = collect_users(opts.activities)

    opts =
      opts
      |> Map.put(:context_ids, context_ids)
      |> Map.put(:users, users)

    safe_render_many(
      opts.activities,
      ActivityView,
      "activity.json",
      opts
    )
  end

  def render("activity.json", %{activity: %{data: %{"type" => "Delete"}} = activity} = opts) do
    user = get_user(activity.data["actor"], opts)
    created_at = activity.data["published"] |> Utils.date_to_asctime()

    %{
      "id" => activity.id,
      "uri" => activity.data["object"],
      "user" => UserView.render("show.json", %{user: user, for: opts[:for]}),
      "attentions" => [],
      "statusnet_html" => "deleted notice {{tag",
      "text" => "deleted notice {{tag",
      "is_local" => activity.local,
      "is_post_verb" => false,
      "created_at" => created_at,
      "in_reply_to_status_id" => nil,
      "external_url" => activity.data["id"],
      "activity_type" => "delete"
    }
  end

  def render("activity.json", %{activity: %{data: %{"type" => "Follow"}} = activity} = opts) do
    user = get_user(activity.data["actor"], opts)
    created_at = activity.data["published"] || DateTime.to_iso8601(activity.inserted_at)
    created_at = created_at |> Utils.date_to_asctime()

    followed = get_user(activity.data["object"], opts)
    text = "#{user.nickname} started following #{followed.nickname}"

    %{
      "id" => activity.id,
      "user" => UserView.render("show.json", %{user: user, for: opts[:for]}),
      "attentions" => [],
      "statusnet_html" => text,
      "text" => text,
      "is_local" => activity.local,
      "is_post_verb" => false,
      "created_at" => created_at,
      "in_reply_to_status_id" => nil,
      "external_url" => activity.data["id"],
      "activity_type" => "follow"
    }
  end

  def render("activity.json", %{activity: %{data: %{"type" => "Announce"}} = activity} = opts) do
    user = get_user(activity.data["actor"], opts)
    created_at = activity.data["published"] |> Utils.date_to_asctime()
    announced_activity = Activity.get_create_by_object_ap_id(activity.data["object"])

    text = "#{user.nickname} retweeted a status."

    retweeted_status = render("activity.json", Map.merge(opts, %{activity: announced_activity}))

    %{
      "id" => activity.id,
      "user" => UserView.render("show.json", %{user: user, for: opts[:for]}),
      "statusnet_html" => text,
      "text" => text,
      "is_local" => activity.local,
      "is_post_verb" => false,
      "uri" => "tag:#{activity.data["id"]}:objectType=note",
      "created_at" => created_at,
      "retweeted_status" => retweeted_status,
      "statusnet_conversation_id" => get_context_id(announced_activity, opts),
      "external_url" => activity.data["id"],
      "activity_type" => "repeat"
    }
  end

  def render("activity.json", %{activity: %{data: %{"type" => "Like"}} = activity} = opts) do
    user = get_user(activity.data["actor"], opts)
    liked_activity = Activity.get_create_by_object_ap_id(activity.data["object"])
    liked_activity_id = if liked_activity, do: liked_activity.id, else: nil

    created_at =
      activity.data["published"]
      |> Utils.date_to_asctime()

    text = "#{user.nickname} favorited a status."

    favorited_status =
      if liked_activity,
        do: render("activity.json", Map.merge(opts, %{activity: liked_activity})),
        else: nil

    %{
      "id" => activity.id,
      "user" => UserView.render("show.json", %{user: user, for: opts[:for]}),
      "statusnet_html" => text,
      "text" => text,
      "is_local" => activity.local,
      "is_post_verb" => false,
      "uri" => "tag:#{activity.data["id"]}:objectType=Favourite",
      "created_at" => created_at,
      "favorited_status" => favorited_status,
      "in_reply_to_status_id" => liked_activity_id,
      "external_url" => activity.data["id"],
      "activity_type" => "like"
    }
  end

  def render(
        "activity.json",
        %{activity: %{data: %{"type" => "Create", "object" => object_id}} = activity} = opts
      ) do
    user = get_user(activity.data["actor"], opts)

<<<<<<< HEAD
    object = Object.normalize(object_id)

    created_at = object.data["published"] |> Utils.date_to_asctime()
    like_count = object.data["like_count"] || 0
    announcement_count = object.data["announcement_count"] || 0
    favorited = opts[:for] && opts[:for].ap_id in (object.data["likes"] || [])
    repeated = opts[:for] && opts[:for].ap_id in (object.data["announcements"] || [])
=======
    created_at = object["published"] |> Utils.date_to_asctime()
    like_count = object["like_count"] || 0
    announcement_count = object["announcement_count"] || 0
    favorited = opts[:for] && opts[:for].ap_id in (object["likes"] || [])
    repeated = opts[:for] && opts[:for].ap_id in (object["announcements"] || [])
    pinned = activity.id in user.info.pinned_activities
>>>>>>> 73df3046

    attentions =
      []
      |> Utils.maybe_notify_to_recipients(activity)
      |> Utils.maybe_notify_mentioned_recipients(activity)
      |> Enum.map(fn ap_id -> get_user(ap_id, opts) end)
      |> Enum.filter(& &1)
      |> Enum.map(fn user -> UserView.render("show.json", %{user: user, for: opts[:for]}) end)

    conversation_id = get_context_id(activity, opts)

    tags = object.data["tag"] || []
    possibly_sensitive = object.data["sensitive"] || Enum.member?(tags, "nsfw")

    tags = if possibly_sensitive, do: Enum.uniq(["nsfw" | tags]), else: tags

    {summary, content} = render_content(object.data)

    html =
<<<<<<< HEAD
      HTML.filter_tags(content, User.html_filter_policy(opts[:for]))
      |> Formatter.emojify(object.data["emoji"])
=======
      content
      |> HTML.get_cached_scrubbed_html_for_activity(
        User.html_filter_policy(opts[:for]),
        activity,
        "twitterapi:content"
      )
      |> Formatter.emojify(object["emoji"])
>>>>>>> 73df3046

    text =
      if content do
        content
        |> String.replace(~r/<br\s?\/?>/, "\n")
        |> HTML.get_cached_stripped_html_for_activity(activity, "twitterapi:content")
      else
        ""
      end

    reply_parent = Activity.get_in_reply_to_activity(activity)

    reply_user = reply_parent && User.get_cached_by_ap_id(reply_parent.actor)

    summary = HTML.strip_tags(summary)

    card =
      StatusView.render(
        "card.json",
        Pleroma.Web.RichMedia.Helpers.fetch_data_for_activity(activity)
      )

    %{
      "id" => activity.id,
      "uri" => object.data["id"],
      "user" => UserView.render("show.json", %{user: user, for: opts[:for]}),
      "statusnet_html" => html,
      "text" => text,
      "is_local" => activity.local,
      "is_post_verb" => true,
      "created_at" => created_at,
<<<<<<< HEAD
      "in_reply_to_status_id" => object.data["inReplyToStatusId"],
=======
      "in_reply_to_status_id" => reply_parent && reply_parent.id,
>>>>>>> 73df3046
      "in_reply_to_screen_name" => reply_user && reply_user.nickname,
      "in_reply_to_profileurl" => User.profile_url(reply_user),
      "in_reply_to_ostatus_uri" => reply_user && reply_user.ap_id,
      "in_reply_to_user_id" => reply_user && reply_user.id,
      "statusnet_conversation_id" => conversation_id,
      "attachments" => (object.data["attachment"] || []) |> ObjectRepresenter.enum_to_list(opts),
      "attentions" => attentions,
      "fave_num" => like_count,
      "repeat_num" => announcement_count,
      "favorited" => !!favorited,
      "repeated" => !!repeated,
<<<<<<< HEAD
      "external_url" => object.data["external_url"] || object.data["id"],
      "tags" => tags,
      "activity_type" => "post",
      "possibly_sensitive" => possibly_sensitive,
      "visibility" => Pleroma.Web.MastodonAPI.StatusView.get_visibility(object.data),
      "summary" => summary
=======
      "pinned" => pinned,
      "external_url" => object["external_url"] || object["id"],
      "tags" => tags,
      "activity_type" => "post",
      "possibly_sensitive" => possibly_sensitive,
      "visibility" => StatusView.get_visibility(object),
      "summary" => summary,
      "summary_html" => summary |> Formatter.emojify(object["emoji"]),
      "card" => card,
      "muted" => CommonAPI.thread_muted?(user, activity) || User.mutes?(opts[:for], user)
>>>>>>> 73df3046
    }
  end

  def render("activity.json", %{activity: unhandled_activity}) do
    Logger.warn("#{__MODULE__} unhandled activity: #{inspect(unhandled_activity)}")
    nil
  end

  def render_content(%{"type" => "Note"} = object) do
    summary = object["summary"]

    content =
      if !!summary and summary != "" do
        "<p>#{summary}</p>#{object["content"]}"
      else
        object["content"]
      end

    {summary, content}
  end

  def render_content(%{"type" => object_type} = object)
      when object_type in ["Article", "Page", "Video"] do
    summary = object["name"] || object["summary"]

    content =
      if !!summary and summary != "" and is_bitstring(object["url"]) do
        "<p><a href=\"#{object["url"]}\">#{summary}</a></p>#{object["content"]}"
      else
        object["content"]
      end

    {summary, content}
  end

  def render_content(object) do
    summary = object["summary"] || "Unhandled activity type: #{object["type"]}"
    content = "<p>#{summary}</p>#{object["content"]}"

    {summary, content}
  end
end<|MERGE_RESOLUTION|>--- conflicted
+++ resolved
@@ -228,7 +228,6 @@
       ) do
     user = get_user(activity.data["actor"], opts)
 
-<<<<<<< HEAD
     object = Object.normalize(object_id)
 
     created_at = object.data["published"] |> Utils.date_to_asctime()
@@ -236,14 +235,7 @@
     announcement_count = object.data["announcement_count"] || 0
     favorited = opts[:for] && opts[:for].ap_id in (object.data["likes"] || [])
     repeated = opts[:for] && opts[:for].ap_id in (object.data["announcements"] || [])
-=======
-    created_at = object["published"] |> Utils.date_to_asctime()
-    like_count = object["like_count"] || 0
-    announcement_count = object["announcement_count"] || 0
-    favorited = opts[:for] && opts[:for].ap_id in (object["likes"] || [])
-    repeated = opts[:for] && opts[:for].ap_id in (object["announcements"] || [])
     pinned = activity.id in user.info.pinned_activities
->>>>>>> 73df3046
 
     attentions =
       []
@@ -263,18 +255,13 @@
     {summary, content} = render_content(object.data)
 
     html =
-<<<<<<< HEAD
-      HTML.filter_tags(content, User.html_filter_policy(opts[:for]))
-      |> Formatter.emojify(object.data["emoji"])
-=======
       content
       |> HTML.get_cached_scrubbed_html_for_activity(
         User.html_filter_policy(opts[:for]),
         activity,
         "twitterapi:content"
       )
-      |> Formatter.emojify(object["emoji"])
->>>>>>> 73df3046
+      |> Formatter.emojify(object.data["emoji"])
 
     text =
       if content do
@@ -306,11 +293,7 @@
       "is_local" => activity.local,
       "is_post_verb" => true,
       "created_at" => created_at,
-<<<<<<< HEAD
-      "in_reply_to_status_id" => object.data["inReplyToStatusId"],
-=======
       "in_reply_to_status_id" => reply_parent && reply_parent.id,
->>>>>>> 73df3046
       "in_reply_to_screen_name" => reply_user && reply_user.nickname,
       "in_reply_to_profileurl" => User.profile_url(reply_user),
       "in_reply_to_ostatus_uri" => reply_user && reply_user.ap_id,
@@ -322,25 +305,16 @@
       "repeat_num" => announcement_count,
       "favorited" => !!favorited,
       "repeated" => !!repeated,
-<<<<<<< HEAD
+      "pinned" => pinned,
       "external_url" => object.data["external_url"] || object.data["id"],
-      "tags" => tags,
-      "activity_type" => "post",
-      "possibly_sensitive" => possibly_sensitive,
-      "visibility" => Pleroma.Web.MastodonAPI.StatusView.get_visibility(object.data),
-      "summary" => summary
-=======
-      "pinned" => pinned,
-      "external_url" => object["external_url"] || object["id"],
       "tags" => tags,
       "activity_type" => "post",
       "possibly_sensitive" => possibly_sensitive,
       "visibility" => StatusView.get_visibility(object),
       "summary" => summary,
-      "summary_html" => summary |> Formatter.emojify(object["emoji"]),
+      "summary_html" => summary |> Formatter.emojify(object.data["emoji"]),
       "card" => card,
       "muted" => CommonAPI.thread_muted?(user, activity) || User.mutes?(opts[:for], user)
->>>>>>> 73df3046
     }
   end
 
