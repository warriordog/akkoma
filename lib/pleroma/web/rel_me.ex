--- conflicted
+++ resolved
@@ -34,12 +34,8 @@
       end
 
     with {:ok, %Tesla.Env{body: html, status: status}} when status in 200..299 <-
-<<<<<<< HEAD
            Pleroma.HTTP.get(url, [], adapter: opts),
-=======
-           Pleroma.HTTP.get(url, [], adapter: @hackney_options),
          {:ok, html_tree} <- Floki.parse_document(html),
->>>>>>> cf8307e7
          data <-
            Floki.attribute(html_tree, "link[rel~=me]", "href") ++
              Floki.attribute(html_tree, "a[rel~=me]", "href") do
