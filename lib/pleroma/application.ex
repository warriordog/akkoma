--- conflicted
+++ resolved
@@ -40,23 +40,11 @@
         cachex_children() ++
         hackney_pool_children() ++
         [
-<<<<<<< HEAD
+          Pleroma.Stats,
           %{
             id: Oban,
             start: {Oban, :start_link, [Application.get_env(:pleroma, Oban)]}
           },
-          %{
-            id: Pleroma.Web.OAuth.Token.CleanWorker,
-            start: {Pleroma.Web.OAuth.Token.CleanWorker, :start_link, []}
-          },
-          %{
-            id: Pleroma.Stats,
-            start: {Pleroma.Stats, :start_link, []}
-          },
-=======
-          Pleroma.Web.Federator.RetryQueue,
-          Pleroma.Stats,
->>>>>>> 73884441
           %{
             id: :web_push_init,
             start: {Task, :start_link, [&Pleroma.Web.Push.init/0]},
