--- conflicted
+++ resolved
@@ -899,20 +899,7 @@
   def increase_note_count(%User{} = user) do
     User
     |> where(id: ^user.id)
-<<<<<<< HEAD
     |> update([u], inc: [note_count: 1])
-=======
-    |> update([u],
-      set: [
-        info:
-          fragment(
-            "safe_jsonb_set(?, '{note_count}', ((?->>'note_count')::int + 1)::varchar::jsonb, true)",
-            u.info,
-            u.info
-          )
-      ]
-    )
->>>>>>> 62e3d76a
     |> select([u], u)
     |> Repo.update_all([])
     |> case do
@@ -926,16 +913,7 @@
     |> where(id: ^user.id)
     |> update([u],
       set: [
-<<<<<<< HEAD
         note_count: fragment("greatest(0, note_count - 1)")
-=======
-        info:
-          fragment(
-            "safe_jsonb_set(?, '{note_count}', (greatest(0, (?->>'note_count')::int - 1))::varchar::jsonb, true)",
-            u.info,
-            u.info
-          )
->>>>>>> 62e3d76a
       ]
     )
     |> select([u], u)
@@ -1003,18 +981,7 @@
       |> where(id: ^user.id)
       |> join(:inner, [u], s in subquery(follower_count_query))
       |> update([u, s],
-<<<<<<< HEAD
         set: [follower_count: s.count]
-=======
-        set: [
-          info:
-            fragment(
-              "safe_jsonb_set(?, '{follower_count}', ?::varchar::jsonb, true)",
-              u.info,
-              s.count
-            )
-        ]
->>>>>>> 62e3d76a
       )
       |> select([u], u)
       |> Repo.update_all([])
@@ -1231,10 +1198,6 @@
     BackgroundWorker.enqueue("deactivate_user", %{"user_id" => user.id, "status" => status})
   end
 
-<<<<<<< HEAD
-  def deactivate(%User{} = user, status \\ true) do
-    with {:ok, user} <- set_activation_status(user, status) do
-=======
   def deactivate(user, status \\ true)
 
   def deactivate(users, status) when is_list(users) do
@@ -1244,8 +1207,7 @@
   end
 
   def deactivate(%User{} = user, status) do
-    with {:ok, user} <- update_info(user, &User.Info.set_activation_status(&1, status)) do
->>>>>>> 62e3d76a
+    with {:ok, user} <- set_activation_status(user, status) do
       Enum.each(get_followers(user), &invalidate_cache/1)
       Enum.each(get_friends(user), &update_follower_count/1)
 
@@ -1491,16 +1453,7 @@
     {:ok, key}
   end
 
-<<<<<<< HEAD
-  # OStatus Magic Key
-  def public_key(%{magic_key: magic_key}) when not is_nil(magic_key) do
-    {:ok, Pleroma.Web.Salmon.decode_key(magic_key)}
-  end
-
-  def public_key(_), do: {:error, "not found key"}
-=======
   def public_key_from_info(_), do: {:error, "not found key"}
->>>>>>> 62e3d76a
 
   def get_public_key_for_ap_id(ap_id) do
     with {:ok, %User{} = user} <- get_or_fetch_by_ap_id(ap_id),
@@ -2070,18 +2023,6 @@
   def remove_reblog_mute(user, ap_id) do
     params = %{muted_reblogs: List.delete(user.muted_reblogs, ap_id)}
 
-<<<<<<< HEAD
-=======
-  `fun` is called with the `user.info`.
-  """
-  def update_info(users, fun) when is_list(users) do
-    Repo.transaction(fn ->
-      for user <- users, do: update_info(user, fun)
-    end)
-  end
-
-  def update_info(user, fun) do
->>>>>>> 62e3d76a
     user
     |> cast(params, [:muted_reblogs])
     |> update_and_set_cache()
