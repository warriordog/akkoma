--- conflicted
+++ resolved
@@ -1627,7 +1627,6 @@
   def is_internal_user?(%User{local: true, nickname: "internal." <> _}), do: true
   def is_internal_user?(_), do: false
 
-<<<<<<< HEAD
   # A hack because user delete activities have a fake id for whatever reason
   # TODO: Get rid of this
   def get_delivered_users_by_object_id("pleroma:fake_object_id"), do: []
@@ -1638,7 +1637,8 @@
       where: delivery.object_id == ^object_id
     )
     |> Repo.all()
-=======
+  end
+
   def change_email(user, email) do
     user
     |> cast(%{email: email}, [:email])
@@ -1646,6 +1646,5 @@
     |> unique_constraint(:email)
     |> validate_format(:email, @email_regex)
     |> update_and_set_cache()
->>>>>>> 53a3ad60
   end
 end