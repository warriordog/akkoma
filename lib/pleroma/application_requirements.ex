# Pleroma: A lightweight social networking server
# Copyright © 2017-2020 Pleroma Authors <https://pleroma.social/>
# SPDX-License-Identifier: AGPL-3.0-only

defmodule Pleroma.ApplicationRequirements do
  @moduledoc """
  The module represents the collection of validations to runs before start server.
  """

  defmodule VerifyError, do: defexception([:message])

  import Ecto.Query

  require Logger

  @spec verify!() :: :ok | VerifyError.t()
  def verify! do
    :ok
    |> check_confirmation_accounts!
    |> check_migrations_applied!()
    |> check_welcome_message_config!()
    |> check_rum!()
    |> handle_result()
  end

  defp handle_result(:ok), do: :ok
  defp handle_result({:error, message}), do: raise(VerifyError, message: message)

<<<<<<< HEAD
  defp check_welcome_message_config!(:ok) do
    if Pleroma.Config.get([:welcome, :email, :enabled], false) and
         not Pleroma.Emails.Mailer.enabled?() do
      Logger.error("""
      To send welcome email do you need to enable mail.
      \nconfig :pleroma, Pleroma.Emails.Mailer, enabled: true
      """)

      {:error, "The mail disabled."}
=======
  # Checks account confirmation email
  #
  def check_confirmation_accounts!(:ok) do
    if Pleroma.Config.get([:instance, :account_activation_required]) &&
         not Pleroma.Config.get([Pleroma.Emails.Mailer, :enabled]) do
      Logger.error(
        "Account activation enabled, but no Mailer settings enabled.\nPlease set config :pleroma, :instance, account_activation_required: false\nOtherwise setup and enable Mailer."
      )

      {:error,
       "Account activation enabled, but Mailer is disabled. Cannot send confirmation emails."}
>>>>>>> 76aa49a0
    else
      :ok
    end
  end

<<<<<<< HEAD
  defp check_welcome_message_config!(result), do: result
=======
  def check_confirmation_accounts!(result), do: result
>>>>>>> 76aa49a0

  # Checks for pending migrations.
  #
  def check_migrations_applied!(:ok) do
    unless Pleroma.Config.get(
             [:i_am_aware_this_may_cause_data_loss, :disable_migration_check],
             false
           ) do
      {_, res, _} =
        Ecto.Migrator.with_repo(Pleroma.Repo, fn repo ->
          down_migrations =
            Ecto.Migrator.migrations(repo)
            |> Enum.reject(fn
              {:up, _, _} -> true
              {:down, _, _} -> false
            end)

          if length(down_migrations) > 0 do
            down_migrations_text =
              Enum.map(down_migrations, fn {:down, id, name} -> "- #{name} (#{id})\n" end)

            Logger.error(
              "The following migrations were not applied:\n#{down_migrations_text}If you want to start Pleroma anyway, set\nconfig :pleroma, :i_am_aware_this_may_cause_data_loss, disable_migration_check: true"
            )

            {:error, "Unapplied Migrations detected"}
          else
            :ok
          end
        end)

      res
    else
      :ok
    end
  end

  def check_migrations_applied!(result), do: result

  # Checks for settings of RUM indexes.
  #
  defp check_rum!(:ok) do
    {_, res, _} =
      Ecto.Migrator.with_repo(Pleroma.Repo, fn repo ->
        migrate =
          from(o in "columns",
            where: o.table_name == "objects",
            where: o.column_name == "fts_content"
          )
          |> repo.exists?(prefix: "information_schema")

        setting = Pleroma.Config.get([:database, :rum_enabled], false)

        do_check_rum!(setting, migrate)
      end)

    res
  end

  defp check_rum!(result), do: result

  defp do_check_rum!(setting, migrate) do
    case {setting, migrate} do
      {true, false} ->
        Logger.error(
          "Use `RUM` index is enabled, but were not applied migrations for it.\nIf you want to start Pleroma anyway, set\nconfig :pleroma, :database, rum_enabled: false\nOtherwise apply the following migrations:\n`mix ecto.migrate --migrations-path priv/repo/optional_migrations/rum_indexing/`"
        )

        {:error, "Unapplied RUM Migrations detected"}

      {false, true} ->
        Logger.error(
          "Detected applied migrations to use `RUM` index, but `RUM` isn't enable in settings.\nIf you want to use `RUM`, set\nconfig :pleroma, :database, rum_enabled: true\nOtherwise roll `RUM` migrations back.\n`mix ecto.rollback --migrations-path priv/repo/optional_migrations/rum_indexing/`"
        )

        {:error, "RUM Migrations detected"}

      _ ->
        :ok
    end
  end
end<|MERGE_RESOLUTION|>--- conflicted
+++ resolved
@@ -26,7 +26,6 @@
   defp handle_result(:ok), do: :ok
   defp handle_result({:error, message}), do: raise(VerifyError, message: message)
 
-<<<<<<< HEAD
   defp check_welcome_message_config!(:ok) do
     if Pleroma.Config.get([:welcome, :email, :enabled], false) and
          not Pleroma.Emails.Mailer.enabled?() do
@@ -36,7 +35,13 @@
       """)
 
       {:error, "The mail disabled."}
-=======
+    else
+      :ok
+    end
+  end
+
+  defp check_welcome_message_config!(result), do: result
+
   # Checks account confirmation email
   #
   def check_confirmation_accounts!(:ok) do
@@ -48,17 +53,12 @@
 
       {:error,
        "Account activation enabled, but Mailer is disabled. Cannot send confirmation emails."}
->>>>>>> 76aa49a0
     else
       :ok
     end
   end
 
-<<<<<<< HEAD
-  defp check_welcome_message_config!(result), do: result
-=======
   def check_confirmation_accounts!(result), do: result
->>>>>>> 76aa49a0
 
   # Checks for pending migrations.
   #
