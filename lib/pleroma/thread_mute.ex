# Pleroma: A lightweight social networking server
# Copyright © 2017-2020 Pleroma Authors <https://pleroma.social/>
# SPDX-License-Identifier: AGPL-3.0-only

defmodule Pleroma.ThreadMute do
  use Ecto.Schema

  alias Pleroma.Repo
  alias Pleroma.ThreadMute
  alias Pleroma.User

  import Ecto.Changeset
  import Ecto.Query

  schema "thread_mutes" do
    belongs_to(:user, User, type: FlakeId.Ecto.CompatType)
    field(:context, :string)
  end

  def changeset(mute, params \\ %{}) do
    mute
    |> cast(params, [:user_id, :context])
    |> foreign_key_constraint(:user_id)
    |> unique_constraint(:user_id, name: :unique_index)
  end

  def query(user_id, context) do
    user_binary_id = User.binary_id(user_id)

    ThreadMute
<<<<<<< HEAD
    |> Ecto.Query.where(user_id: ^user_binary_id)
    |> Ecto.Query.where(context: ^context)
=======
    |> where(user_id: ^user_id)
    |> where(context: ^context)
>>>>>>> af820f8c
  end

  def muters_query(context) do
    ThreadMute
    |> join(:inner, [tm], u in assoc(tm, :user))
    |> where([tm], tm.context == ^context)
    |> select([tm, u], u.ap_id)
  end

  def muter_ap_ids(context, ap_ids \\ nil)

  # Note: applies to fake activities (ActivityPub.Utils.get_notified_from_object/1 etc.)
  def muter_ap_ids(context, _ap_ids) when is_nil(context), do: []

  def muter_ap_ids(context, ap_ids) do
    context
    |> muters_query()
    |> maybe_filter_on_ap_id(ap_ids)
    |> Repo.all()
  end

  defp maybe_filter_on_ap_id(query, ap_ids) when is_list(ap_ids) do
    where(query, [tm, u], u.ap_id in ^ap_ids)
  end

  defp maybe_filter_on_ap_id(query, _ap_ids), do: query

  def add_mute(user_id, context) do
    %ThreadMute{}
    |> changeset(%{user_id: user_id, context: context})
    |> Repo.insert()
  end

  def remove_mute(user_id, context) do
    query(user_id, context)
    |> Repo.delete_all()
  end

  def check_muted(user_id, context) do
    query(user_id, context)
    |> Repo.all()
  end
end<|MERGE_RESOLUTION|>--- conflicted
+++ resolved
@@ -28,13 +28,8 @@
     user_binary_id = User.binary_id(user_id)
 
     ThreadMute
-<<<<<<< HEAD
-    |> Ecto.Query.where(user_id: ^user_binary_id)
-    |> Ecto.Query.where(context: ^context)
-=======
-    |> where(user_id: ^user_id)
+    |> where(user_id: ^user_binary_id)
     |> where(context: ^context)
->>>>>>> af820f8c
   end
 
   def muters_query(context) do
