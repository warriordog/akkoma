# Pleroma: A lightweight social networking server
# Copyright © 2017-2019 Pleroma Authors <https://pleroma.social/>
# SPDX-License-Identifier: AGPL-3.0-only

defmodule Pleroma.Activity do
  use Ecto.Schema

  alias Pleroma.Activity
  alias Pleroma.Notification
  alias Pleroma.Object
  alias Pleroma.Repo

  import Ecto.Changeset
  import Ecto.Query

  @type t :: %__MODULE__{}
  @type actor :: String.t()

  @primary_key {:id, Pleroma.FlakeId, autogenerate: true}

  # https://github.com/tootsuite/mastodon/blob/master/app/models/notification.rb#L19
  @mastodon_notification_types %{
    "Create" => "mention",
    "Follow" => "follow",
    "Announce" => "reblog",
    "Like" => "favourite"
  }

  @mastodon_to_ap_notification_types for {k, v} <- @mastodon_notification_types,
                                         into: %{},
                                         do: {v, k}

  schema "activities" do
    field(:data, :map)
    field(:local, :boolean, default: true)
    field(:actor, :string)
    field(:recipients, {:array, :string}, default: [])
    has_many(:notifications, Notification, on_delete: :delete_all)

    # Attention: this is a fake relation, don't try to preload it blindly and expect it to work!
    # The foreign key is embedded in a jsonb field.
    #
    # To use it, you probably want to do an inner join and a preload:
    #
    # ```
    # |> join(:inner, [activity], o in Object,
    #      on: fragment("(?->>'id') = COALESCE((?)->'object'->> 'id', (?)->>'object')",
    #        o.data, activity.data, activity.data))
    # |> preload([activity, object], [object: object])
    # ```
    #
    # As a convenience, Activity.with_preloaded_object() sets up an inner join and preload for the
    # typical case.
    has_one(:object, Object, on_delete: :nothing, foreign_key: :id)

    timestamps()
  end

  def with_preloaded_object(query) do
    query
    |> join(
      :inner,
      [activity],
      o in Object,
      on:
        fragment(
          "(?->>'id') = COALESCE(?->'object'->>'id', ?->>'object')",
          o.data,
          activity.data,
          activity.data
        )
    )
    |> preload([activity, object], object: object)
  end

  def get_by_ap_id(ap_id) do
    Repo.one(
      from(
        activity in Activity,
        where: fragment("(?)->>'id' = ?", activity.data, ^to_string(ap_id))
      )
    )
  end

  def change(struct, params \\ %{}) do
    struct
    |> cast(params, [:data])
    |> validate_required([:data])
    |> unique_constraint(:ap_id, name: :activities_unique_apid_index)
  end

  def get_by_ap_id_with_object(ap_id) do
    Repo.one(
      from(
        activity in Activity,
        where: fragment("(?)->>'id' = ?", activity.data, ^to_string(ap_id)),
        left_join: o in Object,
        on:
          fragment(
            "(?->>'id') = COALESCE(?->'object'->>'id', ?->>'object')",
            o.data,
            activity.data,
            activity.data
          ),
        preload: [object: o]
      )
    )
  end

  def get_by_id(id) do
    Activity
    |> where([a], a.id == ^id)
    |> restrict_deactivated_users()
    |> Repo.one()
  end

  def get_by_id_with_object(id) do
    from(activity in Activity,
      where: activity.id == ^id,
      inner_join: o in Object,
      on:
        fragment(
          "(?->>'id') = COALESCE(?->'object'->>'id', ?->>'object')",
          o.data,
          activity.data,
          activity.data
        ),
      preload: [object: o]
    )
    |> Repo.one()
  end

  def by_object_ap_id(ap_id) do
    from(
      activity in Activity,
      where:
        fragment(
          "coalesce((?)->'object'->>'id', (?)->>'object') = ?",
          activity.data,
          activity.data,
          ^to_string(ap_id)
        )
    )
  end

  def create_by_object_ap_id(ap_ids) when is_list(ap_ids) do
    from(
      activity in Activity,
      where:
        fragment(
          "coalesce((?)->'object'->>'id', (?)->>'object') = ANY(?)",
          activity.data,
          activity.data,
          ^ap_ids
        ),
      where: fragment("(?)->>'type' = 'Create'", activity.data)
    )
  end

  def create_by_object_ap_id(ap_id) when is_binary(ap_id) do
    from(
      activity in Activity,
      where:
        fragment(
          "coalesce((?)->'object'->>'id', (?)->>'object') = ?",
          activity.data,
          activity.data,
          ^to_string(ap_id)
        ),
      where: fragment("(?)->>'type' = 'Create'", activity.data)
    )
  end

  def create_by_object_ap_id(_), do: nil

  def get_all_create_by_object_ap_id(ap_id) do
    Repo.all(create_by_object_ap_id(ap_id))
  end

  def get_create_by_object_ap_id(ap_id) when is_binary(ap_id) do
    create_by_object_ap_id(ap_id)
    |> restrict_deactivated_users()
    |> Repo.one()
  end

  def get_create_by_object_ap_id(_), do: nil

  def create_by_object_ap_id_with_object(ap_id) when is_binary(ap_id) do
    from(
      activity in Activity,
      where:
        fragment(
          "coalesce((?)->'object'->>'id', (?)->>'object') = ?",
          activity.data,
          activity.data,
          ^to_string(ap_id)
        ),
      where: fragment("(?)->>'type' = 'Create'", activity.data),
      inner_join: o in Object,
      on:
        fragment(
          "(?->>'id') = COALESCE(?->'object'->>'id', ?->>'object')",
          o.data,
          activity.data,
          activity.data
        ),
      preload: [object: o]
    )
  end

  def create_by_object_ap_id_with_object(_), do: nil

  def get_create_by_object_ap_id_with_object(ap_id) when is_binary(ap_id) do
    ap_id
    |> create_by_object_ap_id_with_object()
    |> Repo.one()
  end

  def get_create_by_object_ap_id_with_object(_), do: nil

  defp get_in_reply_to_activity_from_object(%Object{data: %{"inReplyTo" => ap_id}}) do
    get_create_by_object_ap_id_with_object(ap_id)
  end

  defp get_in_reply_to_activity_from_object(_), do: nil

  def get_in_reply_to_activity(%Activity{data: %{"object" => object}}) do
    get_in_reply_to_activity_from_object(Object.normalize(object))
  end

  def normalize(obj) when is_map(obj), do: get_by_ap_id_with_object(obj["id"])
  def normalize(ap_id) when is_binary(ap_id), do: get_by_ap_id_with_object(ap_id)
  def normalize(_), do: nil

  def delete_by_ap_id(id) when is_binary(id) do
    by_object_ap_id(id)
    |> select([u], u)
    |> Repo.delete_all()
    |> elem(1)
    |> Enum.find(fn
      %{data: %{"type" => "Create", "object" => ap_id}} when is_binary(ap_id) -> ap_id == id
      %{data: %{"type" => "Create", "object" => %{"id" => ap_id}}} -> ap_id == id
      _ -> nil
    end)
  end

  def delete_by_ap_id(_), do: nil

  for {ap_type, type} <- @mastodon_notification_types do
    def mastodon_notification_type(%Activity{data: %{"type" => unquote(ap_type)}}),
      do: unquote(type)
  end

  def mastodon_notification_type(%Activity{}), do: nil

  def from_mastodon_notification_type(type) do
    Map.get(@mastodon_to_ap_notification_types, type)
  end

  def all_by_actor_and_id(actor, status_ids \\ [])
  def all_by_actor_and_id(_actor, []), do: []

  def all_by_actor_and_id(actor, status_ids) do
    Activity
    |> where([s], s.id in ^status_ids)
    |> where([s], s.actor == ^actor)
    |> Repo.all()
  end

<<<<<<< HEAD
  def restrict_deactivated_users(query) do
    from(activity in query,
      where:
        fragment(
          "? not in (SELECT ap_id FROM users WHERE info->'deactivated' @> 'true')",
          activity.actor
        )
    )
=======
  @spec query_by_actor(actor()) :: Ecto.Query.t()
  def query_by_actor(actor) do
    from(a in Activity, where: a.actor == ^actor)
>>>>>>> 6518644d
  end
end<|MERGE_RESOLUTION|>--- conflicted
+++ resolved
@@ -267,7 +267,11 @@
     |> Repo.all()
   end
 
-<<<<<<< HEAD
+  @spec query_by_actor(actor()) :: Ecto.Query.t()
+  def query_by_actor(actor) do
+    from(a in Activity, where: a.actor == ^actor)
+  end
+
   def restrict_deactivated_users(query) do
     from(activity in query,
       where:
@@ -276,10 +280,5 @@
           activity.actor
         )
     )
-=======
-  @spec query_by_actor(actor()) :: Ecto.Query.t()
-  def query_by_actor(actor) do
-    from(a in Activity, where: a.actor == ^actor)
->>>>>>> 6518644d
   end
 end