# Pleroma: A lightweight social networking server
# Copyright © 2017-2020 Pleroma Authors <https://pleroma.social/>
# SPDX-License-Identifier: AGPL-3.0-only

defmodule Pleroma.Workers.Cron.PurgeExpiredActivitiesWorkerTest do
  use Pleroma.DataCase

  alias Pleroma.ActivityExpiration
  alias Pleroma.Workers.Cron.PurgeExpiredActivitiesWorker

  import Pleroma.Factory
  import ExUnit.CaptureLog

<<<<<<< HEAD
  clear_config([ActivityExpiration, :enabled])
  clear_config([:instance, :rewrite_policy])
=======
  setup do: clear_config([ActivityExpiration, :enabled])
>>>>>>> d74405fc

  test "deletes an expiration activity" do
    Pleroma.Config.put([ActivityExpiration, :enabled], true)
    activity = insert(:note_activity)

    naive_datetime =
      NaiveDateTime.add(
        NaiveDateTime.utc_now(),
        -:timer.minutes(2),
        :millisecond
      )

    expiration =
      insert(
        :expiration_in_the_past,
        %{activity_id: activity.id, scheduled_at: naive_datetime}
      )

    Pleroma.Workers.Cron.PurgeExpiredActivitiesWorker.perform(:ops, :pid)

    refute Pleroma.Repo.get(Pleroma.Activity, activity.id)
    refute Pleroma.Repo.get(Pleroma.ActivityExpiration, expiration.id)
  end

  test "works with ActivityExpirationPolicy" do
    Pleroma.Config.put([ActivityExpiration, :enabled], true)

    Pleroma.Config.put(
      [:instance, :rewrite_policy],
      Pleroma.Web.ActivityPub.MRF.ActivityExpirationPolicy
    )

    user = insert(:user)

    days = Pleroma.Config.get([:mrf_activity_expiration, :days], 365)

    {:ok, %{id: id} = activity} = Pleroma.Web.CommonAPI.post(user, %{"status" => "cofe"})

    past_date =
      NaiveDateTime.utc_now() |> Timex.shift(days: -days) |> NaiveDateTime.truncate(:second)

    activity
    |> Repo.preload(:expiration)
    |> Map.get(:expiration)
    |> Ecto.Changeset.change(%{scheduled_at: past_date})
    |> Repo.update!()

    Pleroma.Workers.Cron.PurgeExpiredActivitiesWorker.perform(:ops, :pid)

    assert [%{data: %{"type" => "Delete", "deleted_activity_id" => ^id}}] =
             Pleroma.Repo.all(Pleroma.Activity)
  end

  describe "delete_activity/1" do
    test "adds log message if activity isn't find" do
      assert capture_log([level: :error], fn ->
               PurgeExpiredActivitiesWorker.delete_activity(%ActivityExpiration{
                 activity_id: "test-activity"
               })
             end) =~ "Couldn't delete expired activity: not found activity"
    end

    test "adds log message if actor isn't find" do
      assert capture_log([level: :error], fn ->
               PurgeExpiredActivitiesWorker.delete_activity(%ActivityExpiration{
                 activity_id: "test-activity"
               })
             end) =~ "Couldn't delete expired activity: not found activity"
    end
  end
end<|MERGE_RESOLUTION|>--- conflicted
+++ resolved
@@ -11,12 +11,10 @@
   import Pleroma.Factory
   import ExUnit.CaptureLog
 
-<<<<<<< HEAD
-  clear_config([ActivityExpiration, :enabled])
-  clear_config([:instance, :rewrite_policy])
-=======
-  setup do: clear_config([ActivityExpiration, :enabled])
->>>>>>> d74405fc
+  setup do 
+  	clear_config([ActivityExpiration, :enabled])
+    clear_config([:instance, :rewrite_policy])
+  end
 
   test "deletes an expiration activity" do
     Pleroma.Config.put([ActivityExpiration, :enabled], true)
