# Pleroma: A lightweight social networking server
# Copyright © 2017-2021 Pleroma Authors <https://pleroma.social/>
# SPDX-License-Identifier: AGPL-3.0-only

defmodule Pleroma.Web.ActivityPub.SideEffectsTest do
  use Oban.Testing, repo: Pleroma.Repo
  use Pleroma.DataCase

  alias Pleroma.Activity
  alias Pleroma.Chat
  alias Pleroma.Chat.MessageReference
  alias Pleroma.Notification
  alias Pleroma.Object
  alias Pleroma.Repo
  alias Pleroma.Tests.ObanHelpers
  alias Pleroma.User
  alias Pleroma.Web.ActivityPub.ActivityPub
  alias Pleroma.Web.ActivityPub.Builder
  alias Pleroma.Web.ActivityPub.SideEffects
  alias Pleroma.Web.CommonAPI

  import Mock
  import Pleroma.Factory

  describe "handle_after_transaction" do
    test "it streams out notifications and streams" do
      author = insert(:user, local: true)
      recipient = insert(:user, local: true)

      {:ok, chat_message_data, _meta} = Builder.chat_message(author, recipient.ap_id, "hey")

      {:ok, create_activity_data, _meta} =
        Builder.create(author, chat_message_data["id"], [recipient.ap_id])

      {:ok, create_activity, _meta} = ActivityPub.persist(create_activity_data, local: false)

      {:ok, _create_activity, meta} =
        SideEffects.handle(create_activity, local: false, object_data: chat_message_data)

      assert [notification] = meta[:notifications]

      with_mocks([
        {
          Pleroma.Web.Streamer,
          [],
          [
            stream: fn _, _ -> nil end
          ]
        },
        {
          Pleroma.Web.Push,
          [],
          [
            send: fn _ -> nil end
          ]
        }
      ]) do
        SideEffects.handle_after_transaction(meta)

        assert called(Pleroma.Web.Streamer.stream(["user", "user:notification"], notification))
        assert called(Pleroma.Web.Streamer.stream(["user", "user:pleroma_chat"], :_))
        assert called(Pleroma.Web.Push.send(notification))
      end
    end
  end

  describe "blocking users" do
    setup do
      user = insert(:user)
      blocked = insert(:user)
      User.follow(blocked, user)
      User.follow(user, blocked)

      {:ok, block_data, []} = Builder.block(user, blocked)
      {:ok, block, _meta} = ActivityPub.persist(block_data, local: true)

      %{user: user, blocked: blocked, block: block}
    end

    test "it unfollows and blocks", %{user: user, blocked: blocked, block: block} do
      assert User.following?(user, blocked)
      assert User.following?(blocked, user)

      {:ok, _, _} = SideEffects.handle(block)

      refute User.following?(user, blocked)
      refute User.following?(blocked, user)
      assert User.blocks?(user, blocked)
    end

    test "it blocks but does not unfollow if the relevant setting is set", %{
      user: user,
      blocked: blocked,
      block: block
    } do
      clear_config([:activitypub, :unfollow_blocked], false)
      assert User.following?(user, blocked)
      assert User.following?(blocked, user)

      {:ok, _, _} = SideEffects.handle(block)

      refute User.following?(user, blocked)
      assert User.following?(blocked, user)
      assert User.blocks?(user, blocked)
    end
  end

  describe "update users" do
    setup do
      user = insert(:user, local: false)
      {:ok, update_data, []} = Builder.update(user, %{"id" => user.ap_id, "name" => "new name!"})
      {:ok, update, _meta} = ActivityPub.persist(update_data, local: true)

      %{user: user, update_data: update_data, update: update}
    end

    test "it updates the user", %{user: user, update: update} do
      {:ok, _, _} = SideEffects.handle(update)
      user = User.get_by_id(user.id)
      assert user.name == "new name!"
    end

    test "it uses a given changeset to update", %{user: user, update: update} do
      changeset = Ecto.Changeset.change(user, %{default_scope: "direct"})

      assert user.default_scope == "public"
      {:ok, _, _} = SideEffects.handle(update, user_update_changeset: changeset)
      user = User.get_by_id(user.id)
      assert user.default_scope == "direct"
    end
  end

  describe "EmojiReact objects" do
    setup do
      poster = insert(:user)
      user = insert(:user)

      {:ok, post} = CommonAPI.post(poster, %{status: "hey"})

      {:ok, emoji_react_data, []} = Builder.emoji_react(user, post.object, "👌")
      {:ok, emoji_react, _meta} = ActivityPub.persist(emoji_react_data, local: true)

      %{emoji_react: emoji_react, user: user, poster: poster}
    end

    test "adds the reaction to the object", %{emoji_react: emoji_react, user: user} do
      {:ok, emoji_react, _} = SideEffects.handle(emoji_react)
      object = Object.get_by_ap_id(emoji_react.data["object"])

      assert object.data["reaction_count"] == 1
      assert ["👌", [user.ap_id]] in object.data["reactions"]
    end

    test "creates a notification", %{emoji_react: emoji_react, poster: poster} do
      {:ok, emoji_react, _} = SideEffects.handle(emoji_react)
      assert Repo.get_by(Notification, user_id: poster.id, activity_id: emoji_react.id)
    end
  end

  describe "delete users with confirmation pending" do
    setup do
      user = insert(:user, is_confirmed: false)
      {:ok, delete_user_data, _meta} = Builder.delete(user, user.ap_id)
      {:ok, delete_user, _meta} = ActivityPub.persist(delete_user_data, local: true)
      {:ok, delete: delete_user, user: user}
    end

<<<<<<< HEAD
    test "when activation is not required", %{delete: delete, user: user} do
      clear_config([:instance, :account_activation_required], false)
      {:ok, _, _} = SideEffects.handle(delete)
      ObanHelpers.perform_all()

      refute User.get_cached_by_id(user.id).is_active
    end

=======
>>>>>>> 0a6f5f47
    test "when activation is required", %{delete: delete, user: user} do
      clear_config([:instance, :account_activation_required], true)
      {:ok, _, _} = SideEffects.handle(delete)
      ObanHelpers.perform_all()

      refute User.get_cached_by_id(user.id)
    end
  end

  describe "Undo objects" do
    setup do
      poster = insert(:user)
      user = insert(:user)
      {:ok, post} = CommonAPI.post(poster, %{status: "hey"})
      {:ok, like} = CommonAPI.favorite(user, post.id)
      {:ok, reaction} = CommonAPI.react_with_emoji(post.id, user, "👍")
      {:ok, announce} = CommonAPI.repeat(post.id, user)
      {:ok, block} = CommonAPI.block(user, poster)

      {:ok, undo_data, _meta} = Builder.undo(user, like)
      {:ok, like_undo, _meta} = ActivityPub.persist(undo_data, local: true)

      {:ok, undo_data, _meta} = Builder.undo(user, reaction)
      {:ok, reaction_undo, _meta} = ActivityPub.persist(undo_data, local: true)

      {:ok, undo_data, _meta} = Builder.undo(user, announce)
      {:ok, announce_undo, _meta} = ActivityPub.persist(undo_data, local: true)

      {:ok, undo_data, _meta} = Builder.undo(user, block)
      {:ok, block_undo, _meta} = ActivityPub.persist(undo_data, local: true)

      %{
        like_undo: like_undo,
        post: post,
        like: like,
        reaction_undo: reaction_undo,
        reaction: reaction,
        announce_undo: announce_undo,
        announce: announce,
        block_undo: block_undo,
        block: block,
        poster: poster,
        user: user
      }
    end

    test "deletes the original block", %{
      block_undo: block_undo,
      block: block
    } do
      {:ok, _block_undo, _meta} = SideEffects.handle(block_undo)

      refute Activity.get_by_id(block.id)
    end

    test "unblocks the blocked user", %{block_undo: block_undo, block: block} do
      blocker = User.get_by_ap_id(block.data["actor"])
      blocked = User.get_by_ap_id(block.data["object"])

      {:ok, _block_undo, _} = SideEffects.handle(block_undo)
      refute User.blocks?(blocker, blocked)
    end

    test "an announce undo removes the announce from the object", %{
      announce_undo: announce_undo,
      post: post
    } do
      {:ok, _announce_undo, _} = SideEffects.handle(announce_undo)

      object = Object.get_by_ap_id(post.data["object"])

      assert object.data["announcement_count"] == 0
      assert object.data["announcements"] == []
    end

    test "deletes the original announce", %{announce_undo: announce_undo, announce: announce} do
      {:ok, _announce_undo, _} = SideEffects.handle(announce_undo)
      refute Activity.get_by_id(announce.id)
    end

    test "a reaction undo removes the reaction from the object", %{
      reaction_undo: reaction_undo,
      post: post
    } do
      {:ok, _reaction_undo, _} = SideEffects.handle(reaction_undo)

      object = Object.get_by_ap_id(post.data["object"])

      assert object.data["reaction_count"] == 0
      assert object.data["reactions"] == []
    end

    test "deletes the original reaction", %{reaction_undo: reaction_undo, reaction: reaction} do
      {:ok, _reaction_undo, _} = SideEffects.handle(reaction_undo)
      refute Activity.get_by_id(reaction.id)
    end

    test "a like undo removes the like from the object", %{like_undo: like_undo, post: post} do
      {:ok, _like_undo, _} = SideEffects.handle(like_undo)

      object = Object.get_by_ap_id(post.data["object"])

      assert object.data["like_count"] == 0
      assert object.data["likes"] == []
    end

    test "deletes the original like", %{like_undo: like_undo, like: like} do
      {:ok, _like_undo, _} = SideEffects.handle(like_undo)
      refute Activity.get_by_id(like.id)
    end
  end

  describe "like objects" do
    setup do
      poster = insert(:user)
      user = insert(:user)
      {:ok, post} = CommonAPI.post(poster, %{status: "hey"})

      {:ok, like_data, _meta} = Builder.like(user, post.object)
      {:ok, like, _meta} = ActivityPub.persist(like_data, local: true)

      %{like: like, user: user, poster: poster}
    end

    test "add the like to the original object", %{like: like, user: user} do
      {:ok, like, _} = SideEffects.handle(like)
      object = Object.get_by_ap_id(like.data["object"])
      assert object.data["like_count"] == 1
      assert user.ap_id in object.data["likes"]
    end

    test "creates a notification", %{like: like, poster: poster} do
      {:ok, like, _} = SideEffects.handle(like)
      assert Repo.get_by(Notification, user_id: poster.id, activity_id: like.id)
    end
  end

  describe "creation of ChatMessages" do
    test "notifies the recipient" do
      author = insert(:user, local: false)
      recipient = insert(:user, local: true)

      {:ok, chat_message_data, _meta} = Builder.chat_message(author, recipient.ap_id, "hey")

      {:ok, create_activity_data, _meta} =
        Builder.create(author, chat_message_data["id"], [recipient.ap_id])

      {:ok, create_activity, _meta} = ActivityPub.persist(create_activity_data, local: false)

      {:ok, _create_activity, _meta} =
        SideEffects.handle(create_activity, local: false, object_data: chat_message_data)

      assert Repo.get_by(Notification, user_id: recipient.id, activity_id: create_activity.id)
    end

    test "it streams the created ChatMessage" do
      author = insert(:user, local: true)
      recipient = insert(:user, local: true)

      {:ok, chat_message_data, _meta} = Builder.chat_message(author, recipient.ap_id, "hey")

      {:ok, create_activity_data, _meta} =
        Builder.create(author, chat_message_data["id"], [recipient.ap_id])

      {:ok, create_activity, _meta} = ActivityPub.persist(create_activity_data, local: false)

      {:ok, _create_activity, meta} =
        SideEffects.handle(create_activity, local: false, object_data: chat_message_data)

      assert [_, _] = meta[:streamables]
    end

    test "it creates a Chat and MessageReferences for the local users and bumps the unread count, except for the author" do
      author = insert(:user, local: true)
      recipient = insert(:user, local: true)

      {:ok, chat_message_data, _meta} = Builder.chat_message(author, recipient.ap_id, "hey")

      {:ok, create_activity_data, _meta} =
        Builder.create(author, chat_message_data["id"], [recipient.ap_id])

      {:ok, create_activity, _meta} = ActivityPub.persist(create_activity_data, local: false)

      with_mocks([
        {
          Pleroma.Web.Streamer,
          [],
          [
            stream: fn _, _ -> nil end
          ]
        },
        {
          Pleroma.Web.Push,
          [],
          [
            send: fn _ -> nil end
          ]
        }
      ]) do
        {:ok, _create_activity, meta} =
          SideEffects.handle(create_activity, local: false, object_data: chat_message_data)

        # The notification gets created
        assert [notification] = meta[:notifications]
        assert notification.activity_id == create_activity.id

        # But it is not sent out
        refute called(Pleroma.Web.Streamer.stream(["user", "user:notification"], notification))
        refute called(Pleroma.Web.Push.send(notification))

        # Same for the user chat stream
        assert [{topics, _}, _] = meta[:streamables]
        assert topics == ["user", "user:pleroma_chat"]
        refute called(Pleroma.Web.Streamer.stream(["user", "user:pleroma_chat"], :_))

        chat = Chat.get(author.id, recipient.ap_id)

        [cm_ref] = MessageReference.for_chat_query(chat) |> Repo.all()

        assert cm_ref.object.data["content"] == "hey"
        assert cm_ref.unread == false

        chat = Chat.get(recipient.id, author.ap_id)

        [cm_ref] = MessageReference.for_chat_query(chat) |> Repo.all()

        assert cm_ref.object.data["content"] == "hey"
        assert cm_ref.unread == true
      end
    end

    test "it creates a Chat for the local users and bumps the unread count" do
      author = insert(:user, local: false)
      recipient = insert(:user, local: true)

      {:ok, chat_message_data, _meta} = Builder.chat_message(author, recipient.ap_id, "hey")

      {:ok, create_activity_data, _meta} =
        Builder.create(author, chat_message_data["id"], [recipient.ap_id])

      {:ok, create_activity, _meta} = ActivityPub.persist(create_activity_data, local: false)

      {:ok, _create_activity, _meta} =
        SideEffects.handle(create_activity, local: false, object_data: chat_message_data)

      # An object is created
      assert Object.get_by_ap_id(chat_message_data["id"])

      # The remote user won't get a chat
      chat = Chat.get(author.id, recipient.ap_id)
      refute chat

      # The local user will get a chat
      chat = Chat.get(recipient.id, author.ap_id)
      assert chat

      author = insert(:user, local: true)
      recipient = insert(:user, local: true)

      {:ok, chat_message_data, _meta} = Builder.chat_message(author, recipient.ap_id, "hey")

      {:ok, create_activity_data, _meta} =
        Builder.create(author, chat_message_data["id"], [recipient.ap_id])

      {:ok, create_activity, _meta} = ActivityPub.persist(create_activity_data, local: false)

      {:ok, _create_activity, _meta} =
        SideEffects.handle(create_activity, local: false, object_data: chat_message_data)

      # Both users are local and get the chat
      chat = Chat.get(author.id, recipient.ap_id)
      assert chat

      chat = Chat.get(recipient.id, author.ap_id)
      assert chat
    end
  end

  describe "announce objects" do
    setup do
      poster = insert(:user)
      user = insert(:user)
      {:ok, post} = CommonAPI.post(poster, %{status: "hey"})
      {:ok, private_post} = CommonAPI.post(poster, %{status: "hey", visibility: "private"})

      {:ok, announce_data, _meta} = Builder.announce(user, post.object, public: true)

      {:ok, private_announce_data, _meta} =
        Builder.announce(user, private_post.object, public: false)

      {:ok, relay_announce_data, _meta} =
        Builder.announce(Pleroma.Web.ActivityPub.Relay.get_actor(), post.object, public: true)

      {:ok, announce, _meta} = ActivityPub.persist(announce_data, local: true)
      {:ok, private_announce, _meta} = ActivityPub.persist(private_announce_data, local: true)
      {:ok, relay_announce, _meta} = ActivityPub.persist(relay_announce_data, local: true)

      %{
        announce: announce,
        user: user,
        poster: poster,
        private_announce: private_announce,
        relay_announce: relay_announce
      }
    end

    test "adds the announce to the original object", %{announce: announce, user: user} do
      {:ok, announce, _} = SideEffects.handle(announce)
      object = Object.get_by_ap_id(announce.data["object"])
      assert object.data["announcement_count"] == 1
      assert user.ap_id in object.data["announcements"]
    end

    test "does not add the announce to the original object if the actor is a service actor", %{
      relay_announce: announce
    } do
      {:ok, announce, _} = SideEffects.handle(announce)
      object = Object.get_by_ap_id(announce.data["object"])
      assert object.data["announcement_count"] == nil
    end

    test "creates a notification", %{announce: announce, poster: poster} do
      {:ok, announce, _} = SideEffects.handle(announce)
      assert Repo.get_by(Notification, user_id: poster.id, activity_id: announce.id)
    end

    test "it streams out the announce", %{announce: announce} do
      with_mocks([
        {
          Pleroma.Web.Streamer,
          [],
          [
            stream: fn _, _ -> nil end
          ]
        },
        {
          Pleroma.Web.Push,
          [],
          [
            send: fn _ -> nil end
          ]
        }
      ]) do
        {:ok, announce, _} = SideEffects.handle(announce)

        assert called(
                 Pleroma.Web.Streamer.stream(["user", "list", "public", "public:local"], announce)
               )

        assert called(Pleroma.Web.Push.send(:_))
      end
    end
  end
end<|MERGE_RESOLUTION|>--- conflicted
+++ resolved
@@ -165,17 +165,6 @@
       {:ok, delete: delete_user, user: user}
     end
 
-<<<<<<< HEAD
-    test "when activation is not required", %{delete: delete, user: user} do
-      clear_config([:instance, :account_activation_required], false)
-      {:ok, _, _} = SideEffects.handle(delete)
-      ObanHelpers.perform_all()
-
-      refute User.get_cached_by_id(user.id).is_active
-    end
-
-=======
->>>>>>> 0a6f5f47
     test "when activation is required", %{delete: delete, user: user} do
       clear_config([:instance, :account_activation_required], true)
       {:ok, _, _} = SideEffects.handle(delete)
