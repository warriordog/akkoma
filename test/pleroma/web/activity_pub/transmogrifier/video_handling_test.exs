--- conflicted
+++ resolved
@@ -58,13 +58,9 @@
                    "href" =>
                      "https://peertube.moe/static/webseed/df5f464b-be8d-46fb-ad81-2d4c2d1630e3-480.mp4",
                    "mediaType" => "video/mp4",
-<<<<<<< HEAD
                    "type" => "Link",
                    "width" => 480,
                    "height" => nil
-=======
-                   "type" => "Link"
->>>>>>> b57041c5
                  }
                ]
              }
@@ -85,13 +81,9 @@
                    "href" =>
                      "https://framatube.org/static/webseed/6050732a-8a7a-43d4-a6cd-809525a1d206-1080.mp4",
                    "mediaType" => "video/mp4",
-<<<<<<< HEAD
                    "type" => "Link",
                    "width" => nil,
                    "height" => 1080
-=======
-                   "type" => "Link"
->>>>>>> b57041c5
                  }
                ]
              }
@@ -119,13 +111,9 @@
                    "href" =>
                      "https://peertube.stream/static/streaming-playlists/hls/abece3c3-b9c6-47f4-8040-f3eed8c602e6/abece3c3-b9c6-47f4-8040-f3eed8c602e6-1080-fragmented.mp4",
                    "mediaType" => "video/mp4",
-<<<<<<< HEAD
                    "type" => "Link",
                    "width" => nil,
                    "height" => 1080
-=======
-                   "type" => "Link"
->>>>>>> b57041c5
                  }
                ]
              }
