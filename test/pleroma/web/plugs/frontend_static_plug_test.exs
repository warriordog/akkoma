--- conflicted
+++ resolved
@@ -94,13 +94,7 @@
       "internal",
       ".well-known",
       "nodeinfo",
-<<<<<<< HEAD
-      "web",
       "manifest.json",
-      "auth",
-      "embed",
-=======
->>>>>>> c97f99cc
       "proxy",
       "test",
       "user_exists",
