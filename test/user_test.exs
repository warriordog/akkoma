# Pleroma: A lightweight social networking server
# Copyright © 2017-2019 Pleroma Authors <https://pleroma.social/>
# SPDX-License-Identifier: AGPL-3.0-only

defmodule Pleroma.UserTest do
  alias Pleroma.Activity
  alias Pleroma.Builders.UserBuilder
  alias Pleroma.Object
  alias Pleroma.Repo
  alias Pleroma.Tests.ObanHelpers
  alias Pleroma.User
  alias Pleroma.Web.ActivityPub.ActivityPub
  alias Pleroma.Web.CommonAPI

  use Pleroma.DataCase
  use Oban.Testing, repo: Pleroma.Repo

  import Mock
  import Pleroma.Factory

  setup_all do
    Tesla.Mock.mock_global(fn env -> apply(HttpRequestMock, :request, [env]) end)
    :ok
  end

  clear_config([:instance, :account_activation_required])

<<<<<<< HEAD
  describe "AP ID user relationships" do
    setup do
      {:ok, user: insert(:user)}
    end

    test "outgoing_relations_ap_ids/1", %{user: user} do
      rel_types = [:block, :mute, :notification_mute, :reblog_mute, :inverse_subscription]

      ap_ids_by_rel =
        Enum.into(
          rel_types,
          %{},
          fn rel_type ->
            rel_records =
              insert_list(2, :user_relationship, %{source: user, relationship_type: rel_type})

            ap_ids = Enum.map(rel_records, fn rr -> Repo.preload(rr, :target).target.ap_id end)
            {rel_type, Enum.sort(ap_ids)}
          end
        )

      assert ap_ids_by_rel[:block] == Enum.sort(User.blocked_users_ap_ids(user))
      assert ap_ids_by_rel[:block] == Enum.sort(Enum.map(User.blocked_users(user), & &1.ap_id))

      assert ap_ids_by_rel[:mute] == Enum.sort(User.muted_users_ap_ids(user))
      assert ap_ids_by_rel[:mute] == Enum.sort(Enum.map(User.muted_users(user), & &1.ap_id))

      assert ap_ids_by_rel[:notification_mute] ==
               Enum.sort(User.notification_muted_users_ap_ids(user))

      assert ap_ids_by_rel[:notification_mute] ==
               Enum.sort(Enum.map(User.notification_muted_users(user), & &1.ap_id))

      assert ap_ids_by_rel[:reblog_mute] == Enum.sort(User.reblog_muted_users_ap_ids(user))

      assert ap_ids_by_rel[:reblog_mute] ==
               Enum.sort(Enum.map(User.reblog_muted_users(user), & &1.ap_id))

      assert ap_ids_by_rel[:inverse_subscription] == Enum.sort(User.subscriber_users_ap_ids(user))

      assert ap_ids_by_rel[:inverse_subscription] ==
               Enum.sort(Enum.map(User.subscriber_users(user), & &1.ap_id))

      outgoing_relations_ap_ids = User.outgoing_relations_ap_ids(user, rel_types)

      assert ap_ids_by_rel ==
               Enum.into(outgoing_relations_ap_ids, %{}, fn {k, v} -> {k, Enum.sort(v)} end)
=======
  describe "service actors" do
    test "returns invisible actor" do
      uri = "#{Pleroma.Web.Endpoint.url()}/internal/fetch-test"
      followers_uri = "#{uri}/followers"
      user = User.get_or_create_service_actor_by_ap_id(uri, "internal.fetch-test")

      assert %User{
               nickname: "internal.fetch-test",
               invisible: true,
               local: true,
               ap_id: ^uri,
               follower_address: ^followers_uri
             } = user

      user2 = User.get_or_create_service_actor_by_ap_id(uri, "internal.fetch-test")
      assert user.id == user2.id
>>>>>>> 8feb5dcb
    end
  end

  describe "when tags are nil" do
    test "tagging a user" do
      user = insert(:user, %{tags: nil})
      user = User.tag(user, ["cool", "dude"])

      assert "cool" in user.tags
      assert "dude" in user.tags
    end

    test "untagging a user" do
      user = insert(:user, %{tags: nil})
      user = User.untag(user, ["cool", "dude"])

      assert user.tags == []
    end
  end

  test "ap_id returns the activity pub id for the user" do
    user = UserBuilder.build()

    expected_ap_id = "#{Pleroma.Web.base_url()}/users/#{user.nickname}"

    assert expected_ap_id == User.ap_id(user)
  end

  test "ap_followers returns the followers collection for the user" do
    user = UserBuilder.build()

    expected_followers_collection = "#{User.ap_id(user)}/followers"

    assert expected_followers_collection == User.ap_followers(user)
  end

  test "ap_following returns the following collection for the user" do
    user = UserBuilder.build()

    expected_followers_collection = "#{User.ap_id(user)}/following"

    assert expected_followers_collection == User.ap_following(user)
  end

  test "returns all pending follow requests" do
    unlocked = insert(:user)
    locked = insert(:user, locked: true)
    follower = insert(:user)

    CommonAPI.follow(follower, unlocked)
    CommonAPI.follow(follower, locked)

    assert [] = User.get_follow_requests(unlocked)
    assert [activity] = User.get_follow_requests(locked)

    assert activity
  end

  test "doesn't return already accepted or duplicate follow requests" do
    locked = insert(:user, locked: true)
    pending_follower = insert(:user)
    accepted_follower = insert(:user)

    CommonAPI.follow(pending_follower, locked)
    CommonAPI.follow(pending_follower, locked)
    CommonAPI.follow(accepted_follower, locked)
    Pleroma.FollowingRelationship.update(accepted_follower, locked, "accept")

    assert [^pending_follower] = User.get_follow_requests(locked)
  end

  test "clears follow requests when requester is blocked" do
    followed = insert(:user, locked: true)
    follower = insert(:user)

    CommonAPI.follow(follower, followed)
    assert [_activity] = User.get_follow_requests(followed)

    {:ok, _user_relationship} = User.block(followed, follower)
    assert [] = User.get_follow_requests(followed)
  end

  test "follow_all follows mutliple users" do
    user = insert(:user)
    followed_zero = insert(:user)
    followed_one = insert(:user)
    followed_two = insert(:user)
    blocked = insert(:user)
    not_followed = insert(:user)
    reverse_blocked = insert(:user)

    {:ok, _user_relationship} = User.block(user, blocked)
    {:ok, _user_relationship} = User.block(reverse_blocked, user)

    {:ok, user} = User.follow(user, followed_zero)

    {:ok, user} = User.follow_all(user, [followed_one, followed_two, blocked, reverse_blocked])

    assert User.following?(user, followed_one)
    assert User.following?(user, followed_two)
    assert User.following?(user, followed_zero)
    refute User.following?(user, not_followed)
    refute User.following?(user, blocked)
    refute User.following?(user, reverse_blocked)
  end

  test "follow_all follows mutliple users without duplicating" do
    user = insert(:user)
    followed_zero = insert(:user)
    followed_one = insert(:user)
    followed_two = insert(:user)

    {:ok, user} = User.follow_all(user, [followed_zero, followed_one])
    assert length(User.following(user)) == 3

    {:ok, user} = User.follow_all(user, [followed_one, followed_two])
    assert length(User.following(user)) == 4
  end

  test "follow takes a user and another user" do
    user = insert(:user)
    followed = insert(:user)

    {:ok, user} = User.follow(user, followed)

    user = User.get_cached_by_id(user.id)
    followed = User.get_cached_by_ap_id(followed.ap_id)

    assert followed.follower_count == 1
    assert user.following_count == 1

    assert User.ap_followers(followed) in User.following(user)
  end

  test "can't follow a deactivated users" do
    user = insert(:user)
    followed = insert(:user, %{deactivated: true})

    {:error, _} = User.follow(user, followed)
  end

  test "can't follow a user who blocked us" do
    blocker = insert(:user)
    blockee = insert(:user)

    {:ok, _user_relationship} = User.block(blocker, blockee)

    {:error, _} = User.follow(blockee, blocker)
  end

  test "can't subscribe to a user who blocked us" do
    blocker = insert(:user)
    blocked = insert(:user)

    {:ok, _user_relationship} = User.block(blocker, blocked)

    {:error, _} = User.subscribe(blocked, blocker)
  end

  test "local users do not automatically follow local locked accounts" do
    follower = insert(:user, locked: true)
    followed = insert(:user, locked: true)

    {:ok, follower} = User.maybe_direct_follow(follower, followed)

    refute User.following?(follower, followed)
  end

  describe "unfollow/2" do
    setup do
      setting = Pleroma.Config.get([:instance, :external_user_synchronization])

      on_exit(fn ->
        Pleroma.Config.put([:instance, :external_user_synchronization], setting)
      end)

      :ok
    end

    test "unfollow with syncronizes external user" do
      Pleroma.Config.put([:instance, :external_user_synchronization], true)

      followed =
        insert(:user,
          nickname: "fuser1",
          follower_address: "http://localhost:4001/users/fuser1/followers",
          following_address: "http://localhost:4001/users/fuser1/following",
          ap_id: "http://localhost:4001/users/fuser1"
        )

      user =
        insert(:user, %{
          local: false,
          nickname: "fuser2",
          ap_id: "http://localhost:4001/users/fuser2",
          follower_address: "http://localhost:4001/users/fuser2/followers",
          following_address: "http://localhost:4001/users/fuser2/following"
        })

      {:ok, user} = User.follow(user, followed, "accept")

      {:ok, user, _activity} = User.unfollow(user, followed)

      user = User.get_cached_by_id(user.id)

      assert User.following(user) == []
    end

    test "unfollow takes a user and another user" do
      followed = insert(:user)
      user = insert(:user)

      {:ok, user} = User.follow(user, followed, "accept")

      assert User.following(user) == [user.follower_address, followed.follower_address]

      {:ok, user, _activity} = User.unfollow(user, followed)

      assert User.following(user) == [user.follower_address]
    end

    test "unfollow doesn't unfollow yourself" do
      user = insert(:user)

      {:error, _} = User.unfollow(user, user)

      assert User.following(user) == [user.follower_address]
    end
  end

  test "test if a user is following another user" do
    followed = insert(:user)
    user = insert(:user)
    User.follow(user, followed, "accept")

    assert User.following?(user, followed)
    refute User.following?(followed, user)
  end

  test "fetches correct profile for nickname beginning with number" do
    # Use old-style integer ID to try to reproduce the problem
    user = insert(:user, %{id: 1080})
    user_with_numbers = insert(:user, %{nickname: "#{user.id}garbage"})
    assert user_with_numbers == User.get_cached_by_nickname_or_id(user_with_numbers.nickname)
  end

  describe "user registration" do
    @full_user_data %{
      bio: "A guy",
      name: "my name",
      nickname: "nick",
      password: "test",
      password_confirmation: "test",
      email: "email@example.com"
    }
    clear_config([:instance, :autofollowed_nicknames])
    clear_config([:instance, :welcome_message])
    clear_config([:instance, :welcome_user_nickname])

    test "it autofollows accounts that are set for it" do
      user = insert(:user)
      remote_user = insert(:user, %{local: false})

      Pleroma.Config.put([:instance, :autofollowed_nicknames], [
        user.nickname,
        remote_user.nickname
      ])

      cng = User.register_changeset(%User{}, @full_user_data)

      {:ok, registered_user} = User.register(cng)

      assert User.following?(registered_user, user)
      refute User.following?(registered_user, remote_user)
    end

    test "it sends a welcome message if it is set" do
      welcome_user = insert(:user)

      Pleroma.Config.put([:instance, :welcome_user_nickname], welcome_user.nickname)
      Pleroma.Config.put([:instance, :welcome_message], "Hello, this is a cool site")

      cng = User.register_changeset(%User{}, @full_user_data)
      {:ok, registered_user} = User.register(cng)

      activity = Repo.one(Pleroma.Activity)
      assert registered_user.ap_id in activity.recipients
      assert Object.normalize(activity).data["content"] =~ "cool site"
      assert activity.actor == welcome_user.ap_id
    end

    test "it requires an email, name, nickname and password, bio is optional" do
      @full_user_data
      |> Map.keys()
      |> Enum.each(fn key ->
        params = Map.delete(@full_user_data, key)
        changeset = User.register_changeset(%User{}, params)

        assert if key == :bio, do: changeset.valid?, else: not changeset.valid?
      end)
    end

    test "it restricts certain nicknames" do
      [restricted_name | _] = Pleroma.Config.get([User, :restricted_nicknames])

      assert is_bitstring(restricted_name)

      params =
        @full_user_data
        |> Map.put(:nickname, restricted_name)

      changeset = User.register_changeset(%User{}, params)

      refute changeset.valid?
    end

    test "it sets the password_hash and ap_id" do
      changeset = User.register_changeset(%User{}, @full_user_data)

      assert changeset.valid?

      assert is_binary(changeset.changes[:password_hash])
      assert changeset.changes[:ap_id] == User.ap_id(%User{nickname: @full_user_data.nickname})

      assert changeset.changes.follower_address == "#{changeset.changes.ap_id}/followers"
    end

    test "it ensures info is not nil" do
      changeset = User.register_changeset(%User{}, @full_user_data)

      assert changeset.valid?

      {:ok, user} =
        changeset
        |> Repo.insert()

      refute is_nil(user.info)
    end
  end

  describe "user registration, with :account_activation_required" do
    @full_user_data %{
      bio: "A guy",
      name: "my name",
      nickname: "nick",
      password: "test",
      password_confirmation: "test",
      email: "email@example.com"
    }

    clear_config([:instance, :account_activation_required]) do
      Pleroma.Config.put([:instance, :account_activation_required], true)
    end

    test "it creates unconfirmed user" do
      changeset = User.register_changeset(%User{}, @full_user_data)
      assert changeset.valid?

      {:ok, user} = Repo.insert(changeset)

      assert user.confirmation_pending
      assert user.confirmation_token
    end

    test "it creates confirmed user if :confirmed option is given" do
      changeset = User.register_changeset(%User{}, @full_user_data, need_confirmation: false)
      assert changeset.valid?

      {:ok, user} = Repo.insert(changeset)

      refute user.confirmation_pending
      refute user.confirmation_token
    end
  end

  describe "get_or_fetch/1" do
    test "gets an existing user by nickname" do
      user = insert(:user)
      {:ok, fetched_user} = User.get_or_fetch(user.nickname)

      assert user == fetched_user
    end

    test "gets an existing user by ap_id" do
      ap_id = "http://mastodon.example.org/users/admin"

      user =
        insert(
          :user,
          local: false,
          nickname: "admin@mastodon.example.org",
          ap_id: ap_id,
          info: %{}
        )

      {:ok, fetched_user} = User.get_or_fetch(ap_id)
      freshed_user = refresh_record(user)
      assert freshed_user == fetched_user
    end
  end

  describe "fetching a user from nickname or trying to build one" do
    test "gets an existing user" do
      user = insert(:user)
      {:ok, fetched_user} = User.get_or_fetch_by_nickname(user.nickname)

      assert user == fetched_user
    end

    test "gets an existing user, case insensitive" do
      user = insert(:user, nickname: "nick")
      {:ok, fetched_user} = User.get_or_fetch_by_nickname("NICK")

      assert user == fetched_user
    end

    test "gets an existing user by fully qualified nickname" do
      user = insert(:user)

      {:ok, fetched_user} =
        User.get_or_fetch_by_nickname(user.nickname <> "@" <> Pleroma.Web.Endpoint.host())

      assert user == fetched_user
    end

    test "gets an existing user by fully qualified nickname, case insensitive" do
      user = insert(:user, nickname: "nick")
      casing_altered_fqn = String.upcase(user.nickname <> "@" <> Pleroma.Web.Endpoint.host())

      {:ok, fetched_user} = User.get_or_fetch_by_nickname(casing_altered_fqn)

      assert user == fetched_user
    end

    test "returns nil if no user could be fetched" do
      {:error, fetched_user} = User.get_or_fetch_by_nickname("nonexistant@social.heldscal.la")
      assert fetched_user == "not found nonexistant@social.heldscal.la"
    end

    test "returns nil for nonexistant local user" do
      {:error, fetched_user} = User.get_or_fetch_by_nickname("nonexistant")
      assert fetched_user == "not found nonexistant"
    end

    test "updates an existing user, if stale" do
      a_week_ago = NaiveDateTime.add(NaiveDateTime.utc_now(), -604_800)

      orig_user =
        insert(
          :user,
          local: false,
          nickname: "admin@mastodon.example.org",
          ap_id: "http://mastodon.example.org/users/admin",
          last_refreshed_at: a_week_ago,
          info: %{}
        )

      assert orig_user.last_refreshed_at == a_week_ago

      {:ok, user} = User.get_or_fetch_by_ap_id("http://mastodon.example.org/users/admin")

      assert user.source_data["endpoints"]

      refute user.last_refreshed_at == orig_user.last_refreshed_at
    end
  end

  test "returns an ap_id for a user" do
    user = insert(:user)

    assert User.ap_id(user) ==
             Pleroma.Web.Router.Helpers.feed_url(
               Pleroma.Web.Endpoint,
               :feed_redirect,
               user.nickname
             )
  end

  test "returns an ap_followers link for a user" do
    user = insert(:user)

    assert User.ap_followers(user) ==
             Pleroma.Web.Router.Helpers.feed_url(
               Pleroma.Web.Endpoint,
               :feed_redirect,
               user.nickname
             ) <> "/followers"
  end

  describe "remote user creation changeset" do
    @valid_remote %{
      bio: "hello",
      name: "Someone",
      nickname: "a@b.de",
      ap_id: "http...",
      info: %{some: "info"},
      avatar: %{some: "avatar"}
    }

    clear_config([:instance, :user_bio_length])
    clear_config([:instance, :user_name_length])

    test "it confirms validity" do
      cs = User.remote_user_creation(@valid_remote)
      assert cs.valid?
    end

    test "it sets the follower_adress" do
      cs = User.remote_user_creation(@valid_remote)
      # remote users get a fake local follower address
      assert cs.changes.follower_address ==
               User.ap_followers(%User{nickname: @valid_remote[:nickname]})
    end

    test "it enforces the fqn format for nicknames" do
      cs = User.remote_user_creation(%{@valid_remote | nickname: "bla"})
      assert Ecto.Changeset.get_field(cs, :local) == false
      assert cs.changes.avatar
      refute cs.valid?
    end

    test "it has required fields" do
      [:name, :ap_id]
      |> Enum.each(fn field ->
        cs = User.remote_user_creation(Map.delete(@valid_remote, field))
        refute cs.valid?
      end)
    end
  end

  describe "followers and friends" do
    test "gets all followers for a given user" do
      user = insert(:user)
      follower_one = insert(:user)
      follower_two = insert(:user)
      not_follower = insert(:user)

      {:ok, follower_one} = User.follow(follower_one, user)
      {:ok, follower_two} = User.follow(follower_two, user)

      res = User.get_followers(user)

      assert Enum.member?(res, follower_one)
      assert Enum.member?(res, follower_two)
      refute Enum.member?(res, not_follower)
    end

    test "gets all friends (followed users) for a given user" do
      user = insert(:user)
      followed_one = insert(:user)
      followed_two = insert(:user)
      not_followed = insert(:user)

      {:ok, user} = User.follow(user, followed_one)
      {:ok, user} = User.follow(user, followed_two)

      res = User.get_friends(user)

      followed_one = User.get_cached_by_ap_id(followed_one.ap_id)
      followed_two = User.get_cached_by_ap_id(followed_two.ap_id)
      assert Enum.member?(res, followed_one)
      assert Enum.member?(res, followed_two)
      refute Enum.member?(res, not_followed)
    end
  end

  describe "updating note and follower count" do
    test "it sets the note_count property" do
      note = insert(:note)

      user = User.get_cached_by_ap_id(note.data["actor"])

      assert user.note_count == 0

      {:ok, user} = User.update_note_count(user)

      assert user.note_count == 1
    end

    test "it increases the note_count property" do
      note = insert(:note)
      user = User.get_cached_by_ap_id(note.data["actor"])

      assert user.note_count == 0

      {:ok, user} = User.increase_note_count(user)

      assert user.note_count == 1

      {:ok, user} = User.increase_note_count(user)

      assert user.note_count == 2
    end

    test "it decreases the note_count property" do
      note = insert(:note)
      user = User.get_cached_by_ap_id(note.data["actor"])

      assert user.note_count == 0

      {:ok, user} = User.increase_note_count(user)

      assert user.note_count == 1

      {:ok, user} = User.decrease_note_count(user)

      assert user.note_count == 0

      {:ok, user} = User.decrease_note_count(user)

      assert user.note_count == 0
    end

    test "it sets the follower_count property" do
      user = insert(:user)
      follower = insert(:user)

      User.follow(follower, user)

      assert user.follower_count == 0

      {:ok, user} = User.update_follower_count(user)

      assert user.follower_count == 1
    end
  end

  describe "follow_import" do
    test "it imports user followings from list" do
      [user1, user2, user3] = insert_list(3, :user)

      identifiers = [
        user2.ap_id,
        user3.nickname
      ]

      {:ok, job} = User.follow_import(user1, identifiers)
      result = ObanHelpers.perform(job)

      assert is_list(result)
      assert result == [user2, user3]
    end
  end

  describe "mutes" do
    test "it mutes people" do
      user = insert(:user)
      muted_user = insert(:user)

      refute User.mutes?(user, muted_user)
      refute User.muted_notifications?(user, muted_user)

      {:ok, _user_relationships} = User.mute(user, muted_user)

      assert User.mutes?(user, muted_user)
      assert User.muted_notifications?(user, muted_user)
    end

    test "it unmutes users" do
      user = insert(:user)
      muted_user = insert(:user)

      {:ok, _user_relationships} = User.mute(user, muted_user)
      {:ok, _user_mute} = User.unmute(user, muted_user)

      refute User.mutes?(user, muted_user)
      refute User.muted_notifications?(user, muted_user)
    end

    test "it mutes user without notifications" do
      user = insert(:user)
      muted_user = insert(:user)

      refute User.mutes?(user, muted_user)
      refute User.muted_notifications?(user, muted_user)

      {:ok, _user_relationships} = User.mute(user, muted_user, false)

      assert User.mutes?(user, muted_user)
      refute User.muted_notifications?(user, muted_user)
    end
  end

  describe "blocks" do
    test "it blocks people" do
      user = insert(:user)
      blocked_user = insert(:user)

      refute User.blocks?(user, blocked_user)

      {:ok, _user_relationship} = User.block(user, blocked_user)

      assert User.blocks?(user, blocked_user)
    end

    test "it unblocks users" do
      user = insert(:user)
      blocked_user = insert(:user)

      {:ok, _user_relationship} = User.block(user, blocked_user)
      {:ok, _user_block} = User.unblock(user, blocked_user)

      refute User.blocks?(user, blocked_user)
    end

    test "blocks tear down cyclical follow relationships" do
      blocker = insert(:user)
      blocked = insert(:user)

      {:ok, blocker} = User.follow(blocker, blocked)
      {:ok, blocked} = User.follow(blocked, blocker)

      assert User.following?(blocker, blocked)
      assert User.following?(blocked, blocker)

      {:ok, _user_relationship} = User.block(blocker, blocked)
      blocked = User.get_cached_by_id(blocked.id)

      assert User.blocks?(blocker, blocked)

      refute User.following?(blocker, blocked)
      refute User.following?(blocked, blocker)
    end

    test "blocks tear down blocker->blocked follow relationships" do
      blocker = insert(:user)
      blocked = insert(:user)

      {:ok, blocker} = User.follow(blocker, blocked)

      assert User.following?(blocker, blocked)
      refute User.following?(blocked, blocker)

      {:ok, _user_relationship} = User.block(blocker, blocked)
      blocked = User.get_cached_by_id(blocked.id)

      assert User.blocks?(blocker, blocked)

      refute User.following?(blocker, blocked)
      refute User.following?(blocked, blocker)
    end

    test "blocks tear down blocked->blocker follow relationships" do
      blocker = insert(:user)
      blocked = insert(:user)

      {:ok, blocked} = User.follow(blocked, blocker)

      refute User.following?(blocker, blocked)
      assert User.following?(blocked, blocker)

      {:ok, _user_relationship} = User.block(blocker, blocked)
      blocked = User.get_cached_by_id(blocked.id)

      assert User.blocks?(blocker, blocked)

      refute User.following?(blocker, blocked)
      refute User.following?(blocked, blocker)
    end

    test "blocks tear down blocked->blocker subscription relationships" do
      blocker = insert(:user)
      blocked = insert(:user)

      {:ok, _subscription} = User.subscribe(blocked, blocker)

      assert User.subscribed_to?(blocked, blocker)
      refute User.subscribed_to?(blocker, blocked)

      {:ok, _user_relationship} = User.block(blocker, blocked)

      assert User.blocks?(blocker, blocked)
      refute User.subscribed_to?(blocker, blocked)
      refute User.subscribed_to?(blocked, blocker)
    end
  end

  describe "domain blocking" do
    test "blocks domains" do
      user = insert(:user)
      collateral_user = insert(:user, %{ap_id: "https://awful-and-rude-instance.com/user/bully"})

      {:ok, user} = User.block_domain(user, "awful-and-rude-instance.com")

      assert User.blocks?(user, collateral_user)
    end

    test "does not block domain with same end" do
      user = insert(:user)

      collateral_user =
        insert(:user, %{ap_id: "https://another-awful-and-rude-instance.com/user/bully"})

      {:ok, user} = User.block_domain(user, "awful-and-rude-instance.com")

      refute User.blocks?(user, collateral_user)
    end

    test "does not block domain with same end if wildcard added" do
      user = insert(:user)

      collateral_user =
        insert(:user, %{ap_id: "https://another-awful-and-rude-instance.com/user/bully"})

      {:ok, user} = User.block_domain(user, "*.awful-and-rude-instance.com")

      refute User.blocks?(user, collateral_user)
    end

    test "blocks domain with wildcard for subdomain" do
      user = insert(:user)

      user_from_subdomain =
        insert(:user, %{ap_id: "https://subdomain.awful-and-rude-instance.com/user/bully"})

      user_with_two_subdomains =
        insert(:user, %{
          ap_id: "https://subdomain.second_subdomain.awful-and-rude-instance.com/user/bully"
        })

      user_domain = insert(:user, %{ap_id: "https://awful-and-rude-instance.com/user/bully"})

      {:ok, user} = User.block_domain(user, "*.awful-and-rude-instance.com")

      assert User.blocks?(user, user_from_subdomain)
      assert User.blocks?(user, user_with_two_subdomains)
      assert User.blocks?(user, user_domain)
    end

    test "unblocks domains" do
      user = insert(:user)
      collateral_user = insert(:user, %{ap_id: "https://awful-and-rude-instance.com/user/bully"})

      {:ok, user} = User.block_domain(user, "awful-and-rude-instance.com")
      {:ok, user} = User.unblock_domain(user, "awful-and-rude-instance.com")

      refute User.blocks?(user, collateral_user)
    end
  end

  describe "blocks_import" do
    test "it imports user blocks from list" do
      [user1, user2, user3] = insert_list(3, :user)

      identifiers = [
        user2.ap_id,
        user3.nickname
      ]

      {:ok, job} = User.blocks_import(user1, identifiers)
      result = ObanHelpers.perform(job)

      assert is_list(result)
      assert result == [user2, user3]
    end
  end

  describe "get_recipients_from_activity" do
    test "get recipients" do
      actor = insert(:user)
      user = insert(:user, local: true)
      user_two = insert(:user, local: false)
      addressed = insert(:user, local: true)
      addressed_remote = insert(:user, local: false)

      {:ok, activity} =
        CommonAPI.post(actor, %{
          "status" => "hey @#{addressed.nickname} @#{addressed_remote.nickname}"
        })

      assert Enum.map([actor, addressed], & &1.ap_id) --
               Enum.map(User.get_recipients_from_activity(activity), & &1.ap_id) == []

      {:ok, user} = User.follow(user, actor)
      {:ok, _user_two} = User.follow(user_two, actor)
      recipients = User.get_recipients_from_activity(activity)
      assert length(recipients) == 3
      assert user in recipients
      assert addressed in recipients
    end

    test "has following" do
      actor = insert(:user)
      user = insert(:user)
      user_two = insert(:user)
      addressed = insert(:user, local: true)

      {:ok, activity} =
        CommonAPI.post(actor, %{
          "status" => "hey @#{addressed.nickname}"
        })

      assert Enum.map([actor, addressed], & &1.ap_id) --
               Enum.map(User.get_recipients_from_activity(activity), & &1.ap_id) == []

      {:ok, _actor} = User.follow(actor, user)
      {:ok, _actor} = User.follow(actor, user_two)
      recipients = User.get_recipients_from_activity(activity)
      assert length(recipients) == 2
      assert addressed in recipients
    end
  end

  describe ".deactivate" do
    test "can de-activate then re-activate a user" do
      user = insert(:user)
      assert false == user.deactivated
      {:ok, user} = User.deactivate(user)
      assert true == user.deactivated
      {:ok, user} = User.deactivate(user, false)
      assert false == user.deactivated
    end

    test "hide a user from followers" do
      user = insert(:user)
      user2 = insert(:user)

      {:ok, user} = User.follow(user, user2)
      {:ok, _user} = User.deactivate(user)

      info = User.get_cached_user_info(user2)

      assert info.follower_count == 0
      assert [] = User.get_followers(user2)
    end

    test "hide a user from friends" do
      user = insert(:user)
      user2 = insert(:user)

      {:ok, user2} = User.follow(user2, user)
      assert user2.following_count == 1
      assert User.following_count(user2) == 1

      {:ok, _user} = User.deactivate(user)

      info = User.get_cached_user_info(user2)

      assert refresh_record(user2).following_count == 0
      assert info.following_count == 0
      assert User.following_count(user2) == 0
      assert [] = User.get_friends(user2)
    end

    test "hide a user's statuses from timelines and notifications" do
      user = insert(:user)
      user2 = insert(:user)

      {:ok, user2} = User.follow(user2, user)

      {:ok, activity} = CommonAPI.post(user, %{"status" => "hey @#{user2.nickname}"})

      activity = Repo.preload(activity, :bookmark)

      [notification] = Pleroma.Notification.for_user(user2)
      assert notification.activity.id == activity.id

      assert [activity] == ActivityPub.fetch_public_activities(%{}) |> Repo.preload(:bookmark)

      assert [%{activity | thread_muted?: CommonAPI.thread_muted?(user2, activity)}] ==
               ActivityPub.fetch_activities([user2.ap_id | User.following(user2)], %{
                 "user" => user2
               })

      {:ok, _user} = User.deactivate(user)

      assert [] == ActivityPub.fetch_public_activities(%{})
      assert [] == Pleroma.Notification.for_user(user2)

      assert [] ==
               ActivityPub.fetch_activities([user2.ap_id | User.following(user2)], %{
                 "user" => user2
               })
    end
  end

  describe "delete" do
    setup do
      {:ok, user} = insert(:user) |> User.set_cache()

      [user: user]
    end

    clear_config([:instance, :federating])

    test ".delete_user_activities deletes all create activities", %{user: user} do
      {:ok, activity} = CommonAPI.post(user, %{"status" => "2hu"})

      User.delete_user_activities(user)

      # TODO: Remove favorites, repeats, delete activities.
      refute Activity.get_by_id(activity.id)
    end

    test "it deletes deactivated user" do
      {:ok, user} = insert(:user, deactivated: true) |> User.set_cache()

      {:ok, job} = User.delete(user)
      {:ok, _user} = ObanHelpers.perform(job)

      refute User.get_by_id(user.id)
    end

    test "it deletes a user, all follow relationships and all activities", %{user: user} do
      follower = insert(:user)
      {:ok, follower} = User.follow(follower, user)

      object = insert(:note, user: user)
      activity = insert(:note_activity, user: user, note: object)

      object_two = insert(:note, user: follower)
      activity_two = insert(:note_activity, user: follower, note: object_two)

      {:ok, like, _} = CommonAPI.favorite(activity_two.id, user)
      {:ok, like_two, _} = CommonAPI.favorite(activity.id, follower)
      {:ok, repeat, _} = CommonAPI.repeat(activity_two.id, user)

      {:ok, job} = User.delete(user)
      {:ok, _user} = ObanHelpers.perform(job)

      follower = User.get_cached_by_id(follower.id)

      refute User.following?(follower, user)
      refute User.get_by_id(user.id)
      assert {:ok, nil} == Cachex.get(:user_cache, "ap_id:#{user.ap_id}")

      user_activities =
        user.ap_id
        |> Activity.Queries.by_actor()
        |> Repo.all()
        |> Enum.map(fn act -> act.data["type"] end)

      assert Enum.all?(user_activities, fn act -> act in ~w(Delete Undo) end)

      refute Activity.get_by_id(activity.id)
      refute Activity.get_by_id(like.id)
      refute Activity.get_by_id(like_two.id)
      refute Activity.get_by_id(repeat.id)
    end

    test_with_mock "it sends out User Delete activity",
                   %{user: user},
                   Pleroma.Web.ActivityPub.Publisher,
                   [:passthrough],
                   [] do
      Pleroma.Config.put([:instance, :federating], true)

      {:ok, follower} = User.get_or_fetch_by_ap_id("http://mastodon.example.org/users/admin")
      {:ok, _} = User.follow(follower, user)

      {:ok, job} = User.delete(user)
      {:ok, _user} = ObanHelpers.perform(job)

      assert ObanHelpers.member?(
               %{
                 "op" => "publish_one",
                 "params" => %{
                   "inbox" => "http://mastodon.example.org/inbox",
                   "id" => "pleroma:fakeid"
                 }
               },
               all_enqueued(worker: Pleroma.Workers.PublisherWorker)
             )
    end
  end

  test "get_public_key_for_ap_id fetches a user that's not in the db" do
    assert {:ok, _key} = User.get_public_key_for_ap_id("http://mastodon.example.org/users/admin")
  end

  describe "insert or update a user from given data" do
    test "with normal data" do
      user = insert(:user, %{nickname: "nick@name.de"})
      data = %{ap_id: user.ap_id <> "xxx", name: user.name, nickname: user.nickname}

      assert {:ok, %User{}} = User.insert_or_update_user(data)
    end

    test "with overly long fields" do
      current_max_length = Pleroma.Config.get([:instance, :account_field_value_length], 255)
      user = insert(:user, nickname: "nickname@supergood.domain")

      data = %{
        ap_id: user.ap_id,
        name: user.name,
        nickname: user.nickname,
        fields: [
          %{"name" => "myfield", "value" => String.duplicate("h", current_max_length + 1)}
        ]
      }

      assert {:ok, %User{}} = User.insert_or_update_user(data)
    end

    test "with an overly long bio" do
      current_max_length = Pleroma.Config.get([:instance, :user_bio_length], 5000)
      user = insert(:user, nickname: "nickname@supergood.domain")

      data = %{
        ap_id: user.ap_id,
        name: user.name,
        nickname: user.nickname,
        bio: String.duplicate("h", current_max_length + 1),
        info: %{}
      }

      assert {:ok, %User{}} = User.insert_or_update_user(data)
    end

    test "with an overly long display name" do
      current_max_length = Pleroma.Config.get([:instance, :user_name_length], 100)
      user = insert(:user, nickname: "nickname@supergood.domain")

      data = %{
        ap_id: user.ap_id,
        name: String.duplicate("h", current_max_length + 1),
        nickname: user.nickname,
        info: %{}
      }

      assert {:ok, %User{}} = User.insert_or_update_user(data)
    end
  end

  describe "per-user rich-text filtering" do
    test "html_filter_policy returns default policies, when rich-text is enabled" do
      user = insert(:user)

      assert Pleroma.Config.get([:markup, :scrub_policy]) == User.html_filter_policy(user)
    end

    test "html_filter_policy returns TwitterText scrubber when rich-text is disabled" do
      user = insert(:user, no_rich_text: true)

      assert Pleroma.HTML.Scrubber.TwitterText == User.html_filter_policy(user)
    end
  end

  describe "caching" do
    test "invalidate_cache works" do
      user = insert(:user)
      _user_info = User.get_cached_user_info(user)

      User.invalidate_cache(user)

      {:ok, nil} = Cachex.get(:user_cache, "ap_id:#{user.ap_id}")
      {:ok, nil} = Cachex.get(:user_cache, "nickname:#{user.nickname}")
      {:ok, nil} = Cachex.get(:user_cache, "user_info:#{user.id}")
    end

    test "User.delete() plugs any possible zombie objects" do
      user = insert(:user)

      {:ok, job} = User.delete(user)
      {:ok, _} = ObanHelpers.perform(job)

      {:ok, cached_user} = Cachex.get(:user_cache, "ap_id:#{user.ap_id}")

      assert cached_user != user

      {:ok, cached_user} = Cachex.get(:user_cache, "nickname:#{user.ap_id}")

      assert cached_user != user
    end
  end

  test "auth_active?/1 works correctly" do
    Pleroma.Config.put([:instance, :account_activation_required], true)

    local_user = insert(:user, local: true, confirmation_pending: true)
    confirmed_user = insert(:user, local: true, confirmation_pending: false)
    remote_user = insert(:user, local: false)

    refute User.auth_active?(local_user)
    assert User.auth_active?(confirmed_user)
    assert User.auth_active?(remote_user)

    # also shows unactive for deactivated users

    deactivated_but_confirmed =
      insert(:user, local: true, confirmation_pending: false, deactivated: true)

    refute User.auth_active?(deactivated_but_confirmed)
  end

  describe "superuser?/1" do
    test "returns false for unprivileged users" do
      user = insert(:user, local: true)

      refute User.superuser?(user)
    end

    test "returns false for remote users" do
      user = insert(:user, local: false)
      remote_admin_user = insert(:user, local: false, is_admin: true)

      refute User.superuser?(user)
      refute User.superuser?(remote_admin_user)
    end

    test "returns true for local moderators" do
      user = insert(:user, local: true, is_moderator: true)

      assert User.superuser?(user)
    end

    test "returns true for local admins" do
      user = insert(:user, local: true, is_admin: true)

      assert User.superuser?(user)
    end
  end

  describe "invisible?/1" do
    test "returns true for an invisible user" do
      user = insert(:user, local: true, invisible: true)

      assert User.invisible?(user)
    end

    test "returns false for a non-invisible user" do
      user = insert(:user, local: true)

      refute User.invisible?(user)
    end
  end

  describe "visible_for?/2" do
    test "returns true when the account is itself" do
      user = insert(:user, local: true)

      assert User.visible_for?(user, user)
    end

    test "returns false when the account is unauthenticated and auth is required" do
      Pleroma.Config.put([:instance, :account_activation_required], true)

      user = insert(:user, local: true, confirmation_pending: true)
      other_user = insert(:user, local: true)

      refute User.visible_for?(user, other_user)
    end

    test "returns true when the account is unauthenticated and auth is not required" do
      user = insert(:user, local: true, confirmation_pending: true)
      other_user = insert(:user, local: true)

      assert User.visible_for?(user, other_user)
    end

    test "returns true when the account is unauthenticated and being viewed by a privileged account (auth required)" do
      Pleroma.Config.put([:instance, :account_activation_required], true)

      user = insert(:user, local: true, confirmation_pending: true)
      other_user = insert(:user, local: true, is_admin: true)

      assert User.visible_for?(user, other_user)
    end
  end

  describe "parse_bio/2" do
    test "preserves hosts in user links text" do
      remote_user = insert(:user, local: false, nickname: "nick@domain.com")
      user = insert(:user)
      bio = "A.k.a. @nick@domain.com"

      expected_text =
        ~s(A.k.a. <span class="h-card"><a data-user="#{remote_user.id}" class="u-url mention" href="#{
          remote_user.ap_id
        }" rel="ugc">@<span>nick@domain.com</span></a></span>)

      assert expected_text == User.parse_bio(bio, user)
    end

    test "Adds rel=me on linkbacked urls" do
      user = insert(:user, ap_id: "https://social.example.org/users/lain")

      bio = "http://example.com/rel_me/null"
      expected_text = "<a href=\"#{bio}\">#{bio}</a>"
      assert expected_text == User.parse_bio(bio, user)

      bio = "http://example.com/rel_me/link"
      expected_text = "<a href=\"#{bio}\" rel=\"me\">#{bio}</a>"
      assert expected_text == User.parse_bio(bio, user)

      bio = "http://example.com/rel_me/anchor"
      expected_text = "<a href=\"#{bio}\" rel=\"me\">#{bio}</a>"
      assert expected_text == User.parse_bio(bio, user)
    end
  end

  test "follower count is updated when a follower is blocked" do
    user = insert(:user)
    follower = insert(:user)
    follower2 = insert(:user)
    follower3 = insert(:user)

    {:ok, follower} = User.follow(follower, user)
    {:ok, _follower2} = User.follow(follower2, user)
    {:ok, _follower3} = User.follow(follower3, user)

    {:ok, _user_relationship} = User.block(user, follower)
    user = refresh_record(user)

    assert User.user_info(user).follower_count == 2
  end

  describe "list_inactive_users_query/1" do
    defp days_ago(days) do
      NaiveDateTime.add(
        NaiveDateTime.truncate(NaiveDateTime.utc_now(), :second),
        -days * 60 * 60 * 24,
        :second
      )
    end

    test "Users are inactive by default" do
      total = 10

      users =
        Enum.map(1..total, fn _ ->
          insert(:user, last_digest_emailed_at: days_ago(20), deactivated: false)
        end)

      inactive_users_ids =
        Pleroma.User.list_inactive_users_query()
        |> Pleroma.Repo.all()
        |> Enum.map(& &1.id)

      Enum.each(users, fn user ->
        assert user.id in inactive_users_ids
      end)
    end

    test "Only includes users who has no recent activity" do
      total = 10

      users =
        Enum.map(1..total, fn _ ->
          insert(:user, last_digest_emailed_at: days_ago(20), deactivated: false)
        end)

      {inactive, active} = Enum.split(users, trunc(total / 2))

      Enum.map(active, fn user ->
        to = Enum.random(users -- [user])

        {:ok, _} =
          CommonAPI.post(user, %{
            "status" => "hey @#{to.nickname}"
          })
      end)

      inactive_users_ids =
        Pleroma.User.list_inactive_users_query()
        |> Pleroma.Repo.all()
        |> Enum.map(& &1.id)

      Enum.each(active, fn user ->
        refute user.id in inactive_users_ids
      end)

      Enum.each(inactive, fn user ->
        assert user.id in inactive_users_ids
      end)
    end

    test "Only includes users with no read notifications" do
      total = 10

      users =
        Enum.map(1..total, fn _ ->
          insert(:user, last_digest_emailed_at: days_ago(20), deactivated: false)
        end)

      [sender | recipients] = users
      {inactive, active} = Enum.split(recipients, trunc(total / 2))

      Enum.each(recipients, fn to ->
        {:ok, _} =
          CommonAPI.post(sender, %{
            "status" => "hey @#{to.nickname}"
          })

        {:ok, _} =
          CommonAPI.post(sender, %{
            "status" => "hey again @#{to.nickname}"
          })
      end)

      Enum.each(active, fn user ->
        [n1, _n2] = Pleroma.Notification.for_user(user)
        {:ok, _} = Pleroma.Notification.read_one(user, n1.id)
      end)

      inactive_users_ids =
        Pleroma.User.list_inactive_users_query()
        |> Pleroma.Repo.all()
        |> Enum.map(& &1.id)

      Enum.each(active, fn user ->
        refute user.id in inactive_users_ids
      end)

      Enum.each(inactive, fn user ->
        assert user.id in inactive_users_ids
      end)
    end
  end

  describe "toggle_confirmation/1" do
    test "if user is confirmed" do
      user = insert(:user, confirmation_pending: false)
      {:ok, user} = User.toggle_confirmation(user)

      assert user.confirmation_pending
      assert user.confirmation_token
    end

    test "if user is unconfirmed" do
      user = insert(:user, confirmation_pending: true, confirmation_token: "some token")
      {:ok, user} = User.toggle_confirmation(user)

      refute user.confirmation_pending
      refute user.confirmation_token
    end
  end

  describe "ensure_keys_present" do
    test "it creates keys for a user and stores them in info" do
      user = insert(:user)
      refute is_binary(user.keys)
      {:ok, user} = User.ensure_keys_present(user)
      assert is_binary(user.keys)
    end

    test "it doesn't create keys if there already are some" do
      user = insert(:user, keys: "xxx")
      {:ok, user} = User.ensure_keys_present(user)
      assert user.keys == "xxx"
    end
  end

  describe "get_ap_ids_by_nicknames" do
    test "it returns a list of AP ids for a given set of nicknames" do
      user = insert(:user)
      user_two = insert(:user)

      ap_ids = User.get_ap_ids_by_nicknames([user.nickname, user_two.nickname, "nonexistent"])
      assert length(ap_ids) == 2
      assert user.ap_id in ap_ids
      assert user_two.ap_id in ap_ids
    end
  end

  describe "sync followers count" do
    setup do
      user1 = insert(:user, local: false, ap_id: "http://localhost:4001/users/masto_closed")
      user2 = insert(:user, local: false, ap_id: "http://localhost:4001/users/fuser2")
      insert(:user, local: true)
      insert(:user, local: false, deactivated: true)
      {:ok, user1: user1, user2: user2}
    end

    test "external_users/1 external active users with limit", %{user1: user1, user2: user2} do
      [fdb_user1] = User.external_users(limit: 1)

      assert fdb_user1.ap_id
      assert fdb_user1.ap_id == user1.ap_id
      assert fdb_user1.id == user1.id

      [fdb_user2] = User.external_users(max_id: fdb_user1.id, limit: 1)

      assert fdb_user2.ap_id
      assert fdb_user2.ap_id == user2.ap_id
      assert fdb_user2.id == user2.id

      assert User.external_users(max_id: fdb_user2.id, limit: 1) == []
    end
  end

  describe "set_info_cache/2" do
    setup do
      user = insert(:user)
      {:ok, user: user}
    end

    test "update from args", %{user: user} do
      User.set_info_cache(user, %{following_count: 15, follower_count: 18})

      %{follower_count: followers, following_count: following} = User.get_cached_user_info(user)
      assert followers == 18
      assert following == 15
    end

    test "without args", %{user: user} do
      User.set_info_cache(user, %{})

      %{follower_count: followers, following_count: following} = User.get_cached_user_info(user)
      assert followers == 0
      assert following == 0
    end
  end

  describe "user_info/2" do
    setup do
      user = insert(:user)
      {:ok, user: user}
    end

    test "update from args", %{user: user} do
      %{follower_count: followers, following_count: following} =
        User.user_info(user, %{following_count: 15, follower_count: 18})

      assert followers == 18
      assert following == 15
    end

    test "without args", %{user: user} do
      %{follower_count: followers, following_count: following} = User.user_info(user)

      assert followers == 0
      assert following == 0
    end
  end

  describe "is_internal_user?/1" do
    test "non-internal user returns false" do
      user = insert(:user)
      refute User.is_internal_user?(user)
    end

    test "user with no nickname returns true" do
      user = insert(:user, %{nickname: nil})
      assert User.is_internal_user?(user)
    end

    test "user with internal-prefixed nickname returns true" do
      user = insert(:user, %{nickname: "internal.test"})
      assert User.is_internal_user?(user)
    end
  end

  describe "update_and_set_cache/1" do
    test "returns error when user is stale instead Ecto.StaleEntryError" do
      user = insert(:user)

      changeset = Ecto.Changeset.change(user, bio: "test")

      Repo.delete(user)

      assert {:error, %Ecto.Changeset{errors: [id: {"is stale", [stale: true]}], valid?: false}} =
               User.update_and_set_cache(changeset)
    end

    test "performs update cache if user updated" do
      user = insert(:user)
      assert {:ok, nil} = Cachex.get(:user_cache, "ap_id:#{user.ap_id}")

      changeset = Ecto.Changeset.change(user, bio: "test-bio")

      assert {:ok, %User{bio: "test-bio"} = user} = User.update_and_set_cache(changeset)
      assert {:ok, user} = Cachex.get(:user_cache, "ap_id:#{user.ap_id}")
      assert %User{bio: "test-bio"} = User.get_cached_by_ap_id(user.ap_id)
    end
  end

  describe "following/followers synchronization" do
    clear_config([:instance, :external_user_synchronization])

    test "updates the counters normally on following/getting a follow when disabled" do
      Pleroma.Config.put([:instance, :external_user_synchronization], false)
      user = insert(:user)

      other_user =
        insert(:user,
          local: false,
          follower_address: "http://localhost:4001/users/masto_closed/followers",
          following_address: "http://localhost:4001/users/masto_closed/following",
          ap_enabled: true
        )

      assert User.user_info(other_user).following_count == 0
      assert User.user_info(other_user).follower_count == 0

      {:ok, user} = Pleroma.User.follow(user, other_user)
      other_user = Pleroma.User.get_by_id(other_user.id)

      assert User.user_info(user).following_count == 1
      assert User.user_info(other_user).follower_count == 1
    end

    test "syncronizes the counters with the remote instance for the followed when enabled" do
      Pleroma.Config.put([:instance, :external_user_synchronization], false)

      user = insert(:user)

      other_user =
        insert(:user,
          local: false,
          follower_address: "http://localhost:4001/users/masto_closed/followers",
          following_address: "http://localhost:4001/users/masto_closed/following",
          ap_enabled: true
        )

      assert User.user_info(other_user).following_count == 0
      assert User.user_info(other_user).follower_count == 0

      Pleroma.Config.put([:instance, :external_user_synchronization], true)
      {:ok, _user} = User.follow(user, other_user)
      other_user = User.get_by_id(other_user.id)

      assert User.user_info(other_user).follower_count == 437
    end

    test "syncronizes the counters with the remote instance for the follower when enabled" do
      Pleroma.Config.put([:instance, :external_user_synchronization], false)

      user = insert(:user)

      other_user =
        insert(:user,
          local: false,
          follower_address: "http://localhost:4001/users/masto_closed/followers",
          following_address: "http://localhost:4001/users/masto_closed/following",
          ap_enabled: true
        )

      assert User.user_info(other_user).following_count == 0
      assert User.user_info(other_user).follower_count == 0

      Pleroma.Config.put([:instance, :external_user_synchronization], true)
      {:ok, other_user} = User.follow(other_user, user)

      assert User.user_info(other_user).following_count == 152
    end
  end

  describe "change_email/2" do
    setup do
      [user: insert(:user)]
    end

    test "blank email returns error", %{user: user} do
      assert {:error, %{errors: [email: {"can't be blank", _}]}} = User.change_email(user, "")
      assert {:error, %{errors: [email: {"can't be blank", _}]}} = User.change_email(user, nil)
    end

    test "non unique email returns error", %{user: user} do
      %{email: email} = insert(:user)

      assert {:error, %{errors: [email: {"has already been taken", _}]}} =
               User.change_email(user, email)
    end

    test "invalid email returns error", %{user: user} do
      assert {:error, %{errors: [email: {"has invalid format", _}]}} =
               User.change_email(user, "cofe")
    end

    test "changes email", %{user: user} do
      assert {:ok, %User{email: "cofe@cofe.party"}} = User.change_email(user, "cofe@cofe.party")
    end
  end

  describe "get_cached_by_nickname_or_id" do
    setup do
      limit_to_local_content = Pleroma.Config.get([:instance, :limit_to_local_content])
      local_user = insert(:user)
      remote_user = insert(:user, nickname: "nickname@example.com", local: false)

      on_exit(fn ->
        Pleroma.Config.put([:instance, :limit_to_local_content], limit_to_local_content)
      end)

      [local_user: local_user, remote_user: remote_user]
    end

    test "allows getting remote users by id no matter what :limit_to_local_content is set to", %{
      remote_user: remote_user
    } do
      Pleroma.Config.put([:instance, :limit_to_local_content], false)
      assert %User{} = User.get_cached_by_nickname_or_id(remote_user.id)

      Pleroma.Config.put([:instance, :limit_to_local_content], true)
      assert %User{} = User.get_cached_by_nickname_or_id(remote_user.id)

      Pleroma.Config.put([:instance, :limit_to_local_content], :unauthenticated)
      assert %User{} = User.get_cached_by_nickname_or_id(remote_user.id)
    end

    test "disallows getting remote users by nickname without authentication when :limit_to_local_content is set to :unauthenticated",
         %{remote_user: remote_user} do
      Pleroma.Config.put([:instance, :limit_to_local_content], :unauthenticated)
      assert nil == User.get_cached_by_nickname_or_id(remote_user.nickname)
    end

    test "allows getting remote users by nickname with authentication when :limit_to_local_content is set to :unauthenticated",
         %{remote_user: remote_user, local_user: local_user} do
      Pleroma.Config.put([:instance, :limit_to_local_content], :unauthenticated)
      assert %User{} = User.get_cached_by_nickname_or_id(remote_user.nickname, for: local_user)
    end

    test "disallows getting remote users by nickname when :limit_to_local_content is set to true",
         %{remote_user: remote_user} do
      Pleroma.Config.put([:instance, :limit_to_local_content], true)
      assert nil == User.get_cached_by_nickname_or_id(remote_user.nickname)
    end

    test "allows getting local users by nickname no matter what :limit_to_local_content is set to",
         %{local_user: local_user} do
      Pleroma.Config.put([:instance, :limit_to_local_content], false)
      assert %User{} = User.get_cached_by_nickname_or_id(local_user.nickname)

      Pleroma.Config.put([:instance, :limit_to_local_content], true)
      assert %User{} = User.get_cached_by_nickname_or_id(local_user.nickname)

      Pleroma.Config.put([:instance, :limit_to_local_content], :unauthenticated)
      assert %User{} = User.get_cached_by_nickname_or_id(local_user.nickname)
    end
  end

  describe "update_email_notifications/2" do
    setup do
      user = insert(:user, email_notifications: %{"digest" => true})

      {:ok, user: user}
    end

    test "Notifications are updated", %{user: user} do
      true = user.email_notifications["digest"]
      assert {:ok, result} = User.update_email_notifications(user, %{"digest" => false})
      assert result.email_notifications["digest"] == false
    end
  end
end<|MERGE_RESOLUTION|>--- conflicted
+++ resolved
@@ -25,7 +25,25 @@
 
   clear_config([:instance, :account_activation_required])
 
-<<<<<<< HEAD
+  describe "service actors" do
+    test "returns invisible actor" do
+      uri = "#{Pleroma.Web.Endpoint.url()}/internal/fetch-test"
+      followers_uri = "#{uri}/followers"
+      user = User.get_or_create_service_actor_by_ap_id(uri, "internal.fetch-test")
+
+      assert %User{
+               nickname: "internal.fetch-test",
+               invisible: true,
+               local: true,
+               ap_id: ^uri,
+               follower_address: ^followers_uri
+             } = user
+
+      user2 = User.get_or_create_service_actor_by_ap_id(uri, "internal.fetch-test")
+      assert user.id == user2.id
+    end
+  end
+
   describe "AP ID user relationships" do
     setup do
       {:ok, user: insert(:user)}
@@ -73,24 +91,6 @@
 
       assert ap_ids_by_rel ==
                Enum.into(outgoing_relations_ap_ids, %{}, fn {k, v} -> {k, Enum.sort(v)} end)
-=======
-  describe "service actors" do
-    test "returns invisible actor" do
-      uri = "#{Pleroma.Web.Endpoint.url()}/internal/fetch-test"
-      followers_uri = "#{uri}/followers"
-      user = User.get_or_create_service_actor_by_ap_id(uri, "internal.fetch-test")
-
-      assert %User{
-               nickname: "internal.fetch-test",
-               invisible: true,
-               local: true,
-               ap_id: ^uri,
-               follower_address: ^followers_uri
-             } = user
-
-      user2 = User.get_or_create_service_actor_by_ap_id(uri, "internal.fetch-test")
-      assert user.id == user2.id
->>>>>>> 8feb5dcb
     end
   end
 
