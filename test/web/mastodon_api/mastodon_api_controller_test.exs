--- conflicted
+++ resolved
@@ -7,11 +7,8 @@
 
   alias Ecto.Changeset
   alias Pleroma.Activity
-<<<<<<< HEAD
   alias Pleroma.ActivityExpiration
-=======
   alias Pleroma.Config
->>>>>>> bc78a875
   alias Pleroma.Notification
   alias Pleroma.Object
   alias Pleroma.Repo
