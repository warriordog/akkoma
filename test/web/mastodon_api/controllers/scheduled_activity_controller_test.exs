# Pleroma: A lightweight social networking server
# Copyright © 2017-2019 Pleroma Authors <https://pleroma.social/>
# SPDX-License-Identifier: AGPL-3.0-only

defmodule Pleroma.Web.MastodonAPI.ScheduledActivityControllerTest do
  use Pleroma.Web.ConnCase

  alias Pleroma.Repo
  alias Pleroma.ScheduledActivity

  import Pleroma.Factory
  import Ecto.Query

  clear_config([ScheduledActivity, :enabled])

  test "shows scheduled activities" do
    %{user: user, conn: conn} = oauth_access(["read:statuses"])

    scheduled_activity_id1 = insert(:scheduled_activity, user: user).id |> to_string()
    scheduled_activity_id2 = insert(:scheduled_activity, user: user).id |> to_string()
    scheduled_activity_id3 = insert(:scheduled_activity, user: user).id |> to_string()
    scheduled_activity_id4 = insert(:scheduled_activity, user: user).id |> to_string()

    # min_id
    conn_res = get(conn, "/api/v1/scheduled_statuses?limit=2&min_id=#{scheduled_activity_id1}")

    result = json_response(conn_res, 200)
    assert [%{"id" => ^scheduled_activity_id3}, %{"id" => ^scheduled_activity_id2}] = result

    # since_id
    conn_res = get(conn, "/api/v1/scheduled_statuses?limit=2&since_id=#{scheduled_activity_id1}")

    result = json_response(conn_res, 200)
    assert [%{"id" => ^scheduled_activity_id4}, %{"id" => ^scheduled_activity_id3}] = result

    # max_id
    conn_res = get(conn, "/api/v1/scheduled_statuses?limit=2&max_id=#{scheduled_activity_id4}")

    result = json_response(conn_res, 200)
    assert [%{"id" => ^scheduled_activity_id3}, %{"id" => ^scheduled_activity_id2}] = result
  end

  test "shows a scheduled activity" do
    %{user: user, conn: conn} = oauth_access(["read:statuses"])
    scheduled_activity = insert(:scheduled_activity, user: user)

    res_conn = get(conn, "/api/v1/scheduled_statuses/#{scheduled_activity.id}")

    assert %{"id" => scheduled_activity_id} = json_response(res_conn, 200)
    assert scheduled_activity_id == scheduled_activity.id |> to_string()

    res_conn = get(conn, "/api/v1/scheduled_statuses/404")

    assert %{"error" => "Record not found"} = json_response(res_conn, 404)
  end

<<<<<<< HEAD
  test "updates a scheduled activity", %{conn: conn} do
    Pleroma.Config.put([ScheduledActivity, :enabled], true)
    user = insert(:user)

    scheduled_at =
      NaiveDateTime.add(
        NaiveDateTime.utc_now(),
        :timer.minutes(60),
        :millisecond
      )

    {:ok, scheduled_activity} =
      ScheduledActivity.create(
        user,
        %{
          scheduled_at: scheduled_at,
          params: build(:note).data
        }
      )

    scheduled_activity_job =
      Repo.one(from(j in Oban.Job, where: j.queue == "scheduled_activities"))

    assert scheduled_activity_job.args == %{"activity_id" => scheduled_activity.id}

    assert DateTime.truncate(scheduled_activity_job.scheduled_at, :second) ==
             to_datetime(scheduled_at)
=======
  test "updates a scheduled activity" do
    %{user: user, conn: conn} = oauth_access(["write:statuses"])
    scheduled_activity = insert(:scheduled_activity, user: user)
>>>>>>> a431e8c9

    new_scheduled_at =
      NaiveDateTime.add(NaiveDateTime.utc_now(), :timer.minutes(120), :millisecond)

    res_conn =
      put(conn, "/api/v1/scheduled_statuses/#{scheduled_activity.id}", %{
        scheduled_at: new_scheduled_at
      })

    assert %{"scheduled_at" => expected_scheduled_at} = json_response(res_conn, 200)
    assert expected_scheduled_at == Pleroma.Web.CommonAPI.Utils.to_masto_date(new_scheduled_at)
    scheduled_activity_job = refresh_record(scheduled_activity_job)

    assert DateTime.truncate(scheduled_activity_job.scheduled_at, :second) ==
             to_datetime(new_scheduled_at)

    res_conn = put(conn, "/api/v1/scheduled_statuses/404", %{scheduled_at: new_scheduled_at})

    assert %{"error" => "Record not found"} = json_response(res_conn, 404)
  end

<<<<<<< HEAD
  test "deletes a scheduled activity", %{conn: conn} do
    Pleroma.Config.put([ScheduledActivity, :enabled], true)
    user = insert(:user)

    {:ok, scheduled_activity} =
      ScheduledActivity.create(
        user,
        %{
          scheduled_at:
            NaiveDateTime.add(
              NaiveDateTime.utc_now(),
              :timer.minutes(60),
              :millisecond
            ),
          params: build(:note).data
        }
      )

    scheduled_activity_job =
      Repo.one(from(j in Oban.Job, where: j.queue == "scheduled_activities"))

    assert scheduled_activity_job.args == %{"activity_id" => scheduled_activity.id}
=======
  test "deletes a scheduled activity" do
    %{user: user, conn: conn} = oauth_access(["write:statuses"])
    scheduled_activity = insert(:scheduled_activity, user: user)
>>>>>>> a431e8c9

    res_conn =
      conn
      |> assign(:user, user)
      |> delete("/api/v1/scheduled_statuses/#{scheduled_activity.id}")

    assert %{} = json_response(res_conn, 200)
    refute Repo.get(ScheduledActivity, scheduled_activity.id)
    refute Repo.get(Oban.Job, scheduled_activity_job.id)

    res_conn =
      conn
      |> assign(:user, user)
      |> delete("/api/v1/scheduled_statuses/#{scheduled_activity.id}")

    assert %{"error" => "Record not found"} = json_response(res_conn, 404)
  end
end<|MERGE_RESOLUTION|>--- conflicted
+++ resolved
@@ -54,17 +54,11 @@
     assert %{"error" => "Record not found"} = json_response(res_conn, 404)
   end
 
-<<<<<<< HEAD
-  test "updates a scheduled activity", %{conn: conn} do
+  test "updates a scheduled activity" do
     Pleroma.Config.put([ScheduledActivity, :enabled], true)
-    user = insert(:user)
+    %{user: user, conn: conn} = oauth_access(["write:statuses"])
 
-    scheduled_at =
-      NaiveDateTime.add(
-        NaiveDateTime.utc_now(),
-        :timer.minutes(60),
-        :millisecond
-      )
+    scheduled_at = Timex.shift(NaiveDateTime.utc_now(), minutes: 60)
 
     {:ok, scheduled_activity} =
       ScheduledActivity.create(
@@ -75,21 +69,12 @@
         }
       )
 
-    scheduled_activity_job =
-      Repo.one(from(j in Oban.Job, where: j.queue == "scheduled_activities"))
+    job = Repo.one(from(j in Oban.Job, where: j.queue == "scheduled_activities"))
 
-    assert scheduled_activity_job.args == %{"activity_id" => scheduled_activity.id}
+    assert job.args == %{"activity_id" => scheduled_activity.id}
+    assert DateTime.truncate(job.scheduled_at, :second) == to_datetime(scheduled_at)
 
-    assert DateTime.truncate(scheduled_activity_job.scheduled_at, :second) ==
-             to_datetime(scheduled_at)
-=======
-  test "updates a scheduled activity" do
-    %{user: user, conn: conn} = oauth_access(["write:statuses"])
-    scheduled_activity = insert(:scheduled_activity, user: user)
->>>>>>> a431e8c9
-
-    new_scheduled_at =
-      NaiveDateTime.add(NaiveDateTime.utc_now(), :timer.minutes(120), :millisecond)
+    new_scheduled_at = Timex.shift(NaiveDateTime.utc_now(), minutes: 120)
 
     res_conn =
       put(conn, "/api/v1/scheduled_statuses/#{scheduled_activity.id}", %{
@@ -98,44 +83,32 @@
 
     assert %{"scheduled_at" => expected_scheduled_at} = json_response(res_conn, 200)
     assert expected_scheduled_at == Pleroma.Web.CommonAPI.Utils.to_masto_date(new_scheduled_at)
-    scheduled_activity_job = refresh_record(scheduled_activity_job)
+    job = refresh_record(job)
 
-    assert DateTime.truncate(scheduled_activity_job.scheduled_at, :second) ==
-             to_datetime(new_scheduled_at)
+    assert DateTime.truncate(job.scheduled_at, :second) == to_datetime(new_scheduled_at)
 
     res_conn = put(conn, "/api/v1/scheduled_statuses/404", %{scheduled_at: new_scheduled_at})
 
     assert %{"error" => "Record not found"} = json_response(res_conn, 404)
   end
 
-<<<<<<< HEAD
-  test "deletes a scheduled activity", %{conn: conn} do
+  test "deletes a scheduled activity" do
     Pleroma.Config.put([ScheduledActivity, :enabled], true)
-    user = insert(:user)
+    %{user: user, conn: conn} = oauth_access(["write:statuses"])
+    scheduled_at = Timex.shift(NaiveDateTime.utc_now(), minutes: 60)
 
     {:ok, scheduled_activity} =
       ScheduledActivity.create(
         user,
         %{
-          scheduled_at:
-            NaiveDateTime.add(
-              NaiveDateTime.utc_now(),
-              :timer.minutes(60),
-              :millisecond
-            ),
+          scheduled_at: scheduled_at,
           params: build(:note).data
         }
       )
 
-    scheduled_activity_job =
-      Repo.one(from(j in Oban.Job, where: j.queue == "scheduled_activities"))
+    job = Repo.one(from(j in Oban.Job, where: j.queue == "scheduled_activities"))
 
-    assert scheduled_activity_job.args == %{"activity_id" => scheduled_activity.id}
-=======
-  test "deletes a scheduled activity" do
-    %{user: user, conn: conn} = oauth_access(["write:statuses"])
-    scheduled_activity = insert(:scheduled_activity, user: user)
->>>>>>> a431e8c9
+    assert job.args == %{"activity_id" => scheduled_activity.id}
 
     res_conn =
       conn
@@ -144,7 +117,7 @@
 
     assert %{} = json_response(res_conn, 200)
     refute Repo.get(ScheduledActivity, scheduled_activity.id)
-    refute Repo.get(Oban.Job, scheduled_activity_job.id)
+    refute Repo.get(Oban.Job, job.id)
 
     res_conn =
       conn
