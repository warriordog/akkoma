# Pleroma: A lightweight social networking server
# Copyright © 2017-2019 Pleroma Authors <https://pleroma.social/>
# SPDX-License-Identifier: AGPL-3.0-only

defmodule Pleroma.Web.MastodonAPI.NotificationViewTest do
  use Pleroma.DataCase

  alias Pleroma.Activity
  alias Pleroma.Notification
  alias Pleroma.Repo
  alias Pleroma.User
  alias Pleroma.Web.CommonAPI
  alias Pleroma.Web.CommonAPI.Utils
  alias Pleroma.Web.MastodonAPI.AccountView
  alias Pleroma.Web.MastodonAPI.NotificationView
  alias Pleroma.Web.MastodonAPI.StatusView
  import Pleroma.Factory

  test "Mention notification" do
    user = insert(:user)
    mentioned_user = insert(:user)
    {:ok, activity} = CommonAPI.post(user, %{"status" => "hey @#{mentioned_user.nickname}"})
    {:ok, [notification]} = Notification.create_notifications(activity)
    user = User.get_cached_by_id(user.id)

    expected = %{
      id: to_string(notification.id),
      pleroma: %{is_seen: false},
      type: "mention",
      account: AccountView.render("show.json", %{user: user, for: mentioned_user}),
      status: StatusView.render("show.json", %{activity: activity, for: mentioned_user}),
      created_at: Utils.to_masto_date(notification.inserted_at)
    }

    result =
      NotificationView.render("index.json", %{notifications: [notification], for: mentioned_user})

    assert [expected] == result
  end

  test "Favourite notification" do
    user = insert(:user)
    another_user = insert(:user)
    {:ok, create_activity} = CommonAPI.post(user, %{"status" => "hey"})
    {:ok, favorite_activity, _object} = CommonAPI.favorite(create_activity.id, another_user)
    {:ok, [notification]} = Notification.create_notifications(favorite_activity)
    create_activity = Activity.get_by_id(create_activity.id)

    expected = %{
      id: to_string(notification.id),
      pleroma: %{is_seen: false},
      type: "favourite",
      account: AccountView.render("show.json", %{user: another_user, for: user}),
      status: StatusView.render("show.json", %{activity: create_activity, for: user}),
      created_at: Utils.to_masto_date(notification.inserted_at)
    }

    result = NotificationView.render("index.json", %{notifications: [notification], for: user})

    assert [expected] == result
  end

  test "Reblog notification" do
    user = insert(:user)
    another_user = insert(:user)
    {:ok, create_activity} = CommonAPI.post(user, %{"status" => "hey"})
    {:ok, reblog_activity, _object} = CommonAPI.repeat(create_activity.id, another_user)
    {:ok, [notification]} = Notification.create_notifications(reblog_activity)
    reblog_activity = Activity.get_by_id(create_activity.id)

    expected = %{
      id: to_string(notification.id),
      pleroma: %{is_seen: false},
      type: "reblog",
      account: AccountView.render("show.json", %{user: another_user, for: user}),
      status: StatusView.render("show.json", %{activity: reblog_activity, for: user}),
      created_at: Utils.to_masto_date(notification.inserted_at)
    }

    result = NotificationView.render("index.json", %{notifications: [notification], for: user})

    assert [expected] == result
  end

  test "Follow notification" do
    follower = insert(:user)
    followed = insert(:user)
    {:ok, follower, followed, _activity} = CommonAPI.follow(follower, followed)
    notification = Notification |> Repo.one() |> Repo.preload(:activity)

    expected = %{
      id: to_string(notification.id),
      pleroma: %{is_seen: false},
      type: "follow",
      account: AccountView.render("show.json", %{user: follower, for: followed}),
      created_at: Utils.to_masto_date(notification.inserted_at)
    }

    result =
      NotificationView.render("index.json", %{notifications: [notification], for: followed})

    assert [expected] == result

    User.perform(:delete, follower)
    notification = Notification |> Repo.one() |> Repo.preload(:activity)

    assert [] ==
             NotificationView.render("index.json", %{notifications: [notification], for: followed})
  end

  test "Move notification" do
    old_user = insert(:user)
    new_user = insert(:user, also_known_as: [old_user.ap_id])
    follower = insert(:user)

    User.follow(follower, old_user)
    Pleroma.Web.ActivityPub.ActivityPub.move(old_user, new_user)
    Pleroma.Tests.ObanHelpers.perform_all()

<<<<<<< HEAD
    [notification] = Notification.for_user(follower, %{with_move: true})
=======
    old_user = refresh_record(old_user)
    new_user = refresh_record(new_user)

    [notification] = Notification.for_user(follower)
>>>>>>> 228bf4d2

    expected = %{
      id: to_string(notification.id),
      pleroma: %{is_seen: false},
      type: "move",
      account: AccountView.render("show.json", %{user: old_user, for: follower}),
      target: AccountView.render("show.json", %{user: refresh_record(new_user), for: follower}),
      created_at: Utils.to_masto_date(notification.inserted_at)
    }

    assert [expected] ==
             NotificationView.render("index.json", %{notifications: [notification], for: follower})
  end
end<|MERGE_RESOLUTION|>--- conflicted
+++ resolved
@@ -117,21 +117,17 @@
     Pleroma.Web.ActivityPub.ActivityPub.move(old_user, new_user)
     Pleroma.Tests.ObanHelpers.perform_all()
 
-<<<<<<< HEAD
-    [notification] = Notification.for_user(follower, %{with_move: true})
-=======
     old_user = refresh_record(old_user)
     new_user = refresh_record(new_user)
 
-    [notification] = Notification.for_user(follower)
->>>>>>> 228bf4d2
+    [notification] = Notification.for_user(follower, %{with_move: true})
 
     expected = %{
       id: to_string(notification.id),
       pleroma: %{is_seen: false},
       type: "move",
       account: AccountView.render("show.json", %{user: old_user, for: follower}),
-      target: AccountView.render("show.json", %{user: refresh_record(new_user), for: follower}),
+      target: AccountView.render("show.json", %{user: new_user, for: follower}),
       created_at: Utils.to_masto_date(notification.inserted_at)
     }
 
