--- conflicted
+++ resolved
@@ -72,7 +72,6 @@
     end
   end
 
-<<<<<<< HEAD
   describe "EmojiReact objects" do
     setup do
       poster = insert(:user)
@@ -97,14 +96,16 @@
     test "creates a notification", %{emoji_react: emoji_react, poster: poster} do
       {:ok, emoji_react, _} = SideEffects.handle(emoji_react)
       assert Repo.get_by(Notification, user_id: poster.id, activity_id: emoji_react.id)
-=======
+    end
+  end
+
   describe "Undo objects" do
     setup do
       poster = insert(:user)
       user = insert(:user)
       {:ok, post} = CommonAPI.post(poster, %{"status" => "hey"})
       {:ok, like} = CommonAPI.favorite(user, post.id)
-      {:ok, reaction, _} = CommonAPI.react_with_emoji(post.id, user, "👍")
+      {:ok, reaction} = CommonAPI.react_with_emoji(post.id, user, "👍")
       {:ok, announce, _} = CommonAPI.repeat(post.id, user)
       {:ok, block} = ActivityPub.block(user, poster)
       User.block(user, poster)
@@ -195,7 +196,6 @@
     test "deletes the original like", %{like_undo: like_undo, like: like} do
       {:ok, _like_undo, _} = SideEffects.handle(like_undo)
       refute Activity.get_by_id(like.id)
->>>>>>> bef08b85
     end
   end
 
