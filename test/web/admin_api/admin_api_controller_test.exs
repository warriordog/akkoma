# Pleroma: A lightweight social networking server
# Copyright © 2017-2019 Pleroma Authors <https://pleroma.social/>
# SPDX-License-Identifier: AGPL-3.0-only

defmodule Pleroma.Web.AdminAPI.AdminAPIControllerTest do
  use Pleroma.Web.ConnCase
  use Oban.Testing, repo: Pleroma.Repo

  alias Pleroma.Activity
  alias Pleroma.HTML
  alias Pleroma.ModerationLog
  alias Pleroma.Repo
  alias Pleroma.Tests.ObanHelpers
  alias Pleroma.User
  alias Pleroma.UserInviteToken
  alias Pleroma.Web.CommonAPI
  alias Pleroma.Web.MediaProxy
  import Pleroma.Factory

<<<<<<< HEAD
  setup_all do
    Tesla.Mock.mock_global(fn env -> apply(HttpRequestMock, :request, [env]) end)

    :ok
  end

  describe "/api/pleroma/admin/users" do
    test "Delete" do
=======
  describe "DELETE /api/pleroma/admin/users" do
    test "single user" do
>>>>>>> 7511f3d1
      admin = insert(:user, info: %{is_admin: true})
      user = insert(:user)

      conn =
        build_conn()
        |> assign(:user, admin)
        |> put_req_header("accept", "application/json")
        |> delete("/api/pleroma/admin/users?nickname=#{user.nickname}")

      log_entry = Repo.one(ModerationLog)

      assert ModerationLog.get_log_entry_message(log_entry) ==
               "@#{admin.nickname} deleted users: @#{user.nickname}"

      assert json_response(conn, 200) == user.nickname
    end

    test "multiple users" do
      admin = insert(:user, info: %{is_admin: true})
      user_one = insert(:user)
      user_two = insert(:user)

      conn =
        build_conn()
        |> assign(:user, admin)
        |> put_req_header("accept", "application/json")
        |> delete("/api/pleroma/admin/users", %{
          nicknames: [user_one.nickname, user_two.nickname]
        })

      log_entry = Repo.one(ModerationLog)

      assert ModerationLog.get_log_entry_message(log_entry) ==
               "@#{admin.nickname} deleted users: @#{user_one.nickname}, @#{user_two.nickname}"

      response = json_response(conn, 200)
      assert response -- [user_one.nickname, user_two.nickname] == []
    end
  end

  describe "/api/pleroma/admin/users" do
    test "Create" do
      admin = insert(:user, info: %{is_admin: true})

      conn =
        build_conn()
        |> assign(:user, admin)
        |> put_req_header("accept", "application/json")
        |> post("/api/pleroma/admin/users", %{
          "users" => [
            %{
              "nickname" => "lain",
              "email" => "lain@example.org",
              "password" => "test"
            },
            %{
              "nickname" => "lain2",
              "email" => "lain2@example.org",
              "password" => "test"
            }
          ]
        })

      response = json_response(conn, 200) |> Enum.map(&Map.get(&1, "type"))
      assert response == ["success", "success"]

      log_entry = Repo.one(ModerationLog)

      assert ["lain", "lain2"] -- Enum.map(log_entry.data["subjects"], & &1["nickname"]) == []
    end

    test "Cannot create user with exisiting email" do
      admin = insert(:user, info: %{is_admin: true})
      user = insert(:user)

      conn =
        build_conn()
        |> assign(:user, admin)
        |> put_req_header("accept", "application/json")
        |> post("/api/pleroma/admin/users", %{
          "users" => [
            %{
              "nickname" => "lain",
              "email" => user.email,
              "password" => "test"
            }
          ]
        })

      assert json_response(conn, 409) == [
               %{
                 "code" => 409,
                 "data" => %{
                   "email" => user.email,
                   "nickname" => "lain"
                 },
                 "error" => "email has already been taken",
                 "type" => "error"
               }
             ]
    end

    test "Cannot create user with exisiting nickname" do
      admin = insert(:user, info: %{is_admin: true})
      user = insert(:user)

      conn =
        build_conn()
        |> assign(:user, admin)
        |> put_req_header("accept", "application/json")
        |> post("/api/pleroma/admin/users", %{
          "users" => [
            %{
              "nickname" => user.nickname,
              "email" => "someuser@plerama.social",
              "password" => "test"
            }
          ]
        })

      assert json_response(conn, 409) == [
               %{
                 "code" => 409,
                 "data" => %{
                   "email" => "someuser@plerama.social",
                   "nickname" => user.nickname
                 },
                 "error" => "nickname has already been taken",
                 "type" => "error"
               }
             ]
    end

    test "Multiple user creation works in transaction" do
      admin = insert(:user, info: %{is_admin: true})
      user = insert(:user)

      conn =
        build_conn()
        |> assign(:user, admin)
        |> put_req_header("accept", "application/json")
        |> post("/api/pleroma/admin/users", %{
          "users" => [
            %{
              "nickname" => "newuser",
              "email" => "newuser@pleroma.social",
              "password" => "test"
            },
            %{
              "nickname" => "lain",
              "email" => user.email,
              "password" => "test"
            }
          ]
        })

      assert json_response(conn, 409) == [
               %{
                 "code" => 409,
                 "data" => %{
                   "email" => user.email,
                   "nickname" => "lain"
                 },
                 "error" => "email has already been taken",
                 "type" => "error"
               },
               %{
                 "code" => 409,
                 "data" => %{
                   "email" => "newuser@pleroma.social",
                   "nickname" => "newuser"
                 },
                 "error" => "",
                 "type" => "error"
               }
             ]

      assert User.get_by_nickname("newuser") === nil
    end
  end

  describe "/api/pleroma/admin/users/:nickname" do
    test "Show", %{conn: conn} do
      admin = insert(:user, info: %{is_admin: true})
      user = insert(:user)

      conn =
        conn
        |> assign(:user, admin)
        |> get("/api/pleroma/admin/users/#{user.nickname}")

      expected = %{
        "deactivated" => false,
        "id" => to_string(user.id),
        "local" => true,
        "nickname" => user.nickname,
        "roles" => %{"admin" => false, "moderator" => false},
        "tags" => [],
        "avatar" => User.avatar_url(user) |> MediaProxy.url(),
        "display_name" => HTML.strip_tags(user.name || user.nickname)
      }

      assert expected == json_response(conn, 200)
    end

    test "when the user doesn't exist", %{conn: conn} do
      admin = insert(:user, info: %{is_admin: true})
      user = build(:user)

      conn =
        conn
        |> assign(:user, admin)
        |> get("/api/pleroma/admin/users/#{user.nickname}")

      assert "Not found" == json_response(conn, 404)
    end
  end

  describe "/api/pleroma/admin/users/follow" do
    test "allows to force-follow another user" do
      admin = insert(:user, info: %{is_admin: true})
      user = insert(:user)
      follower = insert(:user)

      build_conn()
      |> assign(:user, admin)
      |> put_req_header("accept", "application/json")
      |> post("/api/pleroma/admin/users/follow", %{
        "follower" => follower.nickname,
        "followed" => user.nickname
      })

      user = User.get_cached_by_id(user.id)
      follower = User.get_cached_by_id(follower.id)

      assert User.following?(follower, user)

      log_entry = Repo.one(ModerationLog)

      assert ModerationLog.get_log_entry_message(log_entry) ==
               "@#{admin.nickname} made @#{follower.nickname} follow @#{user.nickname}"
    end
  end

  describe "/api/pleroma/admin/users/unfollow" do
    test "allows to force-unfollow another user" do
      admin = insert(:user, info: %{is_admin: true})
      user = insert(:user)
      follower = insert(:user)

      User.follow(follower, user)

      build_conn()
      |> assign(:user, admin)
      |> put_req_header("accept", "application/json")
      |> post("/api/pleroma/admin/users/unfollow", %{
        "follower" => follower.nickname,
        "followed" => user.nickname
      })

      user = User.get_cached_by_id(user.id)
      follower = User.get_cached_by_id(follower.id)

      refute User.following?(follower, user)

      log_entry = Repo.one(ModerationLog)

      assert ModerationLog.get_log_entry_message(log_entry) ==
               "@#{admin.nickname} made @#{follower.nickname} unfollow @#{user.nickname}"
    end
  end

  describe "PUT /api/pleroma/admin/users/tag" do
    setup do
      admin = insert(:user, info: %{is_admin: true})
      user1 = insert(:user, %{tags: ["x"]})
      user2 = insert(:user, %{tags: ["y"]})
      user3 = insert(:user, %{tags: ["unchanged"]})

      conn =
        build_conn()
        |> assign(:user, admin)
        |> put_req_header("accept", "application/json")
        |> put(
          "/api/pleroma/admin/users/tag?nicknames[]=#{user1.nickname}&nicknames[]=#{
            user2.nickname
          }&tags[]=foo&tags[]=bar"
        )

      %{conn: conn, admin: admin, user1: user1, user2: user2, user3: user3}
    end

    test "it appends specified tags to users with specified nicknames", %{
      conn: conn,
      admin: admin,
      user1: user1,
      user2: user2
    } do
      assert json_response(conn, :no_content)
      assert User.get_cached_by_id(user1.id).tags == ["x", "foo", "bar"]
      assert User.get_cached_by_id(user2.id).tags == ["y", "foo", "bar"]

      log_entry = Repo.one(ModerationLog)

      users =
        [user1.nickname, user2.nickname]
        |> Enum.map(&"@#{&1}")
        |> Enum.join(", ")

      tags = ["foo", "bar"] |> Enum.join(", ")

      assert ModerationLog.get_log_entry_message(log_entry) ==
               "@#{admin.nickname} added tags: #{tags} to users: #{users}"
    end

    test "it does not modify tags of not specified users", %{conn: conn, user3: user3} do
      assert json_response(conn, :no_content)
      assert User.get_cached_by_id(user3.id).tags == ["unchanged"]
    end
  end

  describe "DELETE /api/pleroma/admin/users/tag" do
    setup do
      admin = insert(:user, info: %{is_admin: true})
      user1 = insert(:user, %{tags: ["x"]})
      user2 = insert(:user, %{tags: ["y", "z"]})
      user3 = insert(:user, %{tags: ["unchanged"]})

      conn =
        build_conn()
        |> assign(:user, admin)
        |> put_req_header("accept", "application/json")
        |> delete(
          "/api/pleroma/admin/users/tag?nicknames[]=#{user1.nickname}&nicknames[]=#{
            user2.nickname
          }&tags[]=x&tags[]=z"
        )

      %{conn: conn, admin: admin, user1: user1, user2: user2, user3: user3}
    end

    test "it removes specified tags from users with specified nicknames", %{
      conn: conn,
      admin: admin,
      user1: user1,
      user2: user2
    } do
      assert json_response(conn, :no_content)
      assert User.get_cached_by_id(user1.id).tags == []
      assert User.get_cached_by_id(user2.id).tags == ["y"]

      log_entry = Repo.one(ModerationLog)

      users =
        [user1.nickname, user2.nickname]
        |> Enum.map(&"@#{&1}")
        |> Enum.join(", ")

      tags = ["x", "z"] |> Enum.join(", ")

      assert ModerationLog.get_log_entry_message(log_entry) ==
               "@#{admin.nickname} removed tags: #{tags} from users: #{users}"
    end

    test "it does not modify tags of not specified users", %{conn: conn, user3: user3} do
      assert json_response(conn, :no_content)
      assert User.get_cached_by_id(user3.id).tags == ["unchanged"]
    end
  end

  describe "/api/pleroma/admin/users/:nickname/permission_group" do
    test "GET is giving user_info" do
      admin = insert(:user, info: %{is_admin: true})

      conn =
        build_conn()
        |> assign(:user, admin)
        |> put_req_header("accept", "application/json")
        |> get("/api/pleroma/admin/users/#{admin.nickname}/permission_group/")

      assert json_response(conn, 200) == %{
               "is_admin" => true,
               "is_moderator" => false
             }
    end

    test "/:right POST, can add to a permission group" do
      admin = insert(:user, info: %{is_admin: true})
      user = insert(:user)

      conn =
        build_conn()
        |> assign(:user, admin)
        |> put_req_header("accept", "application/json")
        |> post("/api/pleroma/admin/users/#{user.nickname}/permission_group/admin")

      assert json_response(conn, 200) == %{
               "is_admin" => true
             }

      log_entry = Repo.one(ModerationLog)

      assert ModerationLog.get_log_entry_message(log_entry) ==
               "@#{admin.nickname} made @#{user.nickname} admin"
    end

    test "/:right POST, can add to a permission group (multiple)" do
      admin = insert(:user, info: %{is_admin: true})
      user_one = insert(:user)
      user_two = insert(:user)

      conn =
        build_conn()
        |> assign(:user, admin)
        |> put_req_header("accept", "application/json")
        |> post("/api/pleroma/admin/users/permission_group/admin", %{
          nicknames: [user_one.nickname, user_two.nickname]
        })

      assert json_response(conn, 200) == %{
               "is_admin" => true
             }

      log_entry = Repo.one(ModerationLog)

      assert ModerationLog.get_log_entry_message(log_entry) ==
               "@#{admin.nickname} made @#{user_one.nickname}, @#{user_two.nickname} admin"
    end

    test "/:right DELETE, can remove from a permission group" do
      admin = insert(:user, info: %{is_admin: true})
      user = insert(:user, info: %{is_admin: true})

      conn =
        build_conn()
        |> assign(:user, admin)
        |> put_req_header("accept", "application/json")
        |> delete("/api/pleroma/admin/users/#{user.nickname}/permission_group/admin")

      assert json_response(conn, 200) == %{
               "is_admin" => false
             }

      log_entry = Repo.one(ModerationLog)

      assert ModerationLog.get_log_entry_message(log_entry) ==
               "@#{admin.nickname} revoked admin role from @#{user.nickname}"
    end

    test "/:right DELETE, can remove from a permission group (multiple)" do
      admin = insert(:user, info: %{is_admin: true})
      user_one = insert(:user, info: %{is_admin: true})
      user_two = insert(:user, info: %{is_admin: true})

      conn =
        build_conn()
        |> assign(:user, admin)
        |> put_req_header("accept", "application/json")
        |> delete("/api/pleroma/admin/users/permission_group/admin", %{
          nicknames: [user_one.nickname, user_two.nickname]
        })

      assert json_response(conn, 200) == %{
               "is_admin" => false
             }

      log_entry = Repo.one(ModerationLog)

      assert ModerationLog.get_log_entry_message(log_entry) ==
               "@#{admin.nickname} revoked admin role from @#{user_one.nickname}, @#{
                 user_two.nickname
               }"
    end
  end

  describe "POST /api/pleroma/admin/email_invite, with valid config" do
    setup do
      [user: insert(:user, info: %{is_admin: true})]
    end

    clear_config([:instance, :registrations_open]) do
      Pleroma.Config.put([:instance, :registrations_open], false)
    end

    clear_config([:instance, :invites_enabled]) do
      Pleroma.Config.put([:instance, :invites_enabled], true)
    end

    test "sends invitation and returns 204", %{conn: conn, user: user} do
      recipient_email = "foo@bar.com"
      recipient_name = "J. D."

      conn =
        conn
        |> assign(:user, user)
        |> post(
          "/api/pleroma/admin/users/email_invite?email=#{recipient_email}&name=#{recipient_name}"
        )

      assert json_response(conn, :no_content)

      token_record = List.last(Pleroma.Repo.all(Pleroma.UserInviteToken))
      assert token_record
      refute token_record.used

      notify_email = Pleroma.Config.get([:instance, :notify_email])
      instance_name = Pleroma.Config.get([:instance, :name])

      email =
        Pleroma.Emails.UserEmail.user_invitation_email(
          user,
          token_record,
          recipient_email,
          recipient_name
        )

      Swoosh.TestAssertions.assert_email_sent(
        from: {instance_name, notify_email},
        to: {recipient_name, recipient_email},
        html_body: email.html_body
      )
    end

    test "it returns 403 if requested by a non-admin", %{conn: conn} do
      non_admin_user = insert(:user)

      conn =
        conn
        |> assign(:user, non_admin_user)
        |> post("/api/pleroma/admin/users/email_invite?email=foo@bar.com&name=JD")

      assert json_response(conn, :forbidden)
    end
  end

  describe "POST /api/pleroma/admin/users/email_invite, with invalid config" do
    setup do
      [user: insert(:user, info: %{is_admin: true})]
    end

    clear_config([:instance, :registrations_open])
    clear_config([:instance, :invites_enabled])

    test "it returns 500 if `invites_enabled` is not enabled", %{conn: conn, user: user} do
      Pleroma.Config.put([:instance, :registrations_open], false)
      Pleroma.Config.put([:instance, :invites_enabled], false)

      conn =
        conn
        |> assign(:user, user)
        |> post("/api/pleroma/admin/users/email_invite?email=foo@bar.com&name=JD")

      assert json_response(conn, :internal_server_error)
    end

    test "it returns 500 if `registrations_open` is enabled", %{conn: conn, user: user} do
      Pleroma.Config.put([:instance, :registrations_open], true)
      Pleroma.Config.put([:instance, :invites_enabled], true)

      conn =
        conn
        |> assign(:user, user)
        |> post("/api/pleroma/admin/users/email_invite?email=foo@bar.com&name=JD")

      assert json_response(conn, :internal_server_error)
    end
  end

  test "/api/pleroma/admin/users/:nickname/password_reset" do
    admin = insert(:user, info: %{is_admin: true})
    user = insert(:user)

    conn =
      build_conn()
      |> assign(:user, admin)
      |> put_req_header("accept", "application/json")
      |> get("/api/pleroma/admin/users/#{user.nickname}/password_reset")

    resp = json_response(conn, 200)

    assert Regex.match?(~r/(http:\/\/|https:\/\/)/, resp["link"])
  end

  describe "GET /api/pleroma/admin/users" do
    setup do
      admin = insert(:user, info: %{is_admin: true})

      conn =
        build_conn()
        |> assign(:user, admin)

      {:ok, conn: conn, admin: admin}
    end

    test "renders users array for the first page", %{conn: conn, admin: admin} do
      user = insert(:user, local: false, tags: ["foo", "bar"])
      conn = get(conn, "/api/pleroma/admin/users?page=1")

      users =
        [
          %{
            "deactivated" => admin.info.deactivated,
            "id" => admin.id,
            "nickname" => admin.nickname,
            "roles" => %{"admin" => true, "moderator" => false},
            "local" => true,
            "tags" => [],
            "avatar" => User.avatar_url(admin) |> MediaProxy.url(),
            "display_name" => HTML.strip_tags(admin.name || admin.nickname)
          },
          %{
            "deactivated" => user.info.deactivated,
            "id" => user.id,
            "nickname" => user.nickname,
            "roles" => %{"admin" => false, "moderator" => false},
            "local" => false,
            "tags" => ["foo", "bar"],
            "avatar" => User.avatar_url(user) |> MediaProxy.url(),
            "display_name" => HTML.strip_tags(user.name || user.nickname)
          }
        ]
        |> Enum.sort_by(& &1["nickname"])

      assert json_response(conn, 200) == %{
               "count" => 2,
               "page_size" => 50,
               "users" => users
             }
    end

    test "renders empty array for the second page", %{conn: conn} do
      insert(:user)

      conn = get(conn, "/api/pleroma/admin/users?page=2")

      assert json_response(conn, 200) == %{
               "count" => 2,
               "page_size" => 50,
               "users" => []
             }
    end

    test "regular search", %{conn: conn} do
      user = insert(:user, nickname: "bob")

      conn = get(conn, "/api/pleroma/admin/users?query=bo")

      assert json_response(conn, 200) == %{
               "count" => 1,
               "page_size" => 50,
               "users" => [
                 %{
                   "deactivated" => user.info.deactivated,
                   "id" => user.id,
                   "nickname" => user.nickname,
                   "roles" => %{"admin" => false, "moderator" => false},
                   "local" => true,
                   "tags" => [],
                   "avatar" => User.avatar_url(user) |> MediaProxy.url(),
                   "display_name" => HTML.strip_tags(user.name || user.nickname)
                 }
               ]
             }
    end

    test "search by domain", %{conn: conn} do
      user = insert(:user, nickname: "nickname@domain.com")
      insert(:user)

      conn = get(conn, "/api/pleroma/admin/users?query=domain.com")

      assert json_response(conn, 200) == %{
               "count" => 1,
               "page_size" => 50,
               "users" => [
                 %{
                   "deactivated" => user.info.deactivated,
                   "id" => user.id,
                   "nickname" => user.nickname,
                   "roles" => %{"admin" => false, "moderator" => false},
                   "local" => true,
                   "tags" => [],
                   "avatar" => User.avatar_url(user) |> MediaProxy.url(),
                   "display_name" => HTML.strip_tags(user.name || user.nickname)
                 }
               ]
             }
    end

    test "search by full nickname", %{conn: conn} do
      user = insert(:user, nickname: "nickname@domain.com")
      insert(:user)

      conn = get(conn, "/api/pleroma/admin/users?query=nickname@domain.com")

      assert json_response(conn, 200) == %{
               "count" => 1,
               "page_size" => 50,
               "users" => [
                 %{
                   "deactivated" => user.info.deactivated,
                   "id" => user.id,
                   "nickname" => user.nickname,
                   "roles" => %{"admin" => false, "moderator" => false},
                   "local" => true,
                   "tags" => [],
                   "avatar" => User.avatar_url(user) |> MediaProxy.url(),
                   "display_name" => HTML.strip_tags(user.name || user.nickname)
                 }
               ]
             }
    end

    test "search by display name", %{conn: conn} do
      user = insert(:user, name: "Display name")
      insert(:user)

      conn = get(conn, "/api/pleroma/admin/users?name=display")

      assert json_response(conn, 200) == %{
               "count" => 1,
               "page_size" => 50,
               "users" => [
                 %{
                   "deactivated" => user.info.deactivated,
                   "id" => user.id,
                   "nickname" => user.nickname,
                   "roles" => %{"admin" => false, "moderator" => false},
                   "local" => true,
                   "tags" => [],
                   "avatar" => User.avatar_url(user) |> MediaProxy.url(),
                   "display_name" => HTML.strip_tags(user.name || user.nickname)
                 }
               ]
             }
    end

    test "search by email", %{conn: conn} do
      user = insert(:user, email: "email@example.com")
      insert(:user)

      conn = get(conn, "/api/pleroma/admin/users?email=email@example.com")

      assert json_response(conn, 200) == %{
               "count" => 1,
               "page_size" => 50,
               "users" => [
                 %{
                   "deactivated" => user.info.deactivated,
                   "id" => user.id,
                   "nickname" => user.nickname,
                   "roles" => %{"admin" => false, "moderator" => false},
                   "local" => true,
                   "tags" => [],
                   "avatar" => User.avatar_url(user) |> MediaProxy.url(),
                   "display_name" => HTML.strip_tags(user.name || user.nickname)
                 }
               ]
             }
    end

    test "regular search with page size", %{conn: conn} do
      user = insert(:user, nickname: "aalice")
      user2 = insert(:user, nickname: "alice")

      conn1 = get(conn, "/api/pleroma/admin/users?query=a&page_size=1&page=1")

      assert json_response(conn1, 200) == %{
               "count" => 2,
               "page_size" => 1,
               "users" => [
                 %{
                   "deactivated" => user.info.deactivated,
                   "id" => user.id,
                   "nickname" => user.nickname,
                   "roles" => %{"admin" => false, "moderator" => false},
                   "local" => true,
                   "tags" => [],
                   "avatar" => User.avatar_url(user) |> MediaProxy.url(),
                   "display_name" => HTML.strip_tags(user.name || user.nickname)
                 }
               ]
             }

      conn2 = get(conn, "/api/pleroma/admin/users?query=a&page_size=1&page=2")

      assert json_response(conn2, 200) == %{
               "count" => 2,
               "page_size" => 1,
               "users" => [
                 %{
                   "deactivated" => user2.info.deactivated,
                   "id" => user2.id,
                   "nickname" => user2.nickname,
                   "roles" => %{"admin" => false, "moderator" => false},
                   "local" => true,
                   "tags" => [],
                   "avatar" => User.avatar_url(user2) |> MediaProxy.url(),
                   "display_name" => HTML.strip_tags(user2.name || user2.nickname)
                 }
               ]
             }
    end

    test "only local users" do
      admin = insert(:user, info: %{is_admin: true}, nickname: "john")
      user = insert(:user, nickname: "bob")

      insert(:user, nickname: "bobb", local: false)

      conn =
        build_conn()
        |> assign(:user, admin)
        |> get("/api/pleroma/admin/users?query=bo&filters=local")

      assert json_response(conn, 200) == %{
               "count" => 1,
               "page_size" => 50,
               "users" => [
                 %{
                   "deactivated" => user.info.deactivated,
                   "id" => user.id,
                   "nickname" => user.nickname,
                   "roles" => %{"admin" => false, "moderator" => false},
                   "local" => true,
                   "tags" => [],
                   "avatar" => User.avatar_url(user) |> MediaProxy.url(),
                   "display_name" => HTML.strip_tags(user.name || user.nickname)
                 }
               ]
             }
    end

    test "only local users with no query", %{admin: old_admin} do
      admin = insert(:user, info: %{is_admin: true}, nickname: "john")
      user = insert(:user, nickname: "bob")

      insert(:user, nickname: "bobb", local: false)

      conn =
        build_conn()
        |> assign(:user, admin)
        |> get("/api/pleroma/admin/users?filters=local")

      users =
        [
          %{
            "deactivated" => user.info.deactivated,
            "id" => user.id,
            "nickname" => user.nickname,
            "roles" => %{"admin" => false, "moderator" => false},
            "local" => true,
            "tags" => [],
            "avatar" => User.avatar_url(user) |> MediaProxy.url(),
            "display_name" => HTML.strip_tags(user.name || user.nickname)
          },
          %{
            "deactivated" => admin.info.deactivated,
            "id" => admin.id,
            "nickname" => admin.nickname,
            "roles" => %{"admin" => true, "moderator" => false},
            "local" => true,
            "tags" => [],
            "avatar" => User.avatar_url(admin) |> MediaProxy.url(),
            "display_name" => HTML.strip_tags(admin.name || admin.nickname)
          },
          %{
            "deactivated" => false,
            "id" => old_admin.id,
            "local" => true,
            "nickname" => old_admin.nickname,
            "roles" => %{"admin" => true, "moderator" => false},
            "tags" => [],
            "avatar" => User.avatar_url(old_admin) |> MediaProxy.url(),
            "display_name" => HTML.strip_tags(old_admin.name || old_admin.nickname)
          }
        ]
        |> Enum.sort_by(& &1["nickname"])

      assert json_response(conn, 200) == %{
               "count" => 3,
               "page_size" => 50,
               "users" => users
             }
    end

    test "load only admins", %{conn: conn, admin: admin} do
      second_admin = insert(:user, info: %{is_admin: true})
      insert(:user)
      insert(:user)

      conn = get(conn, "/api/pleroma/admin/users?filters=is_admin")

      users =
        [
          %{
            "deactivated" => false,
            "id" => admin.id,
            "nickname" => admin.nickname,
            "roles" => %{"admin" => true, "moderator" => false},
            "local" => admin.local,
            "tags" => [],
            "avatar" => User.avatar_url(admin) |> MediaProxy.url(),
            "display_name" => HTML.strip_tags(admin.name || admin.nickname)
          },
          %{
            "deactivated" => false,
            "id" => second_admin.id,
            "nickname" => second_admin.nickname,
            "roles" => %{"admin" => true, "moderator" => false},
            "local" => second_admin.local,
            "tags" => [],
            "avatar" => User.avatar_url(second_admin) |> MediaProxy.url(),
            "display_name" => HTML.strip_tags(second_admin.name || second_admin.nickname)
          }
        ]
        |> Enum.sort_by(& &1["nickname"])

      assert json_response(conn, 200) == %{
               "count" => 2,
               "page_size" => 50,
               "users" => users
             }
    end

    test "load only moderators", %{conn: conn} do
      moderator = insert(:user, info: %{is_moderator: true})
      insert(:user)
      insert(:user)

      conn = get(conn, "/api/pleroma/admin/users?filters=is_moderator")

      assert json_response(conn, 200) == %{
               "count" => 1,
               "page_size" => 50,
               "users" => [
                 %{
                   "deactivated" => false,
                   "id" => moderator.id,
                   "nickname" => moderator.nickname,
                   "roles" => %{"admin" => false, "moderator" => true},
                   "local" => moderator.local,
                   "tags" => [],
                   "avatar" => User.avatar_url(moderator) |> MediaProxy.url(),
                   "display_name" => HTML.strip_tags(moderator.name || moderator.nickname)
                 }
               ]
             }
    end

    test "load users with tags list", %{conn: conn} do
      user1 = insert(:user, tags: ["first"])
      user2 = insert(:user, tags: ["second"])
      insert(:user)
      insert(:user)

      conn = get(conn, "/api/pleroma/admin/users?tags[]=first&tags[]=second")

      users =
        [
          %{
            "deactivated" => false,
            "id" => user1.id,
            "nickname" => user1.nickname,
            "roles" => %{"admin" => false, "moderator" => false},
            "local" => user1.local,
            "tags" => ["first"],
            "avatar" => User.avatar_url(user1) |> MediaProxy.url(),
            "display_name" => HTML.strip_tags(user1.name || user1.nickname)
          },
          %{
            "deactivated" => false,
            "id" => user2.id,
            "nickname" => user2.nickname,
            "roles" => %{"admin" => false, "moderator" => false},
            "local" => user2.local,
            "tags" => ["second"],
            "avatar" => User.avatar_url(user2) |> MediaProxy.url(),
            "display_name" => HTML.strip_tags(user2.name || user2.nickname)
          }
        ]
        |> Enum.sort_by(& &1["nickname"])

      assert json_response(conn, 200) == %{
               "count" => 2,
               "page_size" => 50,
               "users" => users
             }
    end

    test "it works with multiple filters" do
      admin = insert(:user, nickname: "john", info: %{is_admin: true})
      user = insert(:user, nickname: "bob", local: false, info: %{deactivated: true})

      insert(:user, nickname: "ken", local: true, info: %{deactivated: true})
      insert(:user, nickname: "bobb", local: false, info: %{deactivated: false})

      conn =
        build_conn()
        |> assign(:user, admin)
        |> get("/api/pleroma/admin/users?filters=deactivated,external")

      assert json_response(conn, 200) == %{
               "count" => 1,
               "page_size" => 50,
               "users" => [
                 %{
                   "deactivated" => user.info.deactivated,
                   "id" => user.id,
                   "nickname" => user.nickname,
                   "roles" => %{"admin" => false, "moderator" => false},
                   "local" => user.local,
                   "tags" => [],
                   "avatar" => User.avatar_url(user) |> MediaProxy.url(),
                   "display_name" => HTML.strip_tags(user.name || user.nickname)
                 }
               ]
             }
    end
  end

  test "PATCH /api/pleroma/admin/users/activate" do
    admin = insert(:user, info: %{is_admin: true})
    user_one = insert(:user, info: %{deactivated: true})
    user_two = insert(:user, info: %{deactivated: true})

    conn =
      build_conn()
      |> assign(:user, admin)
      |> patch(
        "/api/pleroma/admin/users/activate",
        %{nicknames: [user_one.nickname, user_two.nickname]}
      )

    response = json_response(conn, 200)
    assert Enum.map(response["users"], & &1["deactivated"]) == [false, false]

    log_entry = Repo.one(ModerationLog)

    assert ModerationLog.get_log_entry_message(log_entry) ==
             "@#{admin.nickname} activated users: @#{user_one.nickname}, @#{user_two.nickname}"
  end

  test "PATCH /api/pleroma/admin/users/deactivate" do
    admin = insert(:user, info: %{is_admin: true})
    user_one = insert(:user, info: %{deactivated: false})
    user_two = insert(:user, info: %{deactivated: false})

    conn =
      build_conn()
      |> assign(:user, admin)
      |> patch(
        "/api/pleroma/admin/users/deactivate",
        %{nicknames: [user_one.nickname, user_two.nickname]}
      )

    response = json_response(conn, 200)
    assert Enum.map(response["users"], & &1["deactivated"]) == [true, true]

    log_entry = Repo.one(ModerationLog)

    assert ModerationLog.get_log_entry_message(log_entry) ==
             "@#{admin.nickname} deactivated users: @#{user_one.nickname}, @#{user_two.nickname}"
  end

  test "PATCH /api/pleroma/admin/users/:nickname/toggle_activation" do
    admin = insert(:user, info: %{is_admin: true})
    user = insert(:user)

    conn =
      build_conn()
      |> assign(:user, admin)
      |> patch("/api/pleroma/admin/users/#{user.nickname}/toggle_activation")

    assert json_response(conn, 200) ==
             %{
               "deactivated" => !user.info.deactivated,
               "id" => user.id,
               "nickname" => user.nickname,
               "roles" => %{"admin" => false, "moderator" => false},
               "local" => true,
               "tags" => [],
               "avatar" => User.avatar_url(user) |> MediaProxy.url(),
               "display_name" => HTML.strip_tags(user.name || user.nickname)
             }

    log_entry = Repo.one(ModerationLog)

    assert ModerationLog.get_log_entry_message(log_entry) ==
             "@#{admin.nickname} deactivated users: @#{user.nickname}"
  end

  describe "POST /api/pleroma/admin/users/invite_token" do
    setup do
      admin = insert(:user, info: %{is_admin: true})

      conn =
        build_conn()
        |> assign(:user, admin)

      {:ok, conn: conn}
    end

    test "without options", %{conn: conn} do
      conn = post(conn, "/api/pleroma/admin/users/invite_token")

      invite_json = json_response(conn, 200)
      invite = UserInviteToken.find_by_token!(invite_json["token"])
      refute invite.used
      refute invite.expires_at
      refute invite.max_use
      assert invite.invite_type == "one_time"
    end

    test "with expires_at", %{conn: conn} do
      conn =
        post(conn, "/api/pleroma/admin/users/invite_token", %{
          "expires_at" => Date.to_string(Date.utc_today())
        })

      invite_json = json_response(conn, 200)
      invite = UserInviteToken.find_by_token!(invite_json["token"])

      refute invite.used
      assert invite.expires_at == Date.utc_today()
      refute invite.max_use
      assert invite.invite_type == "date_limited"
    end

    test "with max_use", %{conn: conn} do
      conn = post(conn, "/api/pleroma/admin/users/invite_token", %{"max_use" => 150})

      invite_json = json_response(conn, 200)
      invite = UserInviteToken.find_by_token!(invite_json["token"])
      refute invite.used
      refute invite.expires_at
      assert invite.max_use == 150
      assert invite.invite_type == "reusable"
    end

    test "with max use and expires_at", %{conn: conn} do
      conn =
        post(conn, "/api/pleroma/admin/users/invite_token", %{
          "max_use" => 150,
          "expires_at" => Date.to_string(Date.utc_today())
        })

      invite_json = json_response(conn, 200)
      invite = UserInviteToken.find_by_token!(invite_json["token"])
      refute invite.used
      assert invite.expires_at == Date.utc_today()
      assert invite.max_use == 150
      assert invite.invite_type == "reusable_date_limited"
    end
  end

  describe "GET /api/pleroma/admin/users/invites" do
    setup do
      admin = insert(:user, info: %{is_admin: true})

      conn =
        build_conn()
        |> assign(:user, admin)

      {:ok, conn: conn}
    end

    test "no invites", %{conn: conn} do
      conn = get(conn, "/api/pleroma/admin/users/invites")

      assert json_response(conn, 200) == %{"invites" => []}
    end

    test "with invite", %{conn: conn} do
      {:ok, invite} = UserInviteToken.create_invite()

      conn = get(conn, "/api/pleroma/admin/users/invites")

      assert json_response(conn, 200) == %{
               "invites" => [
                 %{
                   "expires_at" => nil,
                   "id" => invite.id,
                   "invite_type" => "one_time",
                   "max_use" => nil,
                   "token" => invite.token,
                   "used" => false,
                   "uses" => 0
                 }
               ]
             }
    end
  end

  describe "POST /api/pleroma/admin/users/revoke_invite" do
    test "with token" do
      admin = insert(:user, info: %{is_admin: true})
      {:ok, invite} = UserInviteToken.create_invite()

      conn =
        build_conn()
        |> assign(:user, admin)
        |> post("/api/pleroma/admin/users/revoke_invite", %{"token" => invite.token})

      assert json_response(conn, 200) == %{
               "expires_at" => nil,
               "id" => invite.id,
               "invite_type" => "one_time",
               "max_use" => nil,
               "token" => invite.token,
               "used" => true,
               "uses" => 0
             }
    end

    test "with invalid token" do
      admin = insert(:user, info: %{is_admin: true})

      conn =
        build_conn()
        |> assign(:user, admin)
        |> post("/api/pleroma/admin/users/revoke_invite", %{"token" => "foo"})

      assert json_response(conn, :not_found) == "Not found"
    end
  end

  describe "GET /api/pleroma/admin/reports/:id" do
    setup %{conn: conn} do
      admin = insert(:user, info: %{is_admin: true})

      %{conn: assign(conn, :user, admin)}
    end

    test "returns report by its id", %{conn: conn} do
      [reporter, target_user] = insert_pair(:user)
      activity = insert(:note_activity, user: target_user)

      {:ok, %{id: report_id}} =
        CommonAPI.report(reporter, %{
          "account_id" => target_user.id,
          "comment" => "I feel offended",
          "status_ids" => [activity.id]
        })

      response =
        conn
        |> get("/api/pleroma/admin/reports/#{report_id}")
        |> json_response(:ok)

      assert response["id"] == report_id
    end

    test "returns 404 when report id is invalid", %{conn: conn} do
      conn = get(conn, "/api/pleroma/admin/reports/test")

      assert json_response(conn, :not_found) == "Not found"
    end
  end

  describe "PUT /api/pleroma/admin/reports/:id" do
    setup %{conn: conn} do
      admin = insert(:user, info: %{is_admin: true})
      [reporter, target_user] = insert_pair(:user)
      activity = insert(:note_activity, user: target_user)

      {:ok, %{id: report_id}} =
        CommonAPI.report(reporter, %{
          "account_id" => target_user.id,
          "comment" => "I feel offended",
          "status_ids" => [activity.id]
        })

      %{conn: assign(conn, :user, admin), id: report_id, admin: admin}
    end

    test "mark report as resolved", %{conn: conn, id: id, admin: admin} do
      response =
        conn
        |> put("/api/pleroma/admin/reports/#{id}", %{"state" => "resolved"})
        |> json_response(:ok)

      assert response["state"] == "resolved"

      log_entry = Repo.one(ModerationLog)

      assert ModerationLog.get_log_entry_message(log_entry) ==
               "@#{admin.nickname} updated report ##{id} with 'resolved' state"
    end

    test "closes report", %{conn: conn, id: id, admin: admin} do
      response =
        conn
        |> put("/api/pleroma/admin/reports/#{id}", %{"state" => "closed"})
        |> json_response(:ok)

      assert response["state"] == "closed"

      log_entry = Repo.one(ModerationLog)

      assert ModerationLog.get_log_entry_message(log_entry) ==
               "@#{admin.nickname} updated report ##{id} with 'closed' state"
    end

    test "returns 400 when state is unknown", %{conn: conn, id: id} do
      conn =
        conn
        |> put("/api/pleroma/admin/reports/#{id}", %{"state" => "test"})

      assert json_response(conn, :bad_request) == "Unsupported state"
    end

    test "returns 404 when report is not exist", %{conn: conn} do
      conn =
        conn
        |> put("/api/pleroma/admin/reports/test", %{"state" => "closed"})

      assert json_response(conn, :not_found) == "Not found"
    end
  end

  describe "GET /api/pleroma/admin/reports" do
    setup %{conn: conn} do
      admin = insert(:user, info: %{is_admin: true})

      %{conn: assign(conn, :user, admin)}
    end

    test "returns empty response when no reports created", %{conn: conn} do
      response =
        conn
        |> get("/api/pleroma/admin/reports")
        |> json_response(:ok)

      assert Enum.empty?(response["reports"])
      assert response["total"] == 0
    end

    test "returns reports", %{conn: conn} do
      [reporter, target_user] = insert_pair(:user)
      activity = insert(:note_activity, user: target_user)

      {:ok, %{id: report_id}} =
        CommonAPI.report(reporter, %{
          "account_id" => target_user.id,
          "comment" => "I feel offended",
          "status_ids" => [activity.id]
        })

      response =
        conn
        |> get("/api/pleroma/admin/reports")
        |> json_response(:ok)

      [report] = response["reports"]

      assert length(response["reports"]) == 1
      assert report["id"] == report_id

      assert response["total"] == 1
    end

    test "returns reports with specified state", %{conn: conn} do
      [reporter, target_user] = insert_pair(:user)
      activity = insert(:note_activity, user: target_user)

      {:ok, %{id: first_report_id}} =
        CommonAPI.report(reporter, %{
          "account_id" => target_user.id,
          "comment" => "I feel offended",
          "status_ids" => [activity.id]
        })

      {:ok, %{id: second_report_id}} =
        CommonAPI.report(reporter, %{
          "account_id" => target_user.id,
          "comment" => "I don't like this user"
        })

      CommonAPI.update_report_state(second_report_id, "closed")

      response =
        conn
        |> get("/api/pleroma/admin/reports", %{
          "state" => "open"
        })
        |> json_response(:ok)

      [open_report] = response["reports"]

      assert length(response["reports"]) == 1
      assert open_report["id"] == first_report_id

      assert response["total"] == 1

      response =
        conn
        |> get("/api/pleroma/admin/reports", %{
          "state" => "closed"
        })
        |> json_response(:ok)

      [closed_report] = response["reports"]

      assert length(response["reports"]) == 1
      assert closed_report["id"] == second_report_id

      assert response["total"] == 1

      response =
        conn
        |> get("/api/pleroma/admin/reports", %{
          "state" => "resolved"
        })
        |> json_response(:ok)

      assert Enum.empty?(response["reports"])
      assert response["total"] == 0
    end

    test "returns 403 when requested by a non-admin" do
      user = insert(:user)

      conn =
        build_conn()
        |> assign(:user, user)
        |> get("/api/pleroma/admin/reports")

      assert json_response(conn, :forbidden) == %{"error" => "User is not admin."}
    end

    test "returns 403 when requested by anonymous" do
      conn =
        build_conn()
        |> get("/api/pleroma/admin/reports")

      assert json_response(conn, :forbidden) == %{"error" => "Invalid credentials."}
    end
  end

  #
  describe "POST /api/pleroma/admin/reports/:id/respond" do
    setup %{conn: conn} do
      admin = insert(:user, info: %{is_admin: true})

      %{conn: assign(conn, :user, admin), admin: admin}
    end

    test "returns created dm", %{conn: conn, admin: admin} do
      [reporter, target_user] = insert_pair(:user)
      activity = insert(:note_activity, user: target_user)

      {:ok, %{id: report_id}} =
        CommonAPI.report(reporter, %{
          "account_id" => target_user.id,
          "comment" => "I feel offended",
          "status_ids" => [activity.id]
        })

      response =
        conn
        |> post("/api/pleroma/admin/reports/#{report_id}/respond", %{
          "status" => "I will check it out"
        })
        |> json_response(:ok)

      recipients = Enum.map(response["mentions"], & &1["username"])

      assert reporter.nickname in recipients
      assert response["content"] == "I will check it out"
      assert response["visibility"] == "direct"

      log_entry = Repo.one(ModerationLog)

      assert ModerationLog.get_log_entry_message(log_entry) ==
               "@#{admin.nickname} responded with 'I will check it out' to report ##{
                 response["id"]
               }"
    end

    test "returns 400 when status is missing", %{conn: conn} do
      conn = post(conn, "/api/pleroma/admin/reports/test/respond")

      assert json_response(conn, :bad_request) == "Invalid parameters"
    end

    test "returns 404 when report id is invalid", %{conn: conn} do
      conn =
        post(conn, "/api/pleroma/admin/reports/test/respond", %{
          "status" => "foo"
        })

      assert json_response(conn, :not_found) == "Not found"
    end
  end

  describe "PUT /api/pleroma/admin/statuses/:id" do
    setup %{conn: conn} do
      admin = insert(:user, info: %{is_admin: true})
      activity = insert(:note_activity)

      %{conn: assign(conn, :user, admin), id: activity.id, admin: admin}
    end

    test "toggle sensitive flag", %{conn: conn, id: id, admin: admin} do
      response =
        conn
        |> put("/api/pleroma/admin/statuses/#{id}", %{"sensitive" => "true"})
        |> json_response(:ok)

      assert response["sensitive"]

      log_entry = Repo.one(ModerationLog)

      assert ModerationLog.get_log_entry_message(log_entry) ==
               "@#{admin.nickname} updated status ##{id}, set sensitive: 'true'"

      response =
        conn
        |> put("/api/pleroma/admin/statuses/#{id}", %{"sensitive" => "false"})
        |> json_response(:ok)

      refute response["sensitive"]
    end

    test "change visibility flag", %{conn: conn, id: id, admin: admin} do
      response =
        conn
        |> put("/api/pleroma/admin/statuses/#{id}", %{"visibility" => "public"})
        |> json_response(:ok)

      assert response["visibility"] == "public"

      log_entry = Repo.one(ModerationLog)

      assert ModerationLog.get_log_entry_message(log_entry) ==
               "@#{admin.nickname} updated status ##{id}, set visibility: 'public'"

      response =
        conn
        |> put("/api/pleroma/admin/statuses/#{id}", %{"visibility" => "private"})
        |> json_response(:ok)

      assert response["visibility"] == "private"

      response =
        conn
        |> put("/api/pleroma/admin/statuses/#{id}", %{"visibility" => "unlisted"})
        |> json_response(:ok)

      assert response["visibility"] == "unlisted"
    end

    test "returns 400 when visibility is unknown", %{conn: conn, id: id} do
      conn =
        conn
        |> put("/api/pleroma/admin/statuses/#{id}", %{"visibility" => "test"})

      assert json_response(conn, :bad_request) == "Unsupported visibility"
    end
  end

  describe "DELETE /api/pleroma/admin/statuses/:id" do
    setup %{conn: conn} do
      admin = insert(:user, info: %{is_admin: true})
      activity = insert(:note_activity)

      %{conn: assign(conn, :user, admin), id: activity.id, admin: admin}
    end

    test "deletes status", %{conn: conn, id: id, admin: admin} do
      conn
      |> delete("/api/pleroma/admin/statuses/#{id}")
      |> json_response(:ok)

      refute Activity.get_by_id(id)

      log_entry = Repo.one(ModerationLog)

      assert ModerationLog.get_log_entry_message(log_entry) ==
               "@#{admin.nickname} deleted status ##{id}"
    end

    test "returns error when status is not exist", %{conn: conn} do
      conn =
        conn
        |> delete("/api/pleroma/admin/statuses/test")

      assert json_response(conn, :bad_request) == "Could not delete"
    end
  end

  describe "GET /api/pleroma/admin/config" do
    setup %{conn: conn} do
      admin = insert(:user, info: %{is_admin: true})

      %{conn: assign(conn, :user, admin)}
    end

    test "without any settings in db", %{conn: conn} do
      conn = get(conn, "/api/pleroma/admin/config")

      assert json_response(conn, 200) == %{"configs" => []}
    end

    test "with settings in db", %{conn: conn} do
      config1 = insert(:config)
      config2 = insert(:config)

      conn = get(conn, "/api/pleroma/admin/config")

      %{
        "configs" => [
          %{
            "key" => key1,
            "value" => _
          },
          %{
            "key" => key2,
            "value" => _
          }
        ]
      } = json_response(conn, 200)

      assert key1 == config1.key
      assert key2 == config2.key
    end
  end

  describe "POST /api/pleroma/admin/config" do
    setup %{conn: conn} do
      admin = insert(:user, info: %{is_admin: true})

      temp_file = "config/test.exported_from_db.secret.exs"

      on_exit(fn ->
        Application.delete_env(:pleroma, :key1)
        Application.delete_env(:pleroma, :key2)
        Application.delete_env(:pleroma, :key3)
        Application.delete_env(:pleroma, :key4)
        Application.delete_env(:pleroma, :keyaa1)
        Application.delete_env(:pleroma, :keyaa2)
        Application.delete_env(:pleroma, Pleroma.Web.Endpoint.NotReal)
        Application.delete_env(:pleroma, Pleroma.Captcha.NotReal)
        :ok = File.rm(temp_file)
      end)

      %{conn: assign(conn, :user, admin)}
    end

    clear_config([:instance, :dynamic_configuration]) do
      Pleroma.Config.put([:instance, :dynamic_configuration], true)
    end

    test "create new config setting in db", %{conn: conn} do
      conn =
        post(conn, "/api/pleroma/admin/config", %{
          configs: [
            %{group: "pleroma", key: "key1", value: "value1"},
            %{
              group: "ueberauth",
              key: "Ueberauth.Strategy.Twitter.OAuth",
              value: [%{"tuple" => [":consumer_secret", "aaaa"]}]
            },
            %{
              group: "pleroma",
              key: "key2",
              value: %{
                ":nested_1" => "nested_value1",
                ":nested_2" => [
                  %{":nested_22" => "nested_value222"},
                  %{":nested_33" => %{":nested_44" => "nested_444"}}
                ]
              }
            },
            %{
              group: "pleroma",
              key: "key3",
              value: [
                %{"nested_3" => ":nested_3", "nested_33" => "nested_33"},
                %{"nested_4" => true}
              ]
            },
            %{
              group: "pleroma",
              key: "key4",
              value: %{":nested_5" => ":upload", "endpoint" => "https://example.com"}
            },
            %{
              group: "idna",
              key: "key5",
              value: %{"tuple" => ["string", "Pleroma.Captcha.NotReal", []]}
            }
          ]
        })

      assert json_response(conn, 200) == %{
               "configs" => [
                 %{
                   "group" => "pleroma",
                   "key" => "key1",
                   "value" => "value1"
                 },
                 %{
                   "group" => "ueberauth",
                   "key" => "Ueberauth.Strategy.Twitter.OAuth",
                   "value" => [%{"tuple" => [":consumer_secret", "aaaa"]}]
                 },
                 %{
                   "group" => "pleroma",
                   "key" => "key2",
                   "value" => %{
                     ":nested_1" => "nested_value1",
                     ":nested_2" => [
                       %{":nested_22" => "nested_value222"},
                       %{":nested_33" => %{":nested_44" => "nested_444"}}
                     ]
                   }
                 },
                 %{
                   "group" => "pleroma",
                   "key" => "key3",
                   "value" => [
                     %{"nested_3" => ":nested_3", "nested_33" => "nested_33"},
                     %{"nested_4" => true}
                   ]
                 },
                 %{
                   "group" => "pleroma",
                   "key" => "key4",
                   "value" => %{"endpoint" => "https://example.com", ":nested_5" => ":upload"}
                 },
                 %{
                   "group" => "idna",
                   "key" => "key5",
                   "value" => %{"tuple" => ["string", "Pleroma.Captcha.NotReal", []]}
                 }
               ]
             }

      assert Application.get_env(:pleroma, :key1) == "value1"

      assert Application.get_env(:pleroma, :key2) == %{
               nested_1: "nested_value1",
               nested_2: [
                 %{nested_22: "nested_value222"},
                 %{nested_33: %{nested_44: "nested_444"}}
               ]
             }

      assert Application.get_env(:pleroma, :key3) == [
               %{"nested_3" => :nested_3, "nested_33" => "nested_33"},
               %{"nested_4" => true}
             ]

      assert Application.get_env(:pleroma, :key4) == %{
               "endpoint" => "https://example.com",
               nested_5: :upload
             }

      assert Application.get_env(:idna, :key5) == {"string", Pleroma.Captcha.NotReal, []}
    end

    test "update config setting & delete", %{conn: conn} do
      config1 = insert(:config, key: "keyaa1")
      config2 = insert(:config, key: "keyaa2")

      insert(:config,
        group: "ueberauth",
        key: "Ueberauth.Strategy.Microsoft.OAuth",
        value: :erlang.term_to_binary([])
      )

      conn =
        post(conn, "/api/pleroma/admin/config", %{
          configs: [
            %{group: config1.group, key: config1.key, value: "another_value"},
            %{group: config2.group, key: config2.key, delete: "true"},
            %{
              group: "ueberauth",
              key: "Ueberauth.Strategy.Microsoft.OAuth",
              delete: "true"
            }
          ]
        })

      assert json_response(conn, 200) == %{
               "configs" => [
                 %{
                   "group" => "pleroma",
                   "key" => config1.key,
                   "value" => "another_value"
                 }
               ]
             }

      assert Application.get_env(:pleroma, :keyaa1) == "another_value"
      refute Application.get_env(:pleroma, :keyaa2)
    end

    test "common config example", %{conn: conn} do
      conn =
        post(conn, "/api/pleroma/admin/config", %{
          configs: [
            %{
              "group" => "pleroma",
              "key" => "Pleroma.Captcha.NotReal",
              "value" => [
                %{"tuple" => [":enabled", false]},
                %{"tuple" => [":method", "Pleroma.Captcha.Kocaptcha"]},
                %{"tuple" => [":seconds_valid", 60]},
                %{"tuple" => [":path", ""]},
                %{"tuple" => [":key1", nil]},
                %{"tuple" => [":partial_chain", "&:hackney_connect.partial_chain/1"]},
                %{"tuple" => [":regex1", "~r/https:\/\/example.com/"]},
                %{"tuple" => [":regex2", "~r/https:\/\/example.com/u"]},
                %{"tuple" => [":regex3", "~r/https:\/\/example.com/i"]},
                %{"tuple" => [":regex4", "~r/https:\/\/example.com/s"]}
              ]
            }
          ]
        })

      assert json_response(conn, 200) == %{
               "configs" => [
                 %{
                   "group" => "pleroma",
                   "key" => "Pleroma.Captcha.NotReal",
                   "value" => [
                     %{"tuple" => [":enabled", false]},
                     %{"tuple" => [":method", "Pleroma.Captcha.Kocaptcha"]},
                     %{"tuple" => [":seconds_valid", 60]},
                     %{"tuple" => [":path", ""]},
                     %{"tuple" => [":key1", nil]},
                     %{"tuple" => [":partial_chain", "&:hackney_connect.partial_chain/1"]},
                     %{"tuple" => [":regex1", "~r/https:\\/\\/example.com/"]},
                     %{"tuple" => [":regex2", "~r/https:\\/\\/example.com/u"]},
                     %{"tuple" => [":regex3", "~r/https:\\/\\/example.com/i"]},
                     %{"tuple" => [":regex4", "~r/https:\\/\\/example.com/s"]}
                   ]
                 }
               ]
             }
    end

    test "tuples with more than two values", %{conn: conn} do
      conn =
        post(conn, "/api/pleroma/admin/config", %{
          configs: [
            %{
              "group" => "pleroma",
              "key" => "Pleroma.Web.Endpoint.NotReal",
              "value" => [
                %{
                  "tuple" => [
                    ":http",
                    [
                      %{
                        "tuple" => [
                          ":key2",
                          [
                            %{
                              "tuple" => [
                                ":_",
                                [
                                  %{
                                    "tuple" => [
                                      "/api/v1/streaming",
                                      "Pleroma.Web.MastodonAPI.WebsocketHandler",
                                      []
                                    ]
                                  },
                                  %{
                                    "tuple" => [
                                      "/websocket",
                                      "Phoenix.Endpoint.CowboyWebSocket",
                                      %{
                                        "tuple" => [
                                          "Phoenix.Transports.WebSocket",
                                          %{
                                            "tuple" => [
                                              "Pleroma.Web.Endpoint",
                                              "Pleroma.Web.UserSocket",
                                              []
                                            ]
                                          }
                                        ]
                                      }
                                    ]
                                  },
                                  %{
                                    "tuple" => [
                                      ":_",
                                      "Phoenix.Endpoint.Cowboy2Handler",
                                      %{"tuple" => ["Pleroma.Web.Endpoint", []]}
                                    ]
                                  }
                                ]
                              ]
                            }
                          ]
                        ]
                      }
                    ]
                  ]
                }
              ]
            }
          ]
        })

      assert json_response(conn, 200) == %{
               "configs" => [
                 %{
                   "group" => "pleroma",
                   "key" => "Pleroma.Web.Endpoint.NotReal",
                   "value" => [
                     %{
                       "tuple" => [
                         ":http",
                         [
                           %{
                             "tuple" => [
                               ":key2",
                               [
                                 %{
                                   "tuple" => [
                                     ":_",
                                     [
                                       %{
                                         "tuple" => [
                                           "/api/v1/streaming",
                                           "Pleroma.Web.MastodonAPI.WebsocketHandler",
                                           []
                                         ]
                                       },
                                       %{
                                         "tuple" => [
                                           "/websocket",
                                           "Phoenix.Endpoint.CowboyWebSocket",
                                           %{
                                             "tuple" => [
                                               "Phoenix.Transports.WebSocket",
                                               %{
                                                 "tuple" => [
                                                   "Pleroma.Web.Endpoint",
                                                   "Pleroma.Web.UserSocket",
                                                   []
                                                 ]
                                               }
                                             ]
                                           }
                                         ]
                                       },
                                       %{
                                         "tuple" => [
                                           ":_",
                                           "Phoenix.Endpoint.Cowboy2Handler",
                                           %{"tuple" => ["Pleroma.Web.Endpoint", []]}
                                         ]
                                       }
                                     ]
                                   ]
                                 }
                               ]
                             ]
                           }
                         ]
                       ]
                     }
                   ]
                 }
               ]
             }
    end

    test "settings with nesting map", %{conn: conn} do
      conn =
        post(conn, "/api/pleroma/admin/config", %{
          configs: [
            %{
              "group" => "pleroma",
              "key" => ":key1",
              "value" => [
                %{"tuple" => [":key2", "some_val"]},
                %{
                  "tuple" => [
                    ":key3",
                    %{
                      ":max_options" => 20,
                      ":max_option_chars" => 200,
                      ":min_expiration" => 0,
                      ":max_expiration" => 31_536_000,
                      "nested" => %{
                        ":max_options" => 20,
                        ":max_option_chars" => 200,
                        ":min_expiration" => 0,
                        ":max_expiration" => 31_536_000
                      }
                    }
                  ]
                }
              ]
            }
          ]
        })

      assert json_response(conn, 200) ==
               %{
                 "configs" => [
                   %{
                     "group" => "pleroma",
                     "key" => ":key1",
                     "value" => [
                       %{"tuple" => [":key2", "some_val"]},
                       %{
                         "tuple" => [
                           ":key3",
                           %{
                             ":max_expiration" => 31_536_000,
                             ":max_option_chars" => 200,
                             ":max_options" => 20,
                             ":min_expiration" => 0,
                             "nested" => %{
                               ":max_expiration" => 31_536_000,
                               ":max_option_chars" => 200,
                               ":max_options" => 20,
                               ":min_expiration" => 0
                             }
                           }
                         ]
                       }
                     ]
                   }
                 ]
               }
    end

    test "value as map", %{conn: conn} do
      conn =
        post(conn, "/api/pleroma/admin/config", %{
          configs: [
            %{
              "group" => "pleroma",
              "key" => ":key1",
              "value" => %{"key" => "some_val"}
            }
          ]
        })

      assert json_response(conn, 200) ==
               %{
                 "configs" => [
                   %{
                     "group" => "pleroma",
                     "key" => ":key1",
                     "value" => %{"key" => "some_val"}
                   }
                 ]
               }
    end

    test "dispatch setting", %{conn: conn} do
      conn =
        post(conn, "/api/pleroma/admin/config", %{
          configs: [
            %{
              "group" => "pleroma",
              "key" => "Pleroma.Web.Endpoint.NotReal",
              "value" => [
                %{
                  "tuple" => [
                    ":http",
                    [
                      %{"tuple" => [":ip", %{"tuple" => [127, 0, 0, 1]}]},
                      %{"tuple" => [":dispatch", ["{:_,
       [
         {\"/api/v1/streaming\", Pleroma.Web.MastodonAPI.WebsocketHandler, []},
         {\"/websocket\", Phoenix.Endpoint.CowboyWebSocket,
          {Phoenix.Transports.WebSocket,
           {Pleroma.Web.Endpoint, Pleroma.Web.UserSocket, [path: \"/websocket\"]}}},
         {:_, Phoenix.Endpoint.Cowboy2Handler, {Pleroma.Web.Endpoint, []}}
       ]}"]]}
                    ]
                  ]
                }
              ]
            }
          ]
        })

      dispatch_string =
        "{:_, [{\"/api/v1/streaming\", Pleroma.Web.MastodonAPI.WebsocketHandler, []}, " <>
          "{\"/websocket\", Phoenix.Endpoint.CowboyWebSocket, {Phoenix.Transports.WebSocket, " <>
          "{Pleroma.Web.Endpoint, Pleroma.Web.UserSocket, [path: \"/websocket\"]}}}, " <>
          "{:_, Phoenix.Endpoint.Cowboy2Handler, {Pleroma.Web.Endpoint, []}}]}"

      assert json_response(conn, 200) == %{
               "configs" => [
                 %{
                   "group" => "pleroma",
                   "key" => "Pleroma.Web.Endpoint.NotReal",
                   "value" => [
                     %{
                       "tuple" => [
                         ":http",
                         [
                           %{"tuple" => [":ip", %{"tuple" => [127, 0, 0, 1]}]},
                           %{
                             "tuple" => [
                               ":dispatch",
                               [
                                 dispatch_string
                               ]
                             ]
                           }
                         ]
                       ]
                     }
                   ]
                 }
               ]
             }
    end

    test "queues key as atom", %{conn: conn} do
      conn =
        post(conn, "/api/pleroma/admin/config", %{
          configs: [
            %{
              "group" => "oban",
              "key" => ":queues",
              "value" => [
                %{"tuple" => [":federator_incoming", 50]},
                %{"tuple" => [":federator_outgoing", 50]},
                %{"tuple" => [":web_push", 50]},
                %{"tuple" => [":mailer", 10]},
                %{"tuple" => [":transmogrifier", 20]},
                %{"tuple" => [":scheduled_activities", 10]},
                %{"tuple" => [":background", 5]}
              ]
            }
          ]
        })

      assert json_response(conn, 200) == %{
               "configs" => [
                 %{
                   "group" => "oban",
                   "key" => ":queues",
                   "value" => [
                     %{"tuple" => [":federator_incoming", 50]},
                     %{"tuple" => [":federator_outgoing", 50]},
                     %{"tuple" => [":web_push", 50]},
                     %{"tuple" => [":mailer", 10]},
                     %{"tuple" => [":transmogrifier", 20]},
                     %{"tuple" => [":scheduled_activities", 10]},
                     %{"tuple" => [":background", 5]}
                   ]
                 }
               ]
             }
    end

    test "delete part of settings by atom subkeys", %{conn: conn} do
      config =
        insert(:config,
          key: "keyaa1",
          value: :erlang.term_to_binary(subkey1: "val1", subkey2: "val2", subkey3: "val3")
        )

      conn =
        post(conn, "/api/pleroma/admin/config", %{
          configs: [
            %{
              group: config.group,
              key: config.key,
              subkeys: [":subkey1", ":subkey3"],
              delete: "true"
            }
          ]
        })

      assert(
        json_response(conn, 200) == %{
          "configs" => [
            %{
              "group" => "pleroma",
              "key" => "keyaa1",
              "value" => [%{"tuple" => [":subkey2", "val2"]}]
            }
          ]
        }
      )
    end
  end

  describe "config mix tasks run" do
    setup %{conn: conn} do
      admin = insert(:user, info: %{is_admin: true})

      temp_file = "config/test.exported_from_db.secret.exs"

      Mix.shell(Mix.Shell.Quiet)

      on_exit(fn ->
        Mix.shell(Mix.Shell.IO)
        :ok = File.rm(temp_file)
      end)

      %{conn: assign(conn, :user, admin), admin: admin}
    end

    clear_config([:instance, :dynamic_configuration]) do
      Pleroma.Config.put([:instance, :dynamic_configuration], true)
    end

    test "transfer settings to DB and to file", %{conn: conn, admin: admin} do
      assert Pleroma.Repo.all(Pleroma.Web.AdminAPI.Config) == []
      conn = get(conn, "/api/pleroma/admin/config/migrate_to_db")
      assert json_response(conn, 200) == %{}
      assert Pleroma.Repo.all(Pleroma.Web.AdminAPI.Config) > 0

      conn =
        build_conn()
        |> assign(:user, admin)
        |> get("/api/pleroma/admin/config/migrate_from_db")

      assert json_response(conn, 200) == %{}
      assert Pleroma.Repo.all(Pleroma.Web.AdminAPI.Config) == []
    end
  end

  describe "GET /api/pleroma/admin/users/:nickname/statuses" do
    setup do
      admin = insert(:user, info: %{is_admin: true})
      user = insert(:user)

      date1 = (DateTime.to_unix(DateTime.utc_now()) + 2000) |> DateTime.from_unix!()
      date2 = (DateTime.to_unix(DateTime.utc_now()) + 1000) |> DateTime.from_unix!()
      date3 = (DateTime.to_unix(DateTime.utc_now()) + 3000) |> DateTime.from_unix!()

      insert(:note_activity, user: user, published: date1)
      insert(:note_activity, user: user, published: date2)
      insert(:note_activity, user: user, published: date3)

      conn =
        build_conn()
        |> assign(:user, admin)

      {:ok, conn: conn, user: user}
    end

    test "renders user's statuses", %{conn: conn, user: user} do
      conn = get(conn, "/api/pleroma/admin/users/#{user.nickname}/statuses")

      assert json_response(conn, 200) |> length() == 3
    end

    test "renders user's statuses with a limit", %{conn: conn, user: user} do
      conn = get(conn, "/api/pleroma/admin/users/#{user.nickname}/statuses?page_size=2")

      assert json_response(conn, 200) |> length() == 2
    end

    test "doesn't return private statuses by default", %{conn: conn, user: user} do
      {:ok, _private_status} =
        CommonAPI.post(user, %{"status" => "private", "visibility" => "private"})

      {:ok, _public_status} =
        CommonAPI.post(user, %{"status" => "public", "visibility" => "public"})

      conn = get(conn, "/api/pleroma/admin/users/#{user.nickname}/statuses")

      assert json_response(conn, 200) |> length() == 4
    end

    test "returns private statuses with godmode on", %{conn: conn, user: user} do
      {:ok, _private_status} =
        CommonAPI.post(user, %{"status" => "private", "visibility" => "private"})

      {:ok, _public_status} =
        CommonAPI.post(user, %{"status" => "public", "visibility" => "public"})

      conn = get(conn, "/api/pleroma/admin/users/#{user.nickname}/statuses?godmode=true")

      assert json_response(conn, 200) |> length() == 5
    end
  end

  describe "GET /api/pleroma/admin/moderation_log" do
    setup %{conn: conn} do
      admin = insert(:user, info: %{is_admin: true})
      moderator = insert(:user, info: %{is_moderator: true})

      %{conn: assign(conn, :user, admin), admin: admin, moderator: moderator}
    end

    test "returns the log", %{conn: conn, admin: admin} do
      Repo.insert(%ModerationLog{
        data: %{
          actor: %{
            "id" => admin.id,
            "nickname" => admin.nickname,
            "type" => "user"
          },
          action: "relay_follow",
          target: "https://example.org/relay"
        },
        inserted_at: NaiveDateTime.truncate(~N[2017-08-15 15:47:06.597036], :second)
      })

      Repo.insert(%ModerationLog{
        data: %{
          actor: %{
            "id" => admin.id,
            "nickname" => admin.nickname,
            "type" => "user"
          },
          action: "relay_unfollow",
          target: "https://example.org/relay"
        },
        inserted_at: NaiveDateTime.truncate(~N[2017-08-16 15:47:06.597036], :second)
      })

      conn = get(conn, "/api/pleroma/admin/moderation_log")

      response = json_response(conn, 200)
      [first_entry, second_entry] = response["items"]

      assert response["total"] == 2
      assert first_entry["data"]["action"] == "relay_unfollow"

      assert first_entry["message"] ==
               "@#{admin.nickname} unfollowed relay: https://example.org/relay"

      assert second_entry["data"]["action"] == "relay_follow"

      assert second_entry["message"] ==
               "@#{admin.nickname} followed relay: https://example.org/relay"
    end

    test "returns the log with pagination", %{conn: conn, admin: admin} do
      Repo.insert(%ModerationLog{
        data: %{
          actor: %{
            "id" => admin.id,
            "nickname" => admin.nickname,
            "type" => "user"
          },
          action: "relay_follow",
          target: "https://example.org/relay"
        },
        inserted_at: NaiveDateTime.truncate(~N[2017-08-15 15:47:06.597036], :second)
      })

      Repo.insert(%ModerationLog{
        data: %{
          actor: %{
            "id" => admin.id,
            "nickname" => admin.nickname,
            "type" => "user"
          },
          action: "relay_unfollow",
          target: "https://example.org/relay"
        },
        inserted_at: NaiveDateTime.truncate(~N[2017-08-16 15:47:06.597036], :second)
      })

      conn1 = get(conn, "/api/pleroma/admin/moderation_log?page_size=1&page=1")

      response1 = json_response(conn1, 200)
      [first_entry] = response1["items"]

      assert response1["total"] == 2
      assert response1["items"] |> length() == 1
      assert first_entry["data"]["action"] == "relay_unfollow"

      assert first_entry["message"] ==
               "@#{admin.nickname} unfollowed relay: https://example.org/relay"

      conn2 = get(conn, "/api/pleroma/admin/moderation_log?page_size=1&page=2")

      response2 = json_response(conn2, 200)
      [second_entry] = response2["items"]

      assert response2["total"] == 2
      assert response2["items"] |> length() == 1
      assert second_entry["data"]["action"] == "relay_follow"

      assert second_entry["message"] ==
               "@#{admin.nickname} followed relay: https://example.org/relay"
    end

    test "filters log by date", %{conn: conn, admin: admin} do
      first_date = "2017-08-15T15:47:06Z"
      second_date = "2017-08-20T15:47:06Z"

      Repo.insert(%ModerationLog{
        data: %{
          actor: %{
            "id" => admin.id,
            "nickname" => admin.nickname,
            "type" => "user"
          },
          action: "relay_follow",
          target: "https://example.org/relay"
        },
        inserted_at: NaiveDateTime.from_iso8601!(first_date)
      })

      Repo.insert(%ModerationLog{
        data: %{
          actor: %{
            "id" => admin.id,
            "nickname" => admin.nickname,
            "type" => "user"
          },
          action: "relay_unfollow",
          target: "https://example.org/relay"
        },
        inserted_at: NaiveDateTime.from_iso8601!(second_date)
      })

      conn1 =
        get(
          conn,
          "/api/pleroma/admin/moderation_log?start_date=#{second_date}"
        )

      response1 = json_response(conn1, 200)
      [first_entry] = response1["items"]

      assert response1["total"] == 1
      assert first_entry["data"]["action"] == "relay_unfollow"

      assert first_entry["message"] ==
               "@#{admin.nickname} unfollowed relay: https://example.org/relay"
    end

    test "returns log filtered by user", %{conn: conn, admin: admin, moderator: moderator} do
      Repo.insert(%ModerationLog{
        data: %{
          actor: %{
            "id" => admin.id,
            "nickname" => admin.nickname,
            "type" => "user"
          },
          action: "relay_follow",
          target: "https://example.org/relay"
        }
      })

      Repo.insert(%ModerationLog{
        data: %{
          actor: %{
            "id" => moderator.id,
            "nickname" => moderator.nickname,
            "type" => "user"
          },
          action: "relay_unfollow",
          target: "https://example.org/relay"
        }
      })

      conn1 = get(conn, "/api/pleroma/admin/moderation_log?user_id=#{moderator.id}")

      response1 = json_response(conn1, 200)
      [first_entry] = response1["items"]

      assert response1["total"] == 1
      assert get_in(first_entry, ["data", "actor", "id"]) == moderator.id
    end

    test "returns log filtered by search", %{conn: conn, moderator: moderator} do
      ModerationLog.insert_log(%{
        actor: moderator,
        action: "relay_follow",
        target: "https://example.org/relay"
      })

      ModerationLog.insert_log(%{
        actor: moderator,
        action: "relay_unfollow",
        target: "https://example.org/relay"
      })

      conn1 = get(conn, "/api/pleroma/admin/moderation_log?search=unfo")

      response1 = json_response(conn1, 200)
      [first_entry] = response1["items"]

      assert response1["total"] == 1

      assert get_in(first_entry, ["data", "message"]) ==
               "@#{moderator.nickname} unfollowed relay: https://example.org/relay"
    end
  end

  describe "PATCH /users/:nickname/force_password_reset" do
    setup %{conn: conn} do
      admin = insert(:user, info: %{is_admin: true})
      user = insert(:user)

      %{conn: assign(conn, :user, admin), admin: admin, user: user}
    end

    test "sets password_reset_pending to true", %{admin: admin, user: user} do
      assert user.info.password_reset_pending == false

      conn =
        build_conn()
        |> assign(:user, admin)
        |> patch("/api/pleroma/admin/users/#{user.nickname}/force_password_reset")

      assert json_response(conn, 204) == ""

      ObanHelpers.perform_all()

      assert User.get_by_id(user.id).info.password_reset_pending == true
    end
  end

  describe "relays" do
    setup %{conn: conn} do
      admin = insert(:user, info: %{is_admin: true})

      %{conn: assign(conn, :user, admin), admin: admin}
    end

    test "POST /relay", %{admin: admin} do
      conn =
        build_conn()
        |> assign(:user, admin)
        |> post("/api/pleroma/admin/relay", %{
          relay_url: "http://mastodon.example.org/users/admin"
        })

      assert json_response(conn, 200) == "http://mastodon.example.org/users/admin"

      log_entry = Repo.one(ModerationLog)

      assert ModerationLog.get_log_entry_message(log_entry) ==
               "@#{admin.nickname} followed relay: http://mastodon.example.org/users/admin"
    end

    test "GET /relay", %{admin: admin} do
      Pleroma.Web.ActivityPub.Relay.get_actor()
      |> Ecto.Changeset.change(
        following: [
          "http://test-app.com/user/test1",
          "http://test-app.com/user/test1",
          "http://test-app-42.com/user/test1"
        ]
      )
      |> Pleroma.User.update_and_set_cache()

      conn =
        build_conn()
        |> assign(:user, admin)
        |> get("/api/pleroma/admin/relay")

      assert json_response(conn, 200)["relays"] -- ["test-app.com", "test-app-42.com"] == []
    end

    test "DELETE /relay", %{admin: admin} do
      build_conn()
      |> assign(:user, admin)
      |> post("/api/pleroma/admin/relay", %{
        relay_url: "http://mastodon.example.org/users/admin"
      })

      conn =
        build_conn()
        |> assign(:user, admin)
        |> delete("/api/pleroma/admin/relay", %{
          relay_url: "http://mastodon.example.org/users/admin"
        })

      assert json_response(conn, 200) == "http://mastodon.example.org/users/admin"

      [log_entry_one, log_entry_two] = Repo.all(ModerationLog)

      assert ModerationLog.get_log_entry_message(log_entry_one) ==
               "@#{admin.nickname} followed relay: http://mastodon.example.org/users/admin"

      assert ModerationLog.get_log_entry_message(log_entry_two) ==
               "@#{admin.nickname} unfollowed relay: http://mastodon.example.org/users/admin"
    end
  end
end

# Needed for testing
defmodule Pleroma.Web.Endpoint.NotReal do
end

defmodule Pleroma.Captcha.NotReal do
end<|MERGE_RESOLUTION|>--- conflicted
+++ resolved
@@ -17,19 +17,14 @@
   alias Pleroma.Web.MediaProxy
   import Pleroma.Factory
 
-<<<<<<< HEAD
   setup_all do
     Tesla.Mock.mock_global(fn env -> apply(HttpRequestMock, :request, [env]) end)
 
     :ok
   end
 
-  describe "/api/pleroma/admin/users" do
-    test "Delete" do
-=======
   describe "DELETE /api/pleroma/admin/users" do
     test "single user" do
->>>>>>> 7511f3d1
       admin = insert(:user, info: %{is_admin: true})
       user = insert(:user)
 
