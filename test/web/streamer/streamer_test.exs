--- conflicted
+++ resolved
@@ -215,12 +215,8 @@
     test "it sends message if recipients invalid and thread containment is enabled but user's thread containment is disabled" do
       Pleroma.Config.put([:instance, :skip_thread_containment], false)
       author = insert(:user)
-<<<<<<< HEAD
-      user = insert(:user, info: %{skip_thread_containment: true})
+      user = insert(:user, skip_thread_containment: true)
       User.follow(user, author, "accept")
-=======
-      user = insert(:user, following: [author.ap_id], skip_thread_containment: true)
->>>>>>> 17c237ba
 
       activity =
         insert(:note_activity,
