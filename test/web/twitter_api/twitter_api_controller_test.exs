defmodule Pleroma.Web.TwitterAPI.ControllerTest do
  use Pleroma.Web.ConnCase
  alias Pleroma.Web.TwitterAPI.Representers.{UserRepresenter, ActivityRepresenter}
  alias Pleroma.Builders.{ActivityBuilder, UserBuilder}
  alias Pleroma.{Repo, Activity, User, Object}
  alias Pleroma.Web.ActivityPub.ActivityPub

  import Pleroma.Factory

  describe "POST /api/account/verify_credentials" do
    setup [:valid_user]
    test "without valid credentials", %{conn: conn} do
      conn = post conn, "/api/account/verify_credentials.json"
      assert json_response(conn, 403) == %{"error" => "Invalid credentials."}
    end

    test "with credentials", %{conn: conn, user: user} do
      conn = conn
        |> with_credentials(user.nickname, "test")
        |> post("/api/account/verify_credentials.json")

      assert json_response(conn, 200) == UserRepresenter.to_map(user)
    end
  end

  describe "POST /statuses/update.json" do
    setup [:valid_user]
    test "without valid credentials", %{conn: conn} do
      conn = post conn, "/api/statuses/update.json"
      assert json_response(conn, 403) == %{"error" => "Invalid credentials."}
    end

    test "with credentials", %{conn: conn, user: user} do
      conn = conn
        |> with_credentials(user.nickname, "test")
        |> post("/api/statuses/update.json", %{ status: "Nice meme." })

      assert json_response(conn, 200) == ActivityRepresenter.to_map(Repo.one(Activity), %{user: user})
    end
  end

  describe "GET /statuses/public_timeline.json" do
    test "returns statuses", %{conn: conn} do
      {:ok, user} = UserBuilder.insert
      activities = ActivityBuilder.insert_list(30, %{}, %{user: user})
      ActivityBuilder.insert_list(10, %{}, %{user: user})
      since_id = List.last(activities).id

      conn = conn
        |> get("/api/statuses/public_timeline.json", %{since_id: since_id})

      response = json_response(conn, 200)

      assert length(response) == 10
    end
  end

  describe "GET /statuses/show/:id.json" do
    test "returns one status", %{conn: conn} do
      {:ok, user} = UserBuilder.insert
      {:ok, activity} = ActivityBuilder.insert(%{}, %{user: user})
      actor = Repo.get_by!(User, ap_id: activity.data["actor"])

      conn = conn
      |> get("/api/statuses/show/#{activity.id}.json")

      response = json_response(conn, 200)

      assert response == ActivityRepresenter.to_map(activity, %{user: actor})
    end
  end

  describe "GET /statusnet/conversation/:id.json" do
    test "returns the statuses in the conversation", %{conn: conn} do
      {:ok, _user} = UserBuilder.insert
      {:ok, _activity} = ActivityBuilder.insert(%{"statusnetConversationId" => 1, "context" => "2hu"})
      {:ok, _activity_two} = ActivityBuilder.insert(%{"statusnetConversationId" => 1,"context" => "2hu"})
      {:ok, _activity_three} = ActivityBuilder.insert(%{"context" => "3hu"})

      conn = conn
      |> get("/api/statusnet/conversation/1.json")

      response = json_response(conn, 200)

      assert length(response) == 2
    end
  end

  describe "GET /statuses/friends_timeline.json" do
    setup [:valid_user]
    test "without valid credentials", %{conn: conn} do
      conn = get conn, "/api/statuses/friends_timeline.json"
      assert json_response(conn, 403) == %{"error" => "Invalid credentials."}
    end

    test "with credentials", %{conn: conn, user: current_user} do
      user = insert(:user)
      activities = ActivityBuilder.insert_list(30, %{"to" => [User.ap_followers(user)]}, %{user: user})
      returned_activities = ActivityBuilder.insert_list(10, %{"to" => [User.ap_followers(user)]}, %{user: user})
      other_user = insert(:user)
      ActivityBuilder.insert_list(10, %{}, %{user: other_user})
      since_id = List.last(activities).id

      current_user = Ecto.Changeset.change(current_user, following: [User.ap_followers(user)]) |> Repo.update!

      conn = conn
        |> with_credentials(current_user.nickname, "test")
        |> get("/api/statuses/friends_timeline.json", %{since_id: since_id})

      response = json_response(conn, 200)

      assert length(response) == 10
      assert response == Enum.map(returned_activities, fn (activity) -> ActivityRepresenter.to_map(activity, %{user: User.get_cached_by_ap_id(activity.data["actor"]), for: current_user}) end)
    end
  end

  describe "POST /friendships/create.json" do
    setup [:valid_user]
    test "without valid credentials", %{conn: conn} do
      conn = post conn, "/api/friendships/create.json"
      assert json_response(conn, 403) == %{"error" => "Invalid credentials."}
    end

    test "with credentials", %{conn: conn, user: current_user} do
      followed = insert(:user)

      conn = conn
      |> with_credentials(current_user.nickname, "test")
      |> post("/api/friendships/create.json", %{user_id: followed.id})

      current_user = Repo.get(User, current_user.id)
      assert current_user.following == [User.ap_followers(followed)]
      assert json_response(conn, 200) == UserRepresenter.to_map(followed, %{for: current_user})
    end
  end

  describe "POST /friendships/destroy.json" do
    setup [:valid_user]
    test "without valid credentials", %{conn: conn} do
      conn = post conn, "/api/friendships/destroy.json"
      assert json_response(conn, 403) == %{"error" => "Invalid credentials."}
    end

    test "with credentials", %{conn: conn, user: current_user} do
      followed = insert(:user)

      {:ok, current_user} = User.follow(current_user, followed)
      assert current_user.following == [User.ap_followers(followed)]

      conn = conn
      |> with_credentials(current_user.nickname, "test")
      |> post("/api/friendships/destroy.json", %{user_id: followed.id})

      current_user = Repo.get(User, current_user.id)
      assert current_user.following == []
      assert json_response(conn, 200) == UserRepresenter.to_map(followed, %{for: current_user})
    end
  end

<<<<<<< HEAD
  describe "GET /help/test.json" do
    test "returns \"ok\"", %{conn: conn} do
      conn = get conn, "/api/help/test.json"
      assert json_response(conn, 200) == "ok"
=======
  describe "POST /api/qvitter/update_avatar.json" do
    setup [:valid_user]
    test "without valid credentials", %{conn: conn} do
      conn = post conn, "/api/qvitter/update_avatar.json"
      assert json_response(conn, 403) == %{"error" => "Invalid credentials."}
    end

    test "with credentials", %{conn: conn, user: current_user} do
      conn = conn
      |> with_credentials(current_user.nickname, "test")
      |> post("/api/qvitter/update_avatar.json", %{img: Pleroma.Web.ActivityPub.ActivityPubTest.data_uri})

      current_user = Repo.get(User, current_user.id)
      assert is_map(current_user.avatar)
      assert json_response(conn, 200) == UserRepresenter.to_map(current_user, %{for: current_user})
    end
>>>>>>> e158e321
  end

  describe "POST /api/favorites/create/:id" do
    setup [:valid_user]
    test "without valid credentials", %{conn: conn} do
      note_activity = insert(:note_activity)
      conn = post conn, "/api/favorites/create/#{note_activity.id}.json"
      assert json_response(conn, 403) == %{"error" => "Invalid credentials."}
    end

    test "with credentials", %{conn: conn, user: current_user} do
      note_activity = insert(:note_activity)

      conn = conn
      |> with_credentials(current_user.nickname, "test")
      |> post("/api/favorites/create/#{note_activity.id}.json")

      assert json_response(conn, 200)
    end
  end

  describe "POST /api/favorites/destroy/:id" do
    setup [:valid_user]
    test "without valid credentials", %{conn: conn} do
      note_activity = insert(:note_activity)
      conn = post conn, "/api/favorites/destroy/#{note_activity.id}.json"
      assert json_response(conn, 403) == %{"error" => "Invalid credentials."}
    end

    test "with credentials", %{conn: conn, user: current_user} do
      note_activity = insert(:note_activity)
      object = Object.get_by_ap_id(note_activity.data["object"]["id"])
      ActivityPub.like(current_user, object)

      conn = conn
      |> with_credentials(current_user.nickname, "test")
      |> post("/api/favorites/destroy/#{note_activity.id}.json")

      assert json_response(conn, 200)
    end
  end

  describe "POST /api/statuses/retweet/:id" do
    setup [:valid_user]
    test "without valid credentials", %{conn: conn} do
      note_activity = insert(:note_activity)
      conn = post conn, "/api/statuses/retweet/#{note_activity.id}.json"
      assert json_response(conn, 403) == %{"error" => "Invalid credentials."}
    end

    test "with credentials", %{conn: conn, user: current_user} do
      note_activity = insert(:note_activity)

      conn = conn
      |> with_credentials(current_user.nickname, "test")
      |> post("/api/statuses/retweet/#{note_activity.id}.json")

      assert json_response(conn, 200)
    end
  end

  describe "POST /api/account/register" do
    test "it creates a new user", %{conn: conn} do
      data = %{
        "nickname" => "lain",
        "email" => "lain@wired.jp",
        "fullname" => "lain iwakura",
        "bio" => "close the world.",
        "password" => "bear",
        "confirm" => "bear"
      }

      conn = conn
      |> post("/api/account/register", data)

      user = json_response(conn, 200)

      fetched_user = Repo.get_by(User, nickname: "lain")
      assert user == UserRepresenter.to_map(fetched_user)
    end

    test "it returns errors on a problem", %{conn: conn} do
      data = %{
        "email" => "lain@wired.jp",
        "fullname" => "lain iwakura",
        "bio" => "close the world.",
        "password" => "bear",
        "confirm" => "bear"
      }

      conn = conn
      |> post("/api/account/register", data)

      errors = json_response(conn, 400)

      assert is_binary(errors["error"])
    end
  end

  defp valid_user(_context) do
    { :ok, user } = UserBuilder.insert(%{nickname: "lambda", ap_id: "lambda"})
    [user: user]
  end

  defp with_credentials(conn, username, password) do
    header_content = "Basic " <> Base.encode64("#{username}:#{password}")
    put_req_header(conn, "authorization", header_content)
  end

  setup do
    Supervisor.terminate_child(Pleroma.Supervisor, ConCache)
    Supervisor.restart_child(Pleroma.Supervisor, ConCache)
    :ok
  end
end<|MERGE_RESOLUTION|>--- conflicted
+++ resolved
@@ -157,12 +157,12 @@
     end
   end
 
-<<<<<<< HEAD
   describe "GET /help/test.json" do
     test "returns \"ok\"", %{conn: conn} do
       conn = get conn, "/api/help/test.json"
       assert json_response(conn, 200) == "ok"
-=======
+  end
+
   describe "POST /api/qvitter/update_avatar.json" do
     setup [:valid_user]
     test "without valid credentials", %{conn: conn} do
@@ -179,7 +179,6 @@
       assert is_map(current_user.avatar)
       assert json_response(conn, 200) == UserRepresenter.to_map(current_user, %{for: current_user})
     end
->>>>>>> e158e321
   end
 
   describe "POST /api/favorites/create/:id" do
