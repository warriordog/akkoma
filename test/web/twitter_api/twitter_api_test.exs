# Pleroma: A lightweight social networking server
# Copyright © 2017-2018 Pleroma Authors <https://pleroma.social/>
# SPDX-License-Identifier: AGPL-3.0-only

defmodule Pleroma.Web.TwitterAPI.TwitterAPITest do
  use Pleroma.DataCase
  alias Pleroma.Activity
  alias Pleroma.Object
  alias Pleroma.Repo
  alias Pleroma.User
  alias Pleroma.UserInviteToken
  alias Pleroma.Web.ActivityPub.ActivityPub
  alias Pleroma.Web.TwitterAPI.ActivityView
  alias Pleroma.Web.TwitterAPI.TwitterAPI
  alias Pleroma.Web.TwitterAPI.UserView

  import Pleroma.Factory

  setup_all do
    Tesla.Mock.mock_global(fn env -> apply(HttpRequestMock, :request, [env]) end)
    :ok
  end

  test "create a status" do
    user = insert(:user)
    mentioned_user = insert(:user, %{nickname: "shp", ap_id: "shp"})

    object_data = %{
      "type" => "Image",
      "url" => [
        %{
          "type" => "Link",
          "mediaType" => "image/jpg",
          "href" => "http://example.org/image.jpg"
        }
      ],
      "uuid" => 1
    }

    object = Repo.insert!(%Object{data: object_data})

    input = %{
      "status" =>
        "Hello again, @shp.<script></script>\nThis is on another :moominmamma: line. #2hu #epic #phantasmagoric",
      "media_ids" => [object.id]
    }

    {:ok, activity = %Activity{}} = TwitterAPI.create_status(user, input)
    object = Object.normalize(activity.data["object"])

    expected_text =
      "Hello again, <span class='h-card'><a data-user='#{mentioned_user.id}' class='u-url mention' href='shp'>@<span>shp</span></a></span>.&lt;script&gt;&lt;/script&gt;<br>This is on another :moominmamma: line. <a class='hashtag' data-tag='2hu' href='http://localhost:4001/tag/2hu' rel='tag'>#2hu</a> <a class='hashtag' data-tag='epic' href='http://localhost:4001/tag/epic' rel='tag'>#epic</a> <a class='hashtag' data-tag='phantasmagoric' href='http://localhost:4001/tag/phantasmagoric' rel='tag'>#phantasmagoric</a><br><a href=\"http://example.org/image.jpg\" class='attachment'>image.jpg</a>"

    assert get_in(object.data, ["content"]) == expected_text
    assert get_in(object.data, ["type"]) == "Note"
    assert get_in(object.data, ["actor"]) == user.ap_id
    assert get_in(activity.data, ["actor"]) == user.ap_id
    assert Enum.member?(get_in(activity.data, ["cc"]), User.ap_followers(user))

    assert Enum.member?(
             get_in(activity.data, ["to"]),
             "https://www.w3.org/ns/activitystreams#Public"
           )

    assert Enum.member?(get_in(activity.data, ["to"]), "shp")
    assert activity.local == true

    assert %{"moominmamma" => "http://localhost:4001/finmoji/128px/moominmamma-128.png"} =
             object.data["emoji"]

    # hashtags
    assert object.data["tag"] == ["2hu", "epic", "phantasmagoric"]

    # Add a context
    assert is_binary(get_in(activity.data, ["context"]))
    assert is_binary(get_in(object.data, ["context"]))

    assert is_list(object.data["attachment"])

    assert activity.data["object"] == object.data["id"]

    user = User.get_by_ap_id(user.ap_id)

    assert user.info.note_count == 1
  end

  test "create a status that is a reply" do
    user = insert(:user)

    input = %{
      "status" => "Hello again."
    }

    {:ok, activity = %Activity{}} = TwitterAPI.create_status(user, input)
    object = Object.normalize(activity.data["object"])

    input = %{
      "status" => "Here's your (you).",
      "in_reply_to_status_id" => activity.id
    }

    {:ok, reply = %Activity{}} = TwitterAPI.create_status(user, input)
    reply_object = Object.normalize(reply.data["object"])

    assert get_in(reply.data, ["context"]) == get_in(activity.data, ["context"])

    assert get_in(reply_object.data, ["context"]) == get_in(object.data, ["context"])

<<<<<<< HEAD
    assert get_in(reply_object.data, ["inReplyTo"]) == get_in(activity.data, ["object"])
    assert get_in(reply_object.data, ["inReplyToStatusId"]) == activity.id
=======
    assert get_in(reply.data, ["object", "inReplyTo"]) == get_in(activity.data, ["object", "id"])
    assert Activity.get_in_reply_to_activity(reply).id == activity.id
>>>>>>> 73df3046
  end

  test "Follow another user using user_id" do
    user = insert(:user)
    followed = insert(:user)

    {:ok, user, followed, _activity} = TwitterAPI.follow(user, %{"user_id" => followed.id})
    assert User.ap_followers(followed) in user.following

    {:error, msg} = TwitterAPI.follow(user, %{"user_id" => followed.id})
    assert msg == "Could not follow user: #{followed.nickname} is already on your list."
  end

  test "Follow another user using screen_name" do
    user = insert(:user)
    followed = insert(:user)

    {:ok, user, followed, _activity} =
      TwitterAPI.follow(user, %{"screen_name" => followed.nickname})

    assert User.ap_followers(followed) in user.following

    followed = User.get_by_ap_id(followed.ap_id)
    assert followed.info.follower_count == 1

    {:error, msg} = TwitterAPI.follow(user, %{"screen_name" => followed.nickname})
    assert msg == "Could not follow user: #{followed.nickname} is already on your list."
  end

  test "Unfollow another user using user_id" do
    unfollowed = insert(:user)
    user = insert(:user, %{following: [User.ap_followers(unfollowed)]})
    ActivityPub.follow(user, unfollowed)

    {:ok, user, unfollowed} = TwitterAPI.unfollow(user, %{"user_id" => unfollowed.id})
    assert user.following == []

    {:error, msg} = TwitterAPI.unfollow(user, %{"user_id" => unfollowed.id})
    assert msg == "Not subscribed!"
  end

  test "Unfollow another user using screen_name" do
    unfollowed = insert(:user)
    user = insert(:user, %{following: [User.ap_followers(unfollowed)]})

    ActivityPub.follow(user, unfollowed)

    {:ok, user, unfollowed} = TwitterAPI.unfollow(user, %{"screen_name" => unfollowed.nickname})
    assert user.following == []

    {:error, msg} = TwitterAPI.unfollow(user, %{"screen_name" => unfollowed.nickname})
    assert msg == "Not subscribed!"
  end

  test "Block another user using user_id" do
    user = insert(:user)
    blocked = insert(:user)

    {:ok, user, blocked} = TwitterAPI.block(user, %{"user_id" => blocked.id})
    assert User.blocks?(user, blocked)
  end

  test "Block another user using screen_name" do
    user = insert(:user)
    blocked = insert(:user)

    {:ok, user, blocked} = TwitterAPI.block(user, %{"screen_name" => blocked.nickname})
    assert User.blocks?(user, blocked)
  end

  test "Unblock another user using user_id" do
    unblocked = insert(:user)
    user = insert(:user)
    {:ok, user, _unblocked} = TwitterAPI.block(user, %{"user_id" => unblocked.id})

    {:ok, user, _unblocked} = TwitterAPI.unblock(user, %{"user_id" => unblocked.id})
    assert user.info.blocks == []
  end

  test "Unblock another user using screen_name" do
    unblocked = insert(:user)
    user = insert(:user)
    {:ok, user, _unblocked} = TwitterAPI.block(user, %{"screen_name" => unblocked.nickname})

    {:ok, user, _unblocked} = TwitterAPI.unblock(user, %{"screen_name" => unblocked.nickname})
    assert user.info.blocks == []
  end

  test "upload a file" do
    user = insert(:user)

    file = %Plug.Upload{
      content_type: "image/jpg",
      path: Path.absname("test/fixtures/image.jpg"),
      filename: "an_image.jpg"
    }

    response = TwitterAPI.upload(file, user)

    assert is_binary(response)
  end

  test "it favorites a status, returns the updated activity" do
    user = insert(:user)
    other_user = insert(:user)
    note_activity = insert(:note_activity)

    {:ok, status} = TwitterAPI.fav(user, note_activity.id)
    updated_activity = Activity.get_by_ap_id(note_activity.data["id"])
    assert ActivityView.render("activity.json", %{activity: updated_activity})["fave_num"] == 1

    object = Object.normalize(note_activity.data["object"])

    assert object.data["like_count"] == 1

    assert status == updated_activity

    {:ok, _status} = TwitterAPI.fav(other_user, note_activity.id)

    object = Object.normalize(note_activity.data["object"])

    assert object.data["like_count"] == 2

    updated_activity = Activity.get_by_ap_id(note_activity.data["id"])
    assert ActivityView.render("activity.json", %{activity: updated_activity})["fave_num"] == 2
  end

  test "it unfavorites a status, returns the updated activity" do
    user = insert(:user)
    note_activity = insert(:note_activity)
    object = Object.get_by_ap_id(note_activity.data["object"]["id"])

    {:ok, _like_activity, _object} = ActivityPub.like(user, object)
    updated_activity = Activity.get_by_ap_id(note_activity.data["id"])

    assert ActivityView.render("activity.json", activity: updated_activity)["fave_num"] == 1

    {:ok, activity} = TwitterAPI.unfav(user, note_activity.id)

    assert ActivityView.render("activity.json", activity: activity)["fave_num"] == 0
  end

  test "it retweets a status and returns the retweet" do
    user = insert(:user)
    note_activity = insert(:note_activity)

    {:ok, status} = TwitterAPI.repeat(user, note_activity.id)
    updated_activity = Activity.get_by_ap_id(note_activity.data["id"])

    assert status == updated_activity
  end

  test "it unretweets an already retweeted status" do
    user = insert(:user)
    note_activity = insert(:note_activity)

    {:ok, _status} = TwitterAPI.repeat(user, note_activity.id)
    {:ok, status} = TwitterAPI.unrepeat(user, note_activity.id)
    updated_activity = Activity.get_by_ap_id(note_activity.data["id"])

    assert status == updated_activity
  end

  test "it registers a new user and returns the user." do
    data = %{
      "nickname" => "lain",
      "email" => "lain@wired.jp",
      "fullname" => "lain iwakura",
      "password" => "bear",
      "confirm" => "bear"
    }

    {:ok, user} = TwitterAPI.register_user(data)

    fetched_user = User.get_by_nickname("lain")

    assert UserView.render("show.json", %{user: user}) ==
             UserView.render("show.json", %{user: fetched_user})
  end

  test "it registers a new user with empty string in bio and returns the user." do
    data = %{
      "nickname" => "lain",
      "email" => "lain@wired.jp",
      "fullname" => "lain iwakura",
      "bio" => "",
      "password" => "bear",
      "confirm" => "bear"
    }

    {:ok, user} = TwitterAPI.register_user(data)

    fetched_user = User.get_by_nickname("lain")

    assert UserView.render("show.json", %{user: user}) ==
             UserView.render("show.json", %{user: fetched_user})
  end

  test "it sends confirmation email if :account_activation_required is specified in instance config" do
    setting = Pleroma.Config.get([:instance, :account_activation_required])

    unless setting do
      Pleroma.Config.put([:instance, :account_activation_required], true)
      on_exit(fn -> Pleroma.Config.put([:instance, :account_activation_required], setting) end)
    end

    data = %{
      "nickname" => "lain",
      "email" => "lain@wired.jp",
      "fullname" => "lain iwakura",
      "bio" => "",
      "password" => "bear",
      "confirm" => "bear"
    }

    {:ok, user} = TwitterAPI.register_user(data)

    assert user.info.confirmation_pending

    email = Pleroma.Emails.UserEmail.account_confirmation_email(user)

    notify_email = Pleroma.Config.get([:instance, :notify_email])
    instance_name = Pleroma.Config.get([:instance, :name])

    Swoosh.TestAssertions.assert_email_sent(
      from: {instance_name, notify_email},
      to: {user.name, user.email},
      html_body: email.html_body
    )
  end

  test "it registers a new user and parses mentions in the bio" do
    data1 = %{
      "nickname" => "john",
      "email" => "john@gmail.com",
      "fullname" => "John Doe",
      "bio" => "test",
      "password" => "bear",
      "confirm" => "bear"
    }

    {:ok, user1} = TwitterAPI.register_user(data1)

    data2 = %{
      "nickname" => "lain",
      "email" => "lain@wired.jp",
      "fullname" => "lain iwakura",
      "bio" => "@john test",
      "password" => "bear",
      "confirm" => "bear"
    }

    {:ok, user2} = TwitterAPI.register_user(data2)

    expected_text =
      "<span class='h-card'><a data-user='#{user1.id}' class='u-url mention' href='#{user1.ap_id}'>@<span>john</span></a></span> test"

    assert user2.bio == expected_text
  end

  describe "register with one time token" do
    setup do
      setting = Pleroma.Config.get([:instance, :registrations_open])

      if setting do
        Pleroma.Config.put([:instance, :registrations_open], false)
        on_exit(fn -> Pleroma.Config.put([:instance, :registrations_open], setting) end)
      end

      :ok
    end

    test "returns user on success" do
      {:ok, invite} = UserInviteToken.create_invite()

      data = %{
        "nickname" => "vinny",
        "email" => "pasta@pizza.vs",
        "fullname" => "Vinny Vinesauce",
        "bio" => "streamer",
        "password" => "hiptofbees",
        "confirm" => "hiptofbees",
        "token" => invite.token
      }

      {:ok, user} = TwitterAPI.register_user(data)

      fetched_user = User.get_by_nickname("vinny")
      invite = Repo.get_by(UserInviteToken, token: invite.token)

      assert invite.used == true

      assert UserView.render("show.json", %{user: user}) ==
               UserView.render("show.json", %{user: fetched_user})
    end

    test "returns error on invalid token" do
      data = %{
        "nickname" => "GrimReaper",
        "email" => "death@reapers.afterlife",
        "fullname" => "Reaper Grim",
        "bio" => "Your time has come",
        "password" => "scythe",
        "confirm" => "scythe",
        "token" => "DudeLetMeInImAFairy"
      }

      {:error, msg} = TwitterAPI.register_user(data)

      assert msg == "Invalid token"
      refute User.get_by_nickname("GrimReaper")
    end

    test "returns error on expired token" do
      {:ok, invite} = UserInviteToken.create_invite()
      UserInviteToken.update_invite!(invite, used: true)

      data = %{
        "nickname" => "GrimReaper",
        "email" => "death@reapers.afterlife",
        "fullname" => "Reaper Grim",
        "bio" => "Your time has come",
        "password" => "scythe",
        "confirm" => "scythe",
        "token" => invite.token
      }

      {:error, msg} = TwitterAPI.register_user(data)

      assert msg == "Expired token"
      refute User.get_by_nickname("GrimReaper")
    end
  end

  describe "registers with date limited token" do
    setup do
      setting = Pleroma.Config.get([:instance, :registrations_open])

      if setting do
        Pleroma.Config.put([:instance, :registrations_open], false)
        on_exit(fn -> Pleroma.Config.put([:instance, :registrations_open], setting) end)
      end

      data = %{
        "nickname" => "vinny",
        "email" => "pasta@pizza.vs",
        "fullname" => "Vinny Vinesauce",
        "bio" => "streamer",
        "password" => "hiptofbees",
        "confirm" => "hiptofbees"
      }

      check_fn = fn invite ->
        data = Map.put(data, "token", invite.token)
        {:ok, user} = TwitterAPI.register_user(data)
        fetched_user = User.get_by_nickname("vinny")

        assert UserView.render("show.json", %{user: user}) ==
                 UserView.render("show.json", %{user: fetched_user})
      end

      {:ok, data: data, check_fn: check_fn}
    end

    test "returns user on success", %{check_fn: check_fn} do
      {:ok, invite} = UserInviteToken.create_invite(%{expires_at: Date.utc_today()})

      check_fn.(invite)

      invite = Repo.get_by(UserInviteToken, token: invite.token)

      refute invite.used
    end

    test "returns user on token which expired tomorrow", %{check_fn: check_fn} do
      {:ok, invite} = UserInviteToken.create_invite(%{expires_at: Date.add(Date.utc_today(), 1)})

      check_fn.(invite)

      invite = Repo.get_by(UserInviteToken, token: invite.token)

      refute invite.used
    end

    test "returns an error on overdue date", %{data: data} do
      {:ok, invite} = UserInviteToken.create_invite(%{expires_at: Date.add(Date.utc_today(), -1)})

      data = Map.put(data, "token", invite.token)

      {:error, msg} = TwitterAPI.register_user(data)

      assert msg == "Expired token"
      refute User.get_by_nickname("vinny")
      invite = Repo.get_by(UserInviteToken, token: invite.token)

      refute invite.used
    end
  end

  describe "registers with reusable token" do
    setup do
      setting = Pleroma.Config.get([:instance, :registrations_open])

      if setting do
        Pleroma.Config.put([:instance, :registrations_open], false)
        on_exit(fn -> Pleroma.Config.put([:instance, :registrations_open], setting) end)
      end

      :ok
    end

    test "returns user on success, after him registration fails" do
      {:ok, invite} = UserInviteToken.create_invite(%{max_use: 100})

      UserInviteToken.update_invite!(invite, uses: 99)

      data = %{
        "nickname" => "vinny",
        "email" => "pasta@pizza.vs",
        "fullname" => "Vinny Vinesauce",
        "bio" => "streamer",
        "password" => "hiptofbees",
        "confirm" => "hiptofbees",
        "token" => invite.token
      }

      {:ok, user} = TwitterAPI.register_user(data)
      fetched_user = User.get_by_nickname("vinny")
      invite = Repo.get_by(UserInviteToken, token: invite.token)

      assert invite.used == true

      assert UserView.render("show.json", %{user: user}) ==
               UserView.render("show.json", %{user: fetched_user})

      data = %{
        "nickname" => "GrimReaper",
        "email" => "death@reapers.afterlife",
        "fullname" => "Reaper Grim",
        "bio" => "Your time has come",
        "password" => "scythe",
        "confirm" => "scythe",
        "token" => invite.token
      }

      {:error, msg} = TwitterAPI.register_user(data)

      assert msg == "Expired token"
      refute User.get_by_nickname("GrimReaper")
    end
  end

  describe "registers with reusable date limited token" do
    setup do
      setting = Pleroma.Config.get([:instance, :registrations_open])

      if setting do
        Pleroma.Config.put([:instance, :registrations_open], false)
        on_exit(fn -> Pleroma.Config.put([:instance, :registrations_open], setting) end)
      end

      :ok
    end

    test "returns user on success" do
      {:ok, invite} = UserInviteToken.create_invite(%{expires_at: Date.utc_today(), max_use: 100})

      data = %{
        "nickname" => "vinny",
        "email" => "pasta@pizza.vs",
        "fullname" => "Vinny Vinesauce",
        "bio" => "streamer",
        "password" => "hiptofbees",
        "confirm" => "hiptofbees",
        "token" => invite.token
      }

      {:ok, user} = TwitterAPI.register_user(data)
      fetched_user = User.get_by_nickname("vinny")
      invite = Repo.get_by(UserInviteToken, token: invite.token)

      refute invite.used

      assert UserView.render("show.json", %{user: user}) ==
               UserView.render("show.json", %{user: fetched_user})
    end

    test "error after max uses" do
      {:ok, invite} = UserInviteToken.create_invite(%{expires_at: Date.utc_today(), max_use: 100})

      UserInviteToken.update_invite!(invite, uses: 99)

      data = %{
        "nickname" => "vinny",
        "email" => "pasta@pizza.vs",
        "fullname" => "Vinny Vinesauce",
        "bio" => "streamer",
        "password" => "hiptofbees",
        "confirm" => "hiptofbees",
        "token" => invite.token
      }

      {:ok, user} = TwitterAPI.register_user(data)
      fetched_user = User.get_by_nickname("vinny")
      invite = Repo.get_by(UserInviteToken, token: invite.token)
      assert invite.used == true

      assert UserView.render("show.json", %{user: user}) ==
               UserView.render("show.json", %{user: fetched_user})

      data = %{
        "nickname" => "GrimReaper",
        "email" => "death@reapers.afterlife",
        "fullname" => "Reaper Grim",
        "bio" => "Your time has come",
        "password" => "scythe",
        "confirm" => "scythe",
        "token" => invite.token
      }

      {:error, msg} = TwitterAPI.register_user(data)

      assert msg == "Expired token"
      refute User.get_by_nickname("GrimReaper")
    end

    test "returns error on overdue date" do
      {:ok, invite} =
        UserInviteToken.create_invite(%{expires_at: Date.add(Date.utc_today(), -1), max_use: 100})

      data = %{
        "nickname" => "GrimReaper",
        "email" => "death@reapers.afterlife",
        "fullname" => "Reaper Grim",
        "bio" => "Your time has come",
        "password" => "scythe",
        "confirm" => "scythe",
        "token" => invite.token
      }

      {:error, msg} = TwitterAPI.register_user(data)

      assert msg == "Expired token"
      refute User.get_by_nickname("GrimReaper")
    end

    test "returns error on with overdue date and after max" do
      {:ok, invite} =
        UserInviteToken.create_invite(%{expires_at: Date.add(Date.utc_today(), -1), max_use: 100})

      UserInviteToken.update_invite!(invite, uses: 100)

      data = %{
        "nickname" => "GrimReaper",
        "email" => "death@reapers.afterlife",
        "fullname" => "Reaper Grim",
        "bio" => "Your time has come",
        "password" => "scythe",
        "confirm" => "scythe",
        "token" => invite.token
      }

      {:error, msg} = TwitterAPI.register_user(data)

      assert msg == "Expired token"
      refute User.get_by_nickname("GrimReaper")
    end
  end

  test "it returns the error on registration problems" do
    data = %{
      "nickname" => "lain",
      "email" => "lain@wired.jp",
      "fullname" => "lain iwakura",
      "bio" => "close the world.",
      "password" => "bear"
    }

    {:error, error_object} = TwitterAPI.register_user(data)

    assert is_binary(error_object[:error])
    refute User.get_by_nickname("lain")
  end

  test "it assigns an integer conversation_id" do
    note_activity = insert(:note_activity)
    status = ActivityView.render("activity.json", activity: note_activity)

    assert is_number(status["statusnet_conversation_id"])
  end

  setup do
    Supervisor.terminate_child(Pleroma.Supervisor, Cachex)
    Supervisor.restart_child(Pleroma.Supervisor, Cachex)
    :ok
  end

  describe "fetching a user by uri" do
    test "fetches a user by uri" do
      id = "https://mastodon.social/users/lambadalambda"
      user = insert(:user)
      {:ok, represented} = TwitterAPI.get_external_profile(user, id)
      remote = User.get_by_ap_id(id)

      assert represented["id"] == UserView.render("show.json", %{user: remote, for: user})["id"]

      # Also fetches the feed.
      # assert Activity.get_create_by_object_ap_id("tag:mastodon.social,2017-04-05:objectId=1641750:objectType=Status")
      # credo:disable-for-previous-line Credo.Check.Readability.MaxLineLength
    end
  end
end<|MERGE_RESOLUTION|>--- conflicted
+++ resolved
@@ -106,13 +106,8 @@
 
     assert get_in(reply_object.data, ["context"]) == get_in(object.data, ["context"])
 
-<<<<<<< HEAD
     assert get_in(reply_object.data, ["inReplyTo"]) == get_in(activity.data, ["object"])
-    assert get_in(reply_object.data, ["inReplyToStatusId"]) == activity.id
-=======
-    assert get_in(reply.data, ["object", "inReplyTo"]) == get_in(activity.data, ["object", "id"])
     assert Activity.get_in_reply_to_activity(reply).id == activity.id
->>>>>>> 73df3046
   end
 
   test "Follow another user using user_id" do
