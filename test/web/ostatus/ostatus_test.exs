# Pleroma: A lightweight social networking server
# Copyright © 2017-2018 Pleroma Authors <https://pleroma.social/>
# SPDX-License-Identifier: AGPL-3.0-only

defmodule Pleroma.Web.OStatusTest do
  use Pleroma.DataCase
  alias Pleroma.Activity
  alias Pleroma.Instances
  alias Pleroma.Object
  alias Pleroma.Repo
  alias Pleroma.User
  alias Pleroma.Web.OStatus
  alias Pleroma.Web.XML
  import Pleroma.Factory
  import ExUnit.CaptureLog

  setup_all do
    Tesla.Mock.mock_global(fn env -> apply(HttpRequestMock, :request, [env]) end)
    :ok
  end

  test "don't insert create notes twice" do
    incoming = File.read!("test/fixtures/incoming_note_activity.xml")
    {:ok, [activity]} = OStatus.handle_incoming(incoming)
    assert {:ok, [activity]} == OStatus.handle_incoming(incoming)
  end

  test "handle incoming note - GS, Salmon" do
    incoming = File.read!("test/fixtures/incoming_note_activity.xml")
    {:ok, [activity]} = OStatus.handle_incoming(incoming)
    object = Object.normalize(activity.data["object"])

    user = User.get_by_ap_id(activity.data["actor"])
    assert user.info.note_count == 1
    assert activity.data["type"] == "Create"
    assert object.data["type"] == "Note"

    assert object.data["id"] == "tag:gs.example.org:4040,2017-04-23:noticeId=29:objectType=note"

    assert activity.data["published"] == "2017-04-23T14:51:03+00:00"
    assert object.data["published"] == "2017-04-23T14:51:03+00:00"

    assert activity.data["context"] ==
             "tag:gs.example.org:4040,2017-04-23:objectType=thread:nonce=f09e22f58abd5c7b"

    assert "http://pleroma.example.org:4000/users/lain3" in activity.data["to"]
    assert object.data["emoji"] == %{"marko" => "marko.png", "reimu" => "reimu.png"}
    assert activity.local == false
  end

  test "handle incoming notes - GS, subscription" do
    incoming = File.read!("test/fixtures/ostatus_incoming_post.xml")
    {:ok, [activity]} = OStatus.handle_incoming(incoming)
    object = Object.normalize(activity.data["object"])

    assert activity.data["type"] == "Create"
    assert object.data["type"] == "Note"
    assert object.data["actor"] == "https://social.heldscal.la/user/23211"
    assert object.data["content"] == "Will it blend?"
    user = User.get_cached_by_ap_id(activity.data["actor"])
    assert User.ap_followers(user) in activity.data["to"]
    assert "https://www.w3.org/ns/activitystreams#Public" in activity.data["to"]
  end

  test "handle incoming notes with attachments - GS, subscription" do
    incoming = File.read!("test/fixtures/incoming_websub_gnusocial_attachments.xml")
    {:ok, [activity]} = OStatus.handle_incoming(incoming)
    object = Object.normalize(activity.data["object"])

    assert activity.data["type"] == "Create"
    assert object.data["type"] == "Note"
    assert object.data["actor"] == "https://social.heldscal.la/user/23211"
    assert object.data["attachment"] |> length == 2
    assert object.data["external_url"] == "https://social.heldscal.la/notice/2020923"
    assert "https://www.w3.org/ns/activitystreams#Public" in activity.data["to"]
  end

  test "handle incoming notes with tags" do
    incoming = File.read!("test/fixtures/ostatus_incoming_post_tag.xml")
    {:ok, [activity]} = OStatus.handle_incoming(incoming)
    object = Object.normalize(activity.data["object"])

    assert object.data["tag"] == ["nsfw"]
    assert "https://www.w3.org/ns/activitystreams#Public" in activity.data["to"]
  end

  test "handle incoming notes - Mastodon, salmon, reply" do
    # It uses the context of the replied to object
    Repo.insert!(%Object{
      data: %{
        "id" => "https://pleroma.soykaf.com/objects/c237d966-ac75-4fe3-a87a-d89d71a3a7a4",
        "context" => "2hu"
      }
    })

    incoming = File.read!("test/fixtures/incoming_reply_mastodon.xml")
    {:ok, [activity]} = OStatus.handle_incoming(incoming)
    object = Object.normalize(activity.data["object"])

    assert activity.data["type"] == "Create"
    assert object.data["type"] == "Note"
    assert object.data["actor"] == "https://mastodon.social/users/lambadalambda"
    assert activity.data["context"] == "2hu"
    assert "https://www.w3.org/ns/activitystreams#Public" in activity.data["to"]
  end

  test "handle incoming notes - Mastodon, with CW" do
    incoming = File.read!("test/fixtures/mastodon-note-cw.xml")
    {:ok, [activity]} = OStatus.handle_incoming(incoming)
    object = Object.normalize(activity.data["object"])

    assert activity.data["type"] == "Create"
    assert object.data["type"] == "Note"
    assert object.data["actor"] == "https://mastodon.social/users/lambadalambda"
    assert object.data["summary"] == "technologic"
    assert "https://www.w3.org/ns/activitystreams#Public" in activity.data["to"]
  end

  test "handle incoming unlisted messages, put public into cc" do
    incoming = File.read!("test/fixtures/mastodon-note-unlisted.xml")
    {:ok, [activity]} = OStatus.handle_incoming(incoming)
    object = Object.normalize(activity.data["object"])

    refute "https://www.w3.org/ns/activitystreams#Public" in activity.data["to"]
    assert "https://www.w3.org/ns/activitystreams#Public" in activity.data["cc"]
    refute "https://www.w3.org/ns/activitystreams#Public" in object.data["to"]
    assert "https://www.w3.org/ns/activitystreams#Public" in object.data["cc"]
  end

  test "handle incoming retweets - Mastodon, with CW" do
    incoming = File.read!("test/fixtures/cw_retweet.xml")
    {:ok, [[_activity, retweeted_activity]]} = OStatus.handle_incoming(incoming)
    retweeted_object = Object.normalize(retweeted_activity.data["object"])

    assert retweeted_object.data["summary"] == "Hey."
  end

  test "handle incoming notes - GS, subscription, reply" do
    incoming = File.read!("test/fixtures/ostatus_incoming_reply.xml")
    {:ok, [activity]} = OStatus.handle_incoming(incoming)
    object = Object.normalize(activity.data["object"])

    assert activity.data["type"] == "Create"
    assert object.data["type"] == "Note"
    assert object.data["actor"] == "https://social.heldscal.la/user/23211"

    assert object.data["content"] ==
             "@<a href=\"https://gs.archae.me/user/4687\" class=\"h-card u-url p-nickname mention\" title=\"shpbot\">shpbot</a> why not indeed."

    assert object.data["inReplyTo"] ==
             "tag:gs.archae.me,2017-04-30:noticeId=778260:objectType=note"

    assert "https://www.w3.org/ns/activitystreams#Public" in activity.data["to"]
  end

  test "handle incoming retweets - GS, subscription" do
    incoming = File.read!("test/fixtures/share-gs.xml")
    {:ok, [[activity, retweeted_activity]]} = OStatus.handle_incoming(incoming)

    assert activity.data["type"] == "Announce"
    assert activity.data["actor"] == "https://social.heldscal.la/user/23211"
    assert activity.data["object"] == retweeted_activity.data["object"]
    assert "https://pleroma.soykaf.com/users/lain" in activity.data["to"]
    refute activity.local

<<<<<<< HEAD
    retweeted_activity = Repo.get(Activity, retweeted_activity.id)
    retweeted_object = Object.normalize(retweeted_activity.data["object"])

=======
    retweeted_activity = Activity.get_by_id(retweeted_activity.id)
>>>>>>> 73df3046
    assert retweeted_activity.data["type"] == "Create"
    assert retweeted_activity.data["actor"] == "https://pleroma.soykaf.com/users/lain"
    refute retweeted_activity.local
    assert retweeted_object.data["announcement_count"] == 1
    assert String.contains?(retweeted_object.data["content"], "mastodon")
    refute String.contains?(retweeted_object.data["content"], "Test account")
  end

  test "handle incoming retweets - GS, subscription - local message" do
    incoming = File.read!("test/fixtures/share-gs-local.xml")
    note_activity = insert(:note_activity)
    user = User.get_cached_by_ap_id(note_activity.data["actor"])

    incoming =
      incoming
      |> String.replace("LOCAL_ID", note_activity.data["object"]["id"])
      |> String.replace("LOCAL_USER", user.ap_id)

    {:ok, [[activity, retweeted_activity]]} = OStatus.handle_incoming(incoming)

    assert activity.data["type"] == "Announce"
    assert activity.data["actor"] == "https://social.heldscal.la/user/23211"
    assert activity.data["object"] == retweeted_activity.data["object"]["id"]
    assert user.ap_id in activity.data["to"]
    refute activity.local

    retweeted_activity = Activity.get_by_id(retweeted_activity.id)
    assert note_activity.id == retweeted_activity.id
    assert retweeted_activity.data["type"] == "Create"
    assert retweeted_activity.data["actor"] == user.ap_id
    assert retweeted_activity.local
    assert retweeted_activity.data["object"]["announcement_count"] == 1
  end

  test "handle incoming retweets - Mastodon, salmon" do
    incoming = File.read!("test/fixtures/share.xml")
    {:ok, [[activity, retweeted_activity]]} = OStatus.handle_incoming(incoming)
    retweeted_object = Object.normalize(retweeted_activity.data["object"])

    assert activity.data["type"] == "Announce"
    assert activity.data["actor"] == "https://mastodon.social/users/lambadalambda"
    assert activity.data["object"] == retweeted_activity.data["object"]

    assert activity.data["id"] ==
             "tag:mastodon.social,2017-05-03:objectId=4934452:objectType=Status"

    refute activity.local
    assert retweeted_activity.data["type"] == "Create"
    assert retweeted_activity.data["actor"] == "https://pleroma.soykaf.com/users/lain"
    refute retweeted_activity.local
    refute String.contains?(retweeted_object.data["content"], "Test account")
  end

  test "handle incoming favorites - GS, websub" do
    capture_log(fn ->
      incoming = File.read!("test/fixtures/favorite.xml")
      {:ok, [[activity, favorited_activity]]} = OStatus.handle_incoming(incoming)

      assert activity.data["type"] == "Like"
      assert activity.data["actor"] == "https://social.heldscal.la/user/23211"
      assert activity.data["object"] == favorited_activity.data["object"]

      assert activity.data["id"] ==
               "tag:social.heldscal.la,2017-05-05:fave:23211:comment:2061643:2017-05-05T09:12:50+00:00"

      refute activity.local
      assert favorited_activity.data["type"] == "Create"
      assert favorited_activity.data["actor"] == "https://shitposter.club/user/1"

      assert favorited_activity.data["object"] ==
               "tag:shitposter.club,2017-05-05:noticeId=2827873:objectType=comment"

      refute favorited_activity.local
    end)
  end

  test "handle conversation references" do
    incoming = File.read!("test/fixtures/mastodon_conversation.xml")
    {:ok, [activity]} = OStatus.handle_incoming(incoming)

    assert activity.data["context"] ==
             "tag:mastodon.social,2017-08-28:objectId=7876885:objectType=Conversation"
  end

  test "handle incoming favorites with locally available object - GS, websub" do
    note_activity = insert(:note_activity)

    incoming =
      File.read!("test/fixtures/favorite_with_local_note.xml")
      |> String.replace("localid", note_activity.data["object"]["id"])

    {:ok, [[activity, favorited_activity]]} = OStatus.handle_incoming(incoming)

    assert activity.data["type"] == "Like"
    assert activity.data["actor"] == "https://social.heldscal.la/user/23211"
    assert activity.data["object"] == favorited_activity.data["object"]["id"]
    refute activity.local
    assert note_activity.id == favorited_activity.id
    assert favorited_activity.local
  end

  test "handle incoming replies" do
    incoming = File.read!("test/fixtures/incoming_note_activity_answer.xml")
    {:ok, [activity]} = OStatus.handle_incoming(incoming)
    object = Object.normalize(activity.data["object"])

    assert activity.data["type"] == "Create"
    assert object.data["type"] == "Note"

    assert object.data["inReplyTo"] ==
             "http://pleroma.example.org:4000/objects/55bce8fc-b423-46b1-af71-3759ab4670bc"

    assert "http://pleroma.example.org:4000/users/lain5" in activity.data["to"]

    assert object.data["id"] == "tag:gs.example.org:4040,2017-04-25:noticeId=55:objectType=note"

    assert "https://www.w3.org/ns/activitystreams#Public" in activity.data["to"]
  end

  test "handle incoming follows" do
    incoming = File.read!("test/fixtures/follow.xml")
    {:ok, [activity]} = OStatus.handle_incoming(incoming)
    assert activity.data["type"] == "Follow"

    assert activity.data["id"] ==
             "tag:social.heldscal.la,2017-05-07:subscription:23211:person:44803:2017-05-07T09:54:48+00:00"

    assert activity.data["actor"] == "https://social.heldscal.la/user/23211"
    assert activity.data["object"] == "https://pawoo.net/users/pekorino"
    refute activity.local

    follower = User.get_by_ap_id(activity.data["actor"])
    followed = User.get_by_ap_id(activity.data["object"])

    assert User.following?(follower, followed)
  end

  test "handle incoming unfollows with existing follow" do
    incoming_follow = File.read!("test/fixtures/follow.xml")
    {:ok, [_activity]} = OStatus.handle_incoming(incoming_follow)

    incoming = File.read!("test/fixtures/unfollow.xml")
    {:ok, [activity]} = OStatus.handle_incoming(incoming)

    assert activity.data["type"] == "Undo"

    assert activity.data["id"] ==
             "undo:tag:social.heldscal.la,2017-05-07:subscription:23211:person:44803:2017-05-07T09:54:48+00:00"

    assert activity.data["actor"] == "https://social.heldscal.la/user/23211"
    assert is_map(activity.data["object"])
    assert activity.data["object"]["type"] == "Follow"
    assert activity.data["object"]["object"] == "https://pawoo.net/users/pekorino"
    refute activity.local

    follower = User.get_by_ap_id(activity.data["actor"])
    followed = User.get_by_ap_id(activity.data["object"]["object"])

    refute User.following?(follower, followed)
  end

  test "it clears `unreachable` federation status of the sender" do
    incoming_reaction_xml = File.read!("test/fixtures/share-gs.xml")
    doc = XML.parse_document(incoming_reaction_xml)
    actor_uri = XML.string_from_xpath("//author/uri[1]", doc)
    reacted_to_author_uri = XML.string_from_xpath("//author/uri[2]", doc)

    Instances.set_consistently_unreachable(actor_uri)
    Instances.set_consistently_unreachable(reacted_to_author_uri)
    refute Instances.reachable?(actor_uri)
    refute Instances.reachable?(reacted_to_author_uri)

    {:ok, _} = OStatus.handle_incoming(incoming_reaction_xml)
    assert Instances.reachable?(actor_uri)
    refute Instances.reachable?(reacted_to_author_uri)
  end

  describe "new remote user creation" do
    test "returns local users" do
      local_user = insert(:user)
      {:ok, user} = OStatus.find_or_make_user(local_user.ap_id)

      assert user == local_user
    end

    test "tries to use the information in poco fields" do
      uri = "https://social.heldscal.la/user/23211"

      {:ok, user} = OStatus.find_or_make_user(uri)

      user = Pleroma.User.get_by_id(user.id)
      assert user.name == "Constance Variable"
      assert user.nickname == "lambadalambda@social.heldscal.la"
      assert user.local == false
      assert user.info.uri == uri
      assert user.ap_id == uri
      assert user.bio == "Call me Deacon Blues."
      assert user.avatar["type"] == "Image"

      {:ok, user_again} = OStatus.find_or_make_user(uri)

      assert user == user_again
    end

    test "find_or_make_user sets all the nessary input fields" do
      uri = "https://social.heldscal.la/user/23211"
      {:ok, user} = OStatus.find_or_make_user(uri)

      assert user.info ==
               %Pleroma.User.Info{
                 id: user.info.id,
                 ap_enabled: false,
                 background: %{},
                 banner: %{},
                 blocks: [],
                 deactivated: false,
                 default_scope: "public",
                 domain_blocks: [],
                 follower_count: 0,
                 is_admin: false,
                 is_moderator: false,
                 keys: nil,
                 locked: false,
                 no_rich_text: false,
                 note_count: 0,
                 settings: nil,
                 source_data: %{},
                 hub: "https://social.heldscal.la/main/push/hub",
                 magic_key:
                   "RSA.uzg6r1peZU0vXGADWxGJ0PE34WvmhjUmydbX5YYdOiXfODVLwCMi1umGoqUDm-mRu4vNEdFBVJU1CpFA7dKzWgIsqsa501i2XqElmEveXRLvNRWFB6nG03Q5OUY2as8eE54BJm0p20GkMfIJGwP6TSFb-ICp3QjzbatuSPJ6xCE=.AQAB",
                 salmon: "https://social.heldscal.la/main/salmon/user/23211",
                 topic: "https://social.heldscal.la/api/statuses/user_timeline/23211.atom",
                 uri: "https://social.heldscal.la/user/23211"
               }
    end

    test "find_make_or_update_user takes an author element and returns an updated user" do
      uri = "https://social.heldscal.la/user/23211"

      {:ok, user} = OStatus.find_or_make_user(uri)
      old_name = user.name
      old_bio = user.bio
      change = Ecto.Changeset.change(user, %{avatar: nil, bio: nil, old_name: nil})

      {:ok, user} = Repo.update(change)
      refute user.avatar

      doc = XML.parse_document(File.read!("test/fixtures/23211.atom"))
      [author] = :xmerl_xpath.string('//author[1]', doc)
      {:ok, user} = OStatus.find_make_or_update_user(author)
      assert user.avatar["type"] == "Image"
      assert user.name == old_name
      assert user.bio == old_bio

      {:ok, user_again} = OStatus.find_make_or_update_user(author)
      assert user_again == user
    end
  end

  describe "gathering user info from a user id" do
    test "it returns user info in a hash" do
      user = "shp@social.heldscal.la"

      # TODO: make test local
      {:ok, data} = OStatus.gather_user_info(user)

      expected = %{
        "hub" => "https://social.heldscal.la/main/push/hub",
        "magic_key" =>
          "RSA.wQ3i9UA0qmAxZ0WTIp4a-waZn_17Ez1pEEmqmqoooRsG1_BvpmOvLN0G2tEcWWxl2KOtdQMCiPptmQObeZeuj48mdsDZ4ArQinexY2hCCTcbV8Xpswpkb8K05RcKipdg07pnI7tAgQ0VWSZDImncL6YUGlG5YN8b5TjGOwk2VG8=.AQAB",
        "name" => "shp",
        "nickname" => "shp",
        "salmon" => "https://social.heldscal.la/main/salmon/user/29191",
        "subject" => "acct:shp@social.heldscal.la",
        "topic" => "https://social.heldscal.la/api/statuses/user_timeline/29191.atom",
        "uri" => "https://social.heldscal.la/user/29191",
        "host" => "social.heldscal.la",
        "fqn" => user,
        "bio" => "cofe",
        "avatar" => %{
          "type" => "Image",
          "url" => [
            %{
              "href" => "https://social.heldscal.la/avatar/29191-original-20170421154949.jpeg",
              "mediaType" => "image/jpeg",
              "type" => "Link"
            }
          ]
        },
        "subscribe_address" => "https://social.heldscal.la/main/ostatussub?profile={uri}",
        "ap_id" => nil
      }

      assert data == expected
    end

    test "it works with the uri" do
      user = "https://social.heldscal.la/user/29191"

      # TODO: make test local
      {:ok, data} = OStatus.gather_user_info(user)

      expected = %{
        "hub" => "https://social.heldscal.la/main/push/hub",
        "magic_key" =>
          "RSA.wQ3i9UA0qmAxZ0WTIp4a-waZn_17Ez1pEEmqmqoooRsG1_BvpmOvLN0G2tEcWWxl2KOtdQMCiPptmQObeZeuj48mdsDZ4ArQinexY2hCCTcbV8Xpswpkb8K05RcKipdg07pnI7tAgQ0VWSZDImncL6YUGlG5YN8b5TjGOwk2VG8=.AQAB",
        "name" => "shp",
        "nickname" => "shp",
        "salmon" => "https://social.heldscal.la/main/salmon/user/29191",
        "subject" => "https://social.heldscal.la/user/29191",
        "topic" => "https://social.heldscal.la/api/statuses/user_timeline/29191.atom",
        "uri" => "https://social.heldscal.la/user/29191",
        "host" => "social.heldscal.la",
        "fqn" => user,
        "bio" => "cofe",
        "avatar" => %{
          "type" => "Image",
          "url" => [
            %{
              "href" => "https://social.heldscal.la/avatar/29191-original-20170421154949.jpeg",
              "mediaType" => "image/jpeg",
              "type" => "Link"
            }
          ]
        },
        "subscribe_address" => "https://social.heldscal.la/main/ostatussub?profile={uri}",
        "ap_id" => nil
      }

      assert data == expected
    end
  end

  describe "fetching a status by it's HTML url" do
    test "it builds a missing status from an html url" do
      capture_log(fn ->
        url = "https://shitposter.club/notice/2827873"
        {:ok, [activity]} = OStatus.fetch_activity_from_url(url)

        assert activity.data["actor"] == "https://shitposter.club/user/1"

        assert activity.data["object"] ==
                 "tag:shitposter.club,2017-05-05:noticeId=2827873:objectType=comment"
      end)
    end

    test "it works for atom notes, too" do
      url = "https://social.sakamoto.gq/objects/0ccc1a2c-66b0-4305-b23a-7f7f2b040056"
      {:ok, [activity]} = OStatus.fetch_activity_from_url(url)
      assert activity.data["actor"] == "https://social.sakamoto.gq/users/eal"
      assert activity.data["object"] == url
    end
  end

  test "it doesn't add nil in the to field" do
    incoming = File.read!("test/fixtures/nil_mention_entry.xml")
    {:ok, [activity]} = OStatus.handle_incoming(incoming)

    assert activity.data["to"] == [
             "http://localhost:4001/users/atarifrosch@social.stopwatchingus-heidelberg.de/followers",
             "https://www.w3.org/ns/activitystreams#Public"
           ]
  end

  describe "is_representable?" do
    test "Note objects are representable" do
      note_activity = insert(:note_activity)

      assert OStatus.is_representable?(note_activity)
    end

    test "Article objects are not representable" do
      note_activity = insert(:note_activity)

      note_object = Object.normalize(note_activity.data["object"])

      note_data =
        note_object.data
        |> Map.put("type", "Article")

      Cachex.clear(:object_cache)

      cs = Object.change(note_object, %{data: note_data})
      {:ok, _article_object} = Repo.update(cs)

      # the underlying object is now an Article instead of a note, so this should fail
      refute OStatus.is_representable?(note_activity)
    end
  end
end<|MERGE_RESOLUTION|>--- conflicted
+++ resolved
@@ -163,13 +163,8 @@
     assert "https://pleroma.soykaf.com/users/lain" in activity.data["to"]
     refute activity.local
 
-<<<<<<< HEAD
-    retweeted_activity = Repo.get(Activity, retweeted_activity.id)
+    retweeted_activity = Activity.get_by_id(retweeted_activity.id)
     retweeted_object = Object.normalize(retweeted_activity.data["object"])
-
-=======
-    retweeted_activity = Activity.get_by_id(retweeted_activity.id)
->>>>>>> 73df3046
     assert retweeted_activity.data["type"] == "Create"
     assert retweeted_activity.data["actor"] == "https://pleroma.soykaf.com/users/lain"
     refute retweeted_activity.local
