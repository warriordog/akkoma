# Pleroma: A lightweight social networking server
# Copyright © 2017-2018 Pleroma Authors <https://pleroma.social/>
# SPDX-License-Identifier: AGPL-3.0-only

defmodule Pleroma.Web.OStatus.OStatusControllerTest do
  use Pleroma.Web.ConnCase
  import Pleroma.Factory
  alias Pleroma.{User, Repo, Object}
  alias Pleroma.Web.CommonAPI
  alias Pleroma.Web.OStatus.ActivityRepresenter

  setup_all do
    Tesla.Mock.mock_global(fn env -> apply(HttpRequestMock, :request, [env]) end)
    :ok
  end

  test "decodes a salmon", %{conn: conn} do
    user = insert(:user)
    salmon = File.read!("test/fixtures/salmon.xml")

    conn =
      conn
      |> put_req_header("content-type", "application/atom+xml")
      |> post("/users/#{user.nickname}/salmon", salmon)

    assert response(conn, 200)
  end

  test "decodes a salmon with a changed magic key", %{conn: conn} do
    user = insert(:user)
    salmon = File.read!("test/fixtures/salmon.xml")

    conn =
      conn
      |> put_req_header("content-type", "application/atom+xml")
      |> post("/users/#{user.nickname}/salmon", salmon)

    assert response(conn, 200)

    # Set a wrong magic-key for a user so it has to refetch
    salmon_user = User.get_by_ap_id("http://gs.example.org:4040/index.php/user/1")
    # Wrong key
    info_cng =
      User.Info.remote_user_creation(salmon_user.info, %{
        magic_key:
          "RSA.pu0s-halox4tu7wmES1FVSx6u-4wc0YrUFXcqWXZG4-27UmbCOpMQftRCldNRfyA-qLbz-eqiwrong1EwUvjsD4cYbAHNGHwTvDOyx5AKthQUP44ykPv7kjKGh3DWKySJvcs9tlUG87hlo7AvnMo9pwRS_Zz2CacQ-MKaXyDepk=.AQAB"
      })

    salmon_user
    |> Ecto.Changeset.change()
    |> Ecto.Changeset.put_embed(:info, info_cng)
    |> Repo.update()

    conn =
      build_conn()
      |> put_req_header("content-type", "application/atom+xml")
      |> post("/users/#{user.nickname}/salmon", salmon)

    assert response(conn, 200)
  end

  test "gets a feed", %{conn: conn} do
    note_activity = insert(:note_activity)
    user = User.get_cached_by_ap_id(note_activity.data["actor"])

    conn =
      conn
      |> put_req_header("content-type", "application/atom+xml")
      |> get("/users/#{user.nickname}/feed.atom")

    assert response(conn, 200) =~ note_activity.data["object"]["content"]
  end

  test "returns 404 for a missing feed", %{conn: conn} do
    conn =
      conn
      |> put_req_header("content-type", "application/atom+xml")
      |> get("/users/nonexisting/feed.atom")

    assert response(conn, 404)
  end

  test "gets an object", %{conn: conn} do
    note_activity = insert(:note_activity)
    user = User.get_by_ap_id(note_activity.data["actor"])
    [_, uuid] = hd(Regex.scan(~r/.+\/([\w-]+)$/, note_activity.data["object"]["id"]))
    url = "/objects/#{uuid}"

    conn =
      conn
      |> put_req_header("accept", "application/xml")
      |> get(url)

    expected =
      ActivityRepresenter.to_simple_form(note_activity, user, true)
      |> ActivityRepresenter.wrap_with_entry()
      |> :xmerl.export_simple(:xmerl_xml)
      |> to_string

    assert response(conn, 200) == expected
  end

  test "404s on private objects", %{conn: conn} do
    note_activity = insert(:direct_note_activity)
    [_, uuid] = hd(Regex.scan(~r/.+\/([\w-]+)$/, note_activity.data["object"]["id"]))

    conn
    |> get("/objects/#{uuid}")
    |> response(404)
  end

  test "404s on nonexisting objects", %{conn: conn} do
    conn
    |> get("/objects/123")
    |> response(404)
  end

<<<<<<< HEAD
  test "gets an activity in xml format", %{conn: conn} do
=======
  test "404s on deleted objects", %{conn: conn} do
    note_activity = insert(:note_activity)
    [_, uuid] = hd(Regex.scan(~r/.+\/([\w-]+)$/, note_activity.data["object"]["id"]))
    object = Object.get_by_ap_id(note_activity.data["object"]["id"])

    conn
    |> get("/objects/#{uuid}")
    |> response(200)

    Object.delete(object)

    conn
    |> get("/objects/#{uuid}")
    |> response(404)
  end

  test "gets an activity", %{conn: conn} do
>>>>>>> 19b6a823
    note_activity = insert(:note_activity)
    [_, uuid] = hd(Regex.scan(~r/.+\/([\w-]+)$/, note_activity.data["id"]))

    conn
    |> put_req_header("accept", "application/xml")
    |> get("/activities/#{uuid}")
    |> response(200)
  end

  test "404s on private activities", %{conn: conn} do
    note_activity = insert(:direct_note_activity)
    [_, uuid] = hd(Regex.scan(~r/.+\/([\w-]+)$/, note_activity.data["id"]))

    conn
    |> get("/activities/#{uuid}")
    |> response(404)
  end

  test "404s on nonexistent activities", %{conn: conn} do
    conn
    |> get("/activities/123")
    |> response(404)
  end

  test "renders notice metatags in html format", %{conn: conn} do
    note_activity = insert(:note_activity)
    conn = get(conn, "/notice/#{note_activity.id}")
    body = html_response(conn, 200)
    twitter_card_summary = "<meta content=\"summary\" property=\"twitter:card\">"

    description_content =
      "<meta content=\"#{note_activity.data["object"]["content"]}\" property=\"og:description\">"

    assert body =~ twitter_card_summary
    assert body =~ description_content
  end

  test "gets a notice in xml format", %{conn: conn} do
    note_activity = insert(:note_activity)

    conn
    |> get("/notice/#{note_activity.id}")
    |> response(200)
  end

  test "gets a notice in AS2 format", %{conn: conn} do
    note_activity = insert(:note_activity)

    conn
    |> put_req_header("accept", "application/activity+json")
    |> get("/notice/#{note_activity.id}")
    |> json_response(200)
  end

  test "only gets a notice in AS2 format for Create messages", %{conn: conn} do
    note_activity = insert(:note_activity)
    url = "/notice/#{note_activity.id}"

    conn =
      conn
      |> put_req_header("accept", "application/activity+json")
      |> get(url)

    assert json_response(conn, 200)

    user = insert(:user)

    {:ok, like_activity, _} = CommonAPI.favorite(note_activity.id, user)
    url = "/notice/#{like_activity.id}"

    assert like_activity.data["type"] == "Like"

    conn =
      build_conn()
      |> put_req_header("accept", "application/activity+json")
      |> get(url)

    assert response(conn, 404)
  end

  test "gets an activity in AS2 format", %{conn: conn} do
    note_activity = insert(:note_activity)
    [_, uuid] = hd(Regex.scan(~r/.+\/([\w-]+)$/, note_activity.data["id"]))
    url = "/activities/#{uuid}"

    conn =
      conn
      |> put_req_header("accept", "application/activity+json")
      |> get(url)

    assert json_response(conn, 200)
  end

  test "404s a private notice", %{conn: conn} do
    note_activity = insert(:direct_note_activity)
    url = "/notice/#{note_activity.id}"

    conn =
      conn
      |> get(url)

    assert response(conn, 404)
  end

  test "404s a nonexisting notice", %{conn: conn} do
    url = "/notice/123"

    conn =
      conn
      |> get(url)

    assert response(conn, 404)
  end
end<|MERGE_RESOLUTION|>--- conflicted
+++ resolved
@@ -115,27 +115,7 @@
     |> response(404)
   end
 
-<<<<<<< HEAD
   test "gets an activity in xml format", %{conn: conn} do
-=======
-  test "404s on deleted objects", %{conn: conn} do
-    note_activity = insert(:note_activity)
-    [_, uuid] = hd(Regex.scan(~r/.+\/([\w-]+)$/, note_activity.data["object"]["id"]))
-    object = Object.get_by_ap_id(note_activity.data["object"]["id"])
-
-    conn
-    |> get("/objects/#{uuid}")
-    |> response(200)
-
-    Object.delete(object)
-
-    conn
-    |> get("/objects/#{uuid}")
-    |> response(404)
-  end
-
-  test "gets an activity", %{conn: conn} do
->>>>>>> 19b6a823
     note_activity = insert(:note_activity)
     [_, uuid] = hd(Regex.scan(~r/.+\/([\w-]+)$/, note_activity.data["id"]))
 
@@ -145,6 +125,22 @@
     |> response(200)
   end
 
+  test "404s on deleted objects", %{conn: conn} do
+    note_activity = insert(:note_activity)
+    [_, uuid] = hd(Regex.scan(~r/.+\/([\w-]+)$/, note_activity.data["object"]["id"]))
+    object = Object.get_by_ap_id(note_activity.data["object"]["id"])
+
+    conn
+    |> get("/objects/#{uuid}")
+    |> response(200)
+
+    Object.delete(object)
+
+    conn
+    |> get("/objects/#{uuid}")
+    |> response(404)
+  end
+
   test "404s on private activities", %{conn: conn} do
     note_activity = insert(:direct_note_activity)
     [_, uuid] = hd(Regex.scan(~r/.+\/([\w-]+)$/, note_activity.data["id"]))
