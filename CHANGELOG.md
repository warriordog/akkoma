# Changelog
All notable changes to this project will be documented in this file.

The format is based on [Keep a Changelog](https://keepachangelog.com/en/1.0.0/).

## [Unreleased]
### Removed
- **Breaking**: Removed 1.0+ deprecated configurations `Pleroma.Upload, :strip_exif` and `:instance, :dedupe_media`
- **Breaking**: OStatus protocol support
- **Breaking**: MDII uploader

### Changed
- **Breaking:** Pleroma won't start if it detects unapplied migrations
- **Breaking:** attachments are removed along with statuses when there are no other references to it
- **Breaking:** Elixir >=1.8 is now required (was >= 1.7)
- **Breaking:** attachment links (`config :pleroma, :instance, no_attachment_links` and `config :pleroma, Pleroma.Upload, link_name`) disabled by default
- **Breaking:** OAuth: defaulted `[:auth, :enforce_oauth_admin_scope_usage]` setting to `true` which demands `admin` OAuth scope to perform admin actions (in addition to `is_admin` flag on User); make sure to use bundled or newer versions of AdminFE & PleromaFE to access admin / moderator features.
- Replaced [pleroma_job_queue](https://git.pleroma.social/pleroma/pleroma_job_queue) and `Pleroma.Web.Federator.RetryQueue` with [Oban](https://github.com/sorentwo/oban) (see [`docs/config.md`](docs/config.md) on migrating customized worker / retry settings)
- Introduced [quantum](https://github.com/quantum-elixir/quantum-core) job scheduler
- Enabled `:instance, extended_nickname_format` in the default config
- Add `rel="ugc"` to all links in statuses, to prevent SEO spam
- Extract RSS functionality from OStatus
- MRF (Simple Policy): Also use `:accept`/`:reject` on the actors rather than only their activities
- OStatus: Extract RSS functionality
- Deprecated `User.Info` embedded schema (fields moved to `User`)
- Store status data inside Flag activity
- Deprecated (reorganized as `UserRelationship` entity) User fields with user AP IDs (`blocks`, `mutes`, `muted_reblogs`, `muted_notifications`, `subscribers`).
- Logger: default log level changed from `warn` to `info`.
<details>
  <summary>API Changes</summary>

- **Breaking** Admin API: `PATCH /api/pleroma/admin/users/:nickname/force_password_reset` is now `PATCH /api/pleroma/admin/users/force_password_reset` (accepts `nicknames` array in the request body)
- **Breaking:** Admin API: Return link alongside with token on password reset
- **Breaking:** Admin API: `PUT /api/pleroma/admin/reports/:id` is now `PATCH /api/pleroma/admin/reports`, see admin_api.md for details
- **Breaking:** `/api/pleroma/admin/users/invite_token` now uses `POST`, changed accepted params and returns full invite in json instead of only token string.
- **Breaking** replying to reports is now "report notes", enpoint changed from `POST /api/pleroma/admin/reports/:id/respond` to `POST /api/pleroma/admin/reports/:id/notes`
- Admin API: Return `total` when querying for reports
- Mastodon API: Return `pleroma.direct_conversation_id` when creating a direct message (`POST /api/v1/statuses`)
- Admin API: Return link alongside with token on password reset
- Admin API: Support authentication via `x-admin-token` HTTP header
- Mastodon API: Add `pleroma.direct_conversation_id` to the status endpoint (`GET /api/v1/statuses/:id`)
- Mastodon API: `pleroma.thread_muted` to the Status entity
- Mastodon API: Mark the direct conversation as read for the author when they send a new direct message
- Mastodon API, streaming: Add `pleroma.direct_conversation_id` to the `conversation` stream event payload.
- Admin API: Render whole status in grouped reports
- Mastodon API: User timelines will now respect blocks, unless you are getting the user timeline of somebody you blocked (which would be empty otherwise).
- Mastodon API: Favoriting / Repeating a post multiple times will now return the identical response every time. Before, executing that action twice would return an error ("already favorited") on the second try.
</details>

### Added
- `:chat_limit` option to limit chat characters.
- Refreshing poll results for remote polls
- Authentication: Added rate limit for password-authorized actions / login existence checks
- Static Frontend: Add the ability to render user profiles and notices server-side without requiring JS app.
- Mix task to re-count statuses for all users (`mix pleroma.count_statuses`)
- Mix task to list all users (`mix pleroma.user list`)
- Support for `X-Forwarded-For` and similar HTTP headers which used by reverse proxies to pass a real user IP address to the backend. Must not be enabled unless your instance is behind at least one reverse proxy (such as Nginx, Apache HTTPD or Varnish Cache).
- MRF: New module which handles incoming posts based on their age. By default, all incoming posts that are older than 2 days will be unlisted and not shown to their followers.
- User notification settings: Add `privacy_option` option.
- Support for custom Elixir modules (such as MRF policies)
- User settings: Add _This account is a_ option.
- OAuth: admin scopes support (relevant setting: `[:auth, :enforce_oauth_admin_scope_usage]`).
<details>
  <summary>API Changes</summary>

- Job queue stats to the healthcheck page
- Admin API: Add ability to fetch reports, grouped by status `GET /api/pleroma/admin/grouped_reports`
- Admin API: Add ability to require password reset
- Mastodon API: Account entities now include `follow_requests_count` (planned Mastodon 3.x addition)
- Pleroma API: `GET /api/v1/pleroma/accounts/:id/scrobbles` to get a list of recently scrobbled items
- Pleroma API: `POST /api/v1/pleroma/scrobble` to scrobble a media item
- Mastodon API: Add `upload_limit`, `avatar_upload_limit`, `background_upload_limit`, and `banner_upload_limit` to `/api/v1/instance`
- Mastodon API: Add `pleroma.unread_conversation_count` to the Account entity
- OAuth: support for hierarchical permissions / [Mastodon 2.4.3 OAuth permissions](https://docs.joinmastodon.org/api/permissions/)
- Metadata Link: Atom syndication Feed
- Mix task to re-count statuses for all users (`mix pleroma.count_statuses`)
- Mastodon API: Add `exclude_visibilities` parameter to the timeline and notification endpoints
- Admin API: `/users/:nickname/toggle_activation` endpoint is now deprecated in favor of: `/users/activate`, `/users/deactivate`, both accept `nicknames` array
- Admin API: Multiple endpoints now require `nicknames` array, instead of singe `nickname`:
  - `POST/DELETE /api/pleroma/admin/users/:nickname/permission_group/:permission_group` are deprecated in favor of: `POST/DELETE /api/pleroma/admin/users/permission_group/:permission_group`
  - `DELETE /api/pleroma/admin/users` (`nickname` query param or `nickname` sent in JSON body) is deprecated in favor of: `DELETE /api/pleroma/admin/users` (`nicknames` query array param or `nicknames` sent in JSON body)
- Admin API: Add `GET /api/pleroma/admin/relay` endpoint - lists all followed relays
- Pleroma API: `POST /api/v1/pleroma/conversations/read` to mark all conversations as read
- ActivityPub: Support `Move` activities
- Mastodon API: Add `/api/v1/markers` for managing timeline read markers
- Mastodon API: Add the `recipients` parameter to `GET /api/v1/conversations`
- Configuration: `feed` option for user atom feed.
- Pleroma API: Add Emoji reactions
- Admin API: Add `/api/pleroma/admin/instances/:instance/statuses` - lists all statuses from a given instance
- Admin API: `PATCH /api/pleroma/users/confirm_email` to confirm email for multiple users, `PATCH /api/pleroma/users/resend_confirmation_email` to resend confirmation email for multiple users
- ActivityPub: Configurable `type` field of the actors.
- Mastodon API: `/api/v1/accounts/:id` has `source/pleroma/actor_type` field.
- Mastodon API: `/api/v1/update_credentials` accepts `actor_type` field.
- Captcha: Support native provider
- Captcha: Enable by default
- Mastodon API: Add support for `account_id` param to filter notifications by the account
<<<<<<< HEAD
- Configuration: `feed.logo` option for tag feed.
- Tag feed: `/tags/:tag.rss` - list public statuses by hashtag.
=======
- Mastodon API: Add `emoji_reactions` property to Statuses
>>>>>>> 04c9ca5d
</details>

### Fixed
- Report emails now include functional links to profiles of remote user accounts
- Not being able to log in to some third-party apps when logged in to MastoFE
- MRF: `Delete` activities being exempt from MRF policies
- OTP releases: Not being able to configure OAuth expired token cleanup interval
- OTP releases: Not being able to configure HTML sanitization policy
- Favorites timeline now ordered by favorite date instead of post date
<details>
  <summary>API Changes</summary>

- Mastodon API: Fix private and direct statuses not being filtered out from the public timeline for an authenticated user (`GET /api/v1/timelines/public`)
- Mastodon API: Inability to get some local users by nickname in `/api/v1/accounts/:id_or_nickname`
- AdminAPI: If some status received reports both in the "new" format and "old" format it was considered reports on two different statuses (in the context of grouped reports)
- Admin API: Error when trying to update reports in the "old" format
- Mastodon API: Marking a conversation as read (`POST /api/v1/conversations/:id/read`) now no longer brings it to the top in the user's direct conversation list
</details>

## [1.1.6] - 2019-11-19
### Fixed
- Not being able to log into to third party apps when the browser is logged into mastofe
- Email confirmation not being required even when enabled
- Mastodon API: conversations API crashing when one status is malformed

### Bundled Pleroma-FE Changes
#### Added
- About page
- Meme arrows

#### Fixed
- Image modal not closing unless clicked outside of image
- Attachment upload spinner not being centered
- Showing follow counters being 0 when they are actually hidden

## [1.1.5] - 2019-11-09
### Fixed
- Polls having different numbers in timelines/notifications/poll api endpoints due to cache desyncronization
- Pleroma API: OAuth token endpoint not being found when ".json" suffix is appended

### Changed
- Frontend bundle updated to [044c9ad0](https://git.pleroma.social/pleroma/pleroma-fe/commit/044c9ad0562af059dd961d50961a3880fca9c642)

## [1.1.4] - 2019-11-01
### Fixed
- Added a migration that fills up empty user.info fields to prevent breakage after previous unsafe migrations.
- Failure to migrate from pre-1.0.0 versions
- Mastodon API: Notification stream not including follow notifications

## [1.1.3] - 2019-10-25
### Fixed
- Blocked users showing up in notifications collapsed as if they were muted
- `pleroma_ctl` not working on Debian's default shell

## [1.1.2] - 2019-10-18
### Fixed
- `pleroma_ctl` trying to connect to a running instance when generating the config, which of course doesn't exist.

## [1.1.1] - 2019-10-18
### Fixed
- One of the migrations between 1.0.0 and 1.1.0 wiping user info of the relay user because of unexpected behavior of postgresql's `jsonb_set`, resulting in inability to post in the default configuration. If you were affected, please run the following query in postgres console, the relay user will be recreated automatically:
```
delete from users where ap_id = 'https://your.instance.hostname/relay';
```
- Bad user search matches

## [1.1.0] - 2019-10-14
**Breaking:** The stable branch has been changed from `master` to `stable`. If you want to keep using 1.0, the `release/1.0` branch will receive security updates for 6 months after 1.1 release.

**OTP Note:** `pleroma_ctl` in 1.0 defaults to `master` and doesn't support specifying arbitrary branches, making `./pleroma_ctl update` fail. To fix this, fetch a version of `pleroma_ctl` from 1.1 using the command below and proceed with the update normally:
```
curl -Lo ./bin/pleroma_ctl 'https://git.pleroma.social/pleroma/pleroma/raw/develop/rel/files/bin/pleroma_ctl'
```
### Security
- Mastodon API: respect post privacy in `/api/v1/statuses/:id/{favourited,reblogged}_by`

### Removed
- **Breaking:** GNU Social API with Qvitter extensions support
- Emoji: Remove longfox emojis.
- Remove `Reply-To` header from report emails for admins.
- ActivityPub: The `/objects/:uuid/likes` endpoint.

### Changed
- **Breaking:** Configuration: A setting to explicitly disable the mailer was added, defaulting to true, if you are using a mailer add `config :pleroma, Pleroma.Emails.Mailer, enabled: true` to your config
- **Breaking:** Configuration: `/media/` is now removed when `base_url` is configured, append `/media/` to your `base_url` config to keep the old behaviour if desired
- **Breaking:** `/api/pleroma/notifications/read` is moved to `/api/v1/pleroma/notifications/read` and now supports `max_id` and responds with Mastodon API entities.
- Configuration: added `config/description.exs`, from which `docs/config.md` is generated
- Configuration: OpenGraph and TwitterCard providers enabled by default
- Configuration: Filter.AnonymizeFilename added ability to retain file extension with custom text
- Federation: Return 403 errors when trying to request pages from a user's follower/following collections if they have `hide_followers`/`hide_follows` set
- NodeInfo: Return `skipThreadContainment` in `metadata` for the `skip_thread_containment` option
- NodeInfo: Return `mailerEnabled` in `metadata`
- Mastodon API: Unsubscribe followers when they unfollow a user
- Mastodon API: `pleroma.thread_muted` key in the Status entity
- AdminAPI: Add "godmode" while fetching user statuses (i.e. admin can see private statuses)
- Improve digest email template
– Pagination: (optional) return `total` alongside with `items` when paginating
- The `Pleroma.FlakeId` module has been replaced with the `flake_id` library.

### Fixed
- Following from Osada
- Favorites timeline doing database-intensive queries
- Metadata rendering errors resulting in the entire page being inaccessible
- `federation_incoming_replies_max_depth` option being ignored in certain cases
- Mastodon API: Handling of search timeouts (`/api/v1/search` and `/api/v2/search`)
- Mastodon API: Misskey's endless polls being unable to render
- Mastodon API: Embedded relationships not being properly rendered in the Account entity of Status entity
- Mastodon API: Notifications endpoint crashing if one notification failed to render
- Mastodon API: `exclude_replies` is correctly handled again.
- Mastodon API: Add `account_id`, `type`, `offset`, and `limit` to search API (`/api/v1/search` and `/api/v2/search`)
- Mastodon API, streaming: Fix filtering of notifications based on blocks/mutes/thread mutes
- Mastodon API: Fix private and direct statuses not being filtered out from the public timeline for an authenticated user (`GET /api/v1/timelines/public`)
- Mastodon API: Ensure the `account` field is not empty when rendering Notification entities.
- Mastodon API: Inability to get some local users by nickname in `/api/v1/accounts/:id_or_nickname`
- Mastodon API: Blocks are now treated consistently between the Streaming API and the Timeline APIs
- Rich Media: Parser failing when no TTL can be found by image TTL setters
- Rich Media: The crawled URL is now spliced into the rich media data.
- ActivityPub S2S: sharedInbox usage has been mostly aligned with the rules in the AP specification.
- ActivityPub C2S: follower/following collection pages being inaccessible even when authentifucated if `hide_followers`/ `hide_follows` was set
- ActivityPub: Deactivated user deletion
- ActivityPub: Fix `/users/:nickname/inbox` crashing without an authenticated user
- MRF: fix ability to follow a relay when AntiFollowbotPolicy was enabled
- ActivityPub: Correct addressing of Undo.
- ActivityPub: Correct addressing of profile update activities.
- ActivityPub: Polls are now refreshed when necessary.
- Report emails now include functional links to profiles of remote user accounts
- Existing user id not being preserved on insert conflict
- Pleroma.Upload base_url was not automatically whitelisted by MediaProxy. Now your custom CDN or file hosting will be accessed directly as expected.
- Report email not being sent to admins when the reporter is a remote user
- Reverse Proxy limiting `max_body_length` was incorrectly defined and only checked `Content-Length` headers which may not be sufficient in some circumstances

### Added
- Expiring/ephemeral activites. All activities can have expires_at value set, which controls when they should be deleted automatically.
- Mastodon API: in post_status, the expires_in parameter lets you set the number of seconds until an activity expires. It must be at least one hour.
- Mastodon API: all status JSON responses contain a `pleroma.expires_at` item which states when an activity will expire. The value is only shown to the user who created the activity. To everyone else it's empty.
- Configuration: `ActivityExpiration.enabled` controls whether expired activites will get deleted at the appropriate time. Enabled by default.
- Conversations: Add Pleroma-specific conversation endpoints and status posting extensions. Run the `bump_all_conversations` task again to create the necessary data.
- MRF: Support for priming the mediaproxy cache (`Pleroma.Web.ActivityPub.MRF.MediaProxyWarmingPolicy`)
- MRF: Support for excluding specific domains from Transparency.
- MRF: Support for filtering posts based on who they mention (`Pleroma.Web.ActivityPub.MRF.MentionPolicy`)
- Mastodon API: Support for the [`tagged` filter](https://github.com/tootsuite/mastodon/pull/9755) in [`GET /api/v1/accounts/:id/statuses`](https://docs.joinmastodon.org/api/rest/accounts/#get-api-v1-accounts-id-statuses)
- Mastodon API, streaming: Add support for passing the token in the `Sec-WebSocket-Protocol` header
- Mastodon API, extension: Ability to reset avatar, profile banner, and background
- Mastodon API: Add support for `fields_attributes` API parameter (setting custom fields)
- Mastodon API: Add support for categories for custom emojis by reusing the group feature. <https://github.com/tootsuite/mastodon/pull/11196>
- Mastodon API: Add support for muting/unmuting notifications
- Mastodon API: Add support for the `blocked_by` attribute in the relationship API (`GET /api/v1/accounts/relationships`). <https://github.com/tootsuite/mastodon/pull/10373>
- Mastodon API: Add support for the `domain_blocking` attribute in the relationship API (`GET /api/v1/accounts/relationships`).
- Mastodon API: Add `pleroma.deactivated` to the Account entity
- Mastodon API: added `/auth/password` endpoint for password reset with rate limit.
- Mastodon API: /api/v1/accounts/:id/statuses now supports nicknames or user id
- Mastodon API: Improve support for the user profile custom fields
- Mastodon API: Add support for `fields_attributes` API parameter (setting custom fields)
- Mastodon API: Added an endpoint to get multiple statuses by IDs (`GET /api/v1/statuses/?ids[]=1&ids[]=2`)
- Admin API: Return users' tags when querying reports
- Admin API: Return avatar and display name when querying users
- Admin API: Allow querying user by ID
- Admin API: Added support for `tuples`.
- Admin API: Added endpoints to run mix tasks pleroma.config migrate_to_db & pleroma.config migrate_from_db
- Added synchronization of following/followers counters for external users
- Configuration: `enabled` option for `Pleroma.Emails.Mailer`, defaulting to `false`.
- Configuration: Pleroma.Plugs.RateLimiter `bucket_name`, `params` options.
- Configuration: `user_bio_length` and `user_name_length` options.
- Addressable lists
- Twitter API: added rate limit for `/api/account/password_reset` endpoint.
- ActivityPub: Add an internal service actor for fetching ActivityPub objects.
- ActivityPub: Optional signing of ActivityPub object fetches.
- Admin API: Endpoint for fetching latest user's statuses
- Pleroma API: Add `/api/v1/pleroma/accounts/confirmation_resend?email=<email>` for resending account confirmation.
- Pleroma API: Email change endpoint.
- Admin API: Added moderation log
- Web response cache (currently, enabled for ActivityPub)
- Reverse Proxy: Do not retry failed requests to limit pressure on the peer

### Changed
- Configuration: Filter.AnonymizeFilename added ability to retain file extension with custom text
- Admin API: changed json structure for saving config settings.
- RichMedia: parsers and their order are configured in `rich_media` config.
- RichMedia: add the rich media ttl based on image expiration time.

## [1.0.7] - 2019-09-26
### Fixed
- Broken federation on Erlang 22 (previous versions of hackney http client were using an option that got deprecated)
### Changed
- ActivityPub: The first page in inboxes/outboxes is no longer embedded.

## [1.0.6] - 2019-08-14
### Fixed
- MRF: fix use of unserializable keyword lists in describe() implementations
- ActivityPub S2S: POST requests are now signed with `(request-target)` pseudo-header.

## [1.0.5] - 2019-08-13
### Fixed
- Mastodon API: follower/following counters not being nullified, when `hide_follows`/`hide_followers` is set
- Mastodon API: `muted` in the Status entity, using author's account to determine if the thread was muted
- Mastodon API: return the actual profile URL in the Account entity's `url` property when appropriate
- Templates: properly style anchor tags
- Objects being re-embedded to activities after being updated (e.g faved/reposted). Running 'mix pleroma.database prune_objects' again is advised.
- Not being able to access the Mastodon FE login page on private instances
- MRF: ensure that subdomain_match calls are case-insensitive
- Fix internal server error when using the healthcheck API.

### Added
- **Breaking:** MRF describe API, which adds support for exposing configuration information about MRF policies to NodeInfo.
  Custom modules will need to be updated by adding, at the very least, `def describe, do: {:ok, %{}}` to the MRF policy modules.
- Relays: Added a task to list relay subscriptions.
- MRF: Support for filtering posts based on ActivityStreams vocabulary (`Pleroma.Web.ActivityPub.MRF.VocabularyPolicy`)
- MRF (Simple Policy): Support for wildcard domains.
- Support for wildcard domains in user domain blocks setting.
- Configuration: `quarantined_instances` support wildcard domains.
- Mix Tasks: `mix pleroma.database fix_likes_collections`
- Configuration: `federation_incoming_replies_max_depth` option

### Removed
- Federation: Remove `likes` from objects.
- **Breaking:** ActivityPub: The `accept_blocks` configuration setting.

## [1.0.4] - 2019-08-01
### Fixed
- Invalid SemVer version generation, when the current branch does not have commits ahead of tag/checked out on a tag

## [1.0.3] - 2019-07-31
### Security
- OStatus: eliminate the possibility of a protocol downgrade attack.
- OStatus: prevent following locked accounts, bypassing the approval process.
- TwitterAPI: use CommonAPI to handle remote follows instead of OStatus.

## [1.0.2] - 2019-07-28
### Fixed
- Not being able to pin unlisted posts
- Mastodon API: represent poll IDs as strings
- MediaProxy: fix matching filenames
- MediaProxy: fix filename encoding
- Migrations: fix a sporadic migration failure
- Metadata rendering errors resulting in the entire page being inaccessible
- Federation/MediaProxy not working with instances that have wrong certificate order
- ActivityPub S2S: remote user deletions now work the same as local user deletions.

### Changed
- Configuration: OpenGraph and TwitterCard providers enabled by default
- Configuration: Filter.AnonymizeFilename added ability to retain file extension with custom text

## [1.0.1] - 2019-07-14
### Security
- OStatus: fix an object spoofing vulnerability.

## [1.0.0] - 2019-06-29
### Security
- Mastodon API: Fix display names not being sanitized
- Rich media: Do not crawl private IP ranges

### Added
- Digest email for inactive users
- Add a generic settings store for frontends / clients to use.
- Explicit addressing option for posting.
- Optional SSH access mode. (Needs `erlang-ssh` package on some distributions).
- [MongooseIM](https://github.com/esl/MongooseIM) http authentication support.
- LDAP authentication
- External OAuth provider authentication
- Support for building a release using [`mix release`](https://hexdocs.pm/mix/master/Mix.Tasks.Release.html)
- A [job queue](https://git.pleroma.social/pleroma/pleroma_job_queue) for federation, emails, web push, etc.
- [Prometheus](https://prometheus.io/) metrics
- Support for Mastodon's remote interaction
- Mix Tasks: `mix pleroma.database bump_all_conversations`
- Mix Tasks: `mix pleroma.database remove_embedded_objects`
- Mix Tasks: `mix pleroma.database update_users_following_followers_counts`
- Mix Tasks: `mix pleroma.user toggle_confirmed`
- Mix Tasks: `mix pleroma.config migrate_to_db`
- Mix Tasks: `mix pleroma.config migrate_from_db`
- Federation: Support for `Question` and `Answer` objects
- Federation: Support for reports
- Configuration: `poll_limits` option
- Configuration: `pack_extensions` option
- Configuration: `safe_dm_mentions` option
- Configuration: `link_name` option
- Configuration: `fetch_initial_posts` option
- Configuration: `notify_email` option
- Configuration: Media proxy `whitelist` option
- Configuration: `report_uri` option
- Configuration: `email_notifications` option
- Configuration: `limit_to_local_content` option
- Pleroma API: User subscriptions
- Pleroma API: Healthcheck endpoint
- Pleroma API: `/api/v1/pleroma/mascot` per-user frontend mascot configuration endpoints
- Admin API: Endpoints for listing/revoking invite tokens
- Admin API: Endpoints for making users follow/unfollow each other
- Admin API: added filters (role, tags, email, name) for users endpoint
- Admin API: Endpoints for managing reports
- Admin API: Endpoints for deleting and changing the scope of individual reported statuses
- Admin API: Endpoints to view and change config settings.
- AdminFE: initial release with basic user management accessible at /pleroma/admin/
- Mastodon API: Add chat token to `verify_credentials` response
- Mastodon API: Add background image setting to `update_credentials`
- Mastodon API: [Scheduled statuses](https://docs.joinmastodon.org/api/rest/scheduled-statuses/)
- Mastodon API: `/api/v1/notifications/destroy_multiple` (glitch-soc extension)
- Mastodon API: `/api/v1/pleroma/accounts/:id/favourites` (API extension)
- Mastodon API: [Reports](https://docs.joinmastodon.org/api/rest/reports/)
- Mastodon API: `POST /api/v1/accounts` (account creation API)
- Mastodon API: [Polls](https://docs.joinmastodon.org/api/rest/polls/)
- ActivityPub C2S: OAuth endpoints
- Metadata: RelMe provider
- OAuth: added support for refresh tokens
- Emoji packs and emoji pack manager
- Object pruning (`mix pleroma.database prune_objects`)
- OAuth: added job to clean expired access tokens
- MRF: Support for rejecting reports from specific instances (`mrf_simple`)
- MRF: Support for stripping avatars and banner images from specific instances (`mrf_simple`)
- MRF: Support for running subchains.
- Configuration: `skip_thread_containment` option
- Configuration: `rate_limit` option. See `Pleroma.Plugs.RateLimiter` documentation for details.
- MRF: Support for filtering out likely spam messages by rejecting posts from new users that contain links.
- Configuration: `ignore_hosts` option
- Configuration: `ignore_tld` option
- Configuration: default syslog tag "Pleroma" is now lowercased to "pleroma"

### Changed
- **Breaking:** bind to 127.0.0.1 instead of 0.0.0.0 by default
- **Breaking:** Configuration: move from Pleroma.Mailer to Pleroma.Emails.Mailer
- Thread containment / test for complete visibility will be skipped by default.
- Enforcement of OAuth scopes
- Add multiple use/time expiring invite token
- Restyled OAuth pages to fit with Pleroma's default theme
- Link/mention/hashtag detection is now handled by [auto_linker](https://git.pleroma.social/pleroma/auto_linker)
- NodeInfo: Return `safe_dm_mentions` feature flag
- Federation: Expand the audience of delete activities to all recipients of the deleted object
- Federation: Removed `inReplyToStatusId` from objects
- Configuration: Dedupe enabled by default
- Configuration: Default log level in `prod` environment is now set to `warn`
- Configuration: Added `extra_cookie_attrs` for setting non-standard cookie attributes. Defaults to ["SameSite=Lax"] so that remote follows work.
- Timelines: Messages involving people you have blocked will be excluded from the timeline in all cases instead of just repeats.
- Admin API: Move the user related API to `api/pleroma/admin/users`
- Admin API: `POST /api/pleroma/admin/users` will take list of users
- Pleroma API: Support for emoji tags in `/api/pleroma/emoji` resulting in a breaking API change
- Mastodon API: Support for `exclude_types`, `limit` and `min_id` in `/api/v1/notifications`
- Mastodon API: Add `languages` and `registrations` to `/api/v1/instance`
- Mastodon API: Provide plaintext versions of cw/content in the Status entity
- Mastodon API: Add `pleroma.conversation_id`, `pleroma.in_reply_to_account_acct` fields to the Status entity
- Mastodon API: Add `pleroma.tags`, `pleroma.relationship{}`, `pleroma.is_moderator`, `pleroma.is_admin`, `pleroma.confirmation_pending`, `pleroma.hide_followers`, `pleroma.hide_follows`, `pleroma.hide_favorites` fields to the User entity
- Mastodon API: Add `pleroma.show_role`, `pleroma.no_rich_text` fields to the Source subentity
- Mastodon API: Add support for updating `no_rich_text`, `hide_followers`, `hide_follows`, `hide_favorites`, `show_role` in `PATCH /api/v1/update_credentials`
- Mastodon API: Add `pleroma.is_seen` to the Notification entity
- Mastodon API: Add `pleroma.local` to the Status entity
- Mastodon API: Add `preview` parameter to `POST /api/v1/statuses`
- Mastodon API: Add `with_muted` parameter to timeline endpoints
- Mastodon API: Actual reblog hiding instead of a dummy
- Mastodon API: Remove attachment limit in the Status entity
- Mastodon API: Added support max_id & since_id for bookmark timeline endpoints.
- Deps: Updated Cowboy to 2.6
- Deps: Updated Ecto to 3.0.7
- Don't ship finmoji by default, they can be installed as an emoji pack
- Hide deactivated users and their statuses
- Posts which are marked sensitive or tagged nsfw no longer have link previews.
- HTTP connection timeout is now set to 10 seconds.
- Respond with a 404 Not implemented JSON error message when requested API is not implemented
- Rich Media: crawl only https URLs.

### Fixed
- Follow requests don't get 'stuck' anymore.
- Added an FTS index on objects. Running `vacuum analyze` and setting a larger `work_mem` is recommended.
- Followers counter not being updated when a follower is blocked
- Deactivated users being able to request an access token
- Limit on request body in rich media/relme parsers being ignored resulting in a possible memory leak
- Proper Twitter Card generation instead of a dummy
- Deletions failing for users with a large number of posts
- NodeInfo: Include admins in `staffAccounts`
- ActivityPub: Crashing when requesting empty local user's outbox
- Federation: Handling of objects without `summary` property
- Federation: Add a language tag to activities as required by ActivityStreams 2.0
- Federation: Do not federate avatar/banner if set to default allowing other servers/clients to use their defaults
- Federation: Cope with missing or explicitly nulled address lists
- Federation: Explicitly ensure activities addressed to `as:Public` become addressed to the followers collection
- Federation: Better cope with actors which do not declare a followers collection and use `as:Public` with these semantics
- Federation: Follow requests from remote users who have been blocked will be automatically rejected if appropriate
- MediaProxy: Parse name from content disposition headers even for non-whitelisted types
- MediaProxy: S3 link encoding
- Rich Media: Reject any data which cannot be explicitly encoded into JSON
- Pleroma API: Importing follows from Mastodon 2.8+
- Twitter API: Exposing default scope, `no_rich_text` of the user to anyone
- Twitter API: Returning the `role` object in user entity despite `show_role = false`
- Mastodon API: `/api/v1/favourites` serving only public activities
- Mastodon API: Reblogs having `in_reply_to_id` - `null` even when they are replies
- Mastodon API: Streaming API broadcasting wrong activity id
- Mastodon API: 500 errors when requesting a card for a private conversation
- Mastodon API: Handling of `reblogs` in `/api/v1/accounts/:id/follow`
- Mastodon API: Correct `reblogged`, `favourited`, and `bookmarked` values in the reblog status JSON
- Mastodon API: Exposing default scope of the user to anyone
- Mastodon API: Make `irreversible` field default to `false` [`POST /api/v1/filters`]
- Mastodon API: Replace missing non-nullable Card attributes with empty strings
- User-Agent is now sent correctly for all HTTP requests.
- MRF: Simple policy now properly delists imported or relayed statuses

## Removed
- Configuration: `config :pleroma, :fe` in favor of the more flexible `config :pleroma, :frontend_configurations`

## [0.9.99999] - 2019-05-31
### Security
- Mastodon API: Fix lists leaking private posts

## [0.9.9999] - 2019-04-05
### Security
- Mastodon API: Fix content warnings skipping HTML sanitization

## [0.9.999] - 2019-03-13
Frontend changes only.
### Added
- Added floating action button for posting status on mobile
### Changed
- Changed user-settings icon to a pencil
### Fixed
- Keyboard shortcuts activating when typing a message
- Gaps when scrolling down on a timeline after showing new

## [0.9.99] - 2019-03-08
### Changed
- Update the frontend to the 0.9.99 tag
### Fixed
- Sign the date header in federation to fix Mastodon federation.

## [0.9.9] - 2019-02-22
This is our first stable release.<|MERGE_RESOLUTION|>--- conflicted
+++ resolved
@@ -94,12 +94,9 @@
 - Captcha: Support native provider
 - Captcha: Enable by default
 - Mastodon API: Add support for `account_id` param to filter notifications by the account
-<<<<<<< HEAD
+- Mastodon API: Add `emoji_reactions` property to Statuses
 - Configuration: `feed.logo` option for tag feed.
 - Tag feed: `/tags/:tag.rss` - list public statuses by hashtag.
-=======
-- Mastodon API: Add `emoji_reactions` property to Statuses
->>>>>>> 04c9ca5d
 </details>
 
 ### Fixed
