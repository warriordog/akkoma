# Changelog
All notable changes to this project will be documented in this file.

The format is based on [Keep a Changelog](https://keepachangelog.com/en/1.0.0/).

<<<<<<< HEAD
## [Unreleased]

### Changed

- MFR policy to set global expiration for all local Create activities

=======
## [unreleased]
### Changed
- **Breaking:** BBCode and Markdown formatters will no longer return any `\n` and only use `<br/>` for newlines
>>>>>>> c2527b8c

## [2.0.0] - 2019-03-08
### Security
- Mastodon API: Fix being able to request enourmous amount of statuses in timelines leading to DoS. Now limited to 40 per request.

### Removed
- **Breaking**: Removed 1.0+ deprecated configurations `Pleroma.Upload, :strip_exif` and `:instance, :dedupe_media`
- **Breaking**: OStatus protocol support
- **Breaking**: MDII uploader
- **Breaking**: Using third party engines for user recommendation
<details>
  <summary>API Changes</summary>
- **Breaking**: AdminAPI: migrate_from_db endpoint
</details>

### Changed
- **Breaking:** Pleroma won't start if it detects unapplied migrations
- **Breaking:** Elixir >=1.8 is now required (was >= 1.7)
- **Breaking:** `Pleroma.Plugs.RemoteIp` and `:rate_limiter` enabled by default. Please ensure your reverse proxy forwards the real IP!
- **Breaking:** attachment links (`config :pleroma, :instance, no_attachment_links` and `config :pleroma, Pleroma.Upload, link_name`) disabled by default
- **Breaking:** OAuth: defaulted `[:auth, :enforce_oauth_admin_scope_usage]` setting to `true` which demands `admin` OAuth scope to perform admin actions (in addition to `is_admin` flag on User); make sure to use bundled or newer versions of AdminFE & PleromaFE to access admin / moderator features.
- **Breaking:** Dynamic configuration has been rearchitected. The `:pleroma, :instance, dynamic_configuration` setting has been replaced with `config :pleroma, configurable_from_database`. Please backup your configuration to a file and run the migration task to ensure consistency with the new schema.
- **Breaking:** `:instance, no_attachment_links` has been replaced with `:instance, attachment_links` which still takes a boolean value but doesn't use double negative language.
- Replaced [pleroma_job_queue](https://git.pleroma.social/pleroma/pleroma_job_queue) and `Pleroma.Web.Federator.RetryQueue` with [Oban](https://github.com/sorentwo/oban) (see [`docs/config.md`](docs/config.md) on migrating customized worker / retry settings)
- Introduced [quantum](https://github.com/quantum-elixir/quantum-core) job scheduler
- Enabled `:instance, extended_nickname_format` in the default config
- Add `rel="ugc"` to all links in statuses, to prevent SEO spam
- Extract RSS functionality from OStatus
- MRF (Simple Policy): Also use `:accept`/`:reject` on the actors rather than only their activities
- OStatus: Extract RSS functionality
- Deprecated `User.Info` embedded schema (fields moved to `User`)
- Store status data inside Flag activity
- Deprecated (reorganized as `UserRelationship` entity) User fields with user AP IDs (`blocks`, `mutes`, `muted_reblogs`, `muted_notifications`, `subscribers`).
- Rate limiter is now disabled for localhost/socket (unless remoteip plug is enabled)
- Logger: default log level changed from `warn` to `info`.
- Config mix task `migrate_to_db` truncates `config` table before migrating the config file.
- Allow account registration without an email
- Default to `prepare: :unnamed` in the database configuration.
- Instance stats are now loaded on startup instead of being empty until next hourly job.
<details>
  <summary>API Changes</summary>

- **Breaking** EmojiReactions: Change endpoints and responses to align with Mastodon
- **Breaking** Admin API: `PATCH /api/pleroma/admin/users/:nickname/force_password_reset` is now `PATCH /api/pleroma/admin/users/force_password_reset` (accepts `nicknames` array in the request body)
- **Breaking:** Admin API: Return link alongside with token on password reset
- **Breaking:** Admin API: `PUT /api/pleroma/admin/reports/:id` is now `PATCH /api/pleroma/admin/reports`, see admin_api.md for details
- **Breaking:** `/api/pleroma/admin/users/invite_token` now uses `POST`, changed accepted params and returns full invite in json instead of only token string.
- **Breaking** replying to reports is now "report notes", enpoint changed from `POST /api/pleroma/admin/reports/:id/respond` to `POST /api/pleroma/admin/reports/:id/notes`
- Mastodon API: stopped sanitizing display names, field names and subject fields since they are supposed to be treated as plaintext
- Admin API: Return `total` when querying for reports
- Mastodon API: Return `pleroma.direct_conversation_id` when creating a direct message (`POST /api/v1/statuses`)
- Admin API: Return link alongside with token on password reset
- Admin API: Support authentication via `x-admin-token` HTTP header
- Mastodon API: Add `pleroma.direct_conversation_id` to the status endpoint (`GET /api/v1/statuses/:id`)
- Mastodon API: `pleroma.thread_muted` to the Status entity
- Mastodon API: Mark the direct conversation as read for the author when they send a new direct message
- Mastodon API, streaming: Add `pleroma.direct_conversation_id` to the `conversation` stream event payload.
- Admin API: Render whole status in grouped reports
- Mastodon API: User timelines will now respect blocks, unless you are getting the user timeline of somebody you blocked (which would be empty otherwise).
- Mastodon API: Favoriting / Repeating a post multiple times will now return the identical response every time. Before, executing that action twice would return an error ("already favorited") on the second try.
- Mastodon API: Limit timeline requests to 3 per timeline per 500ms per user/ip by default.
</details>

### Added
- `:chat_limit` option to limit chat characters.
- `cleanup_attachments` option to remove attachments along with statuses. Does not affect duplicate files and attachments without status. Enabling this will increase load to database when deleting statuses on larger instances.
- Refreshing poll results for remote polls
- Authentication: Added rate limit for password-authorized actions / login existence checks
- Static Frontend: Add the ability to render user profiles and notices server-side without requiring JS app.
- Mix task to re-count statuses for all users (`mix pleroma.count_statuses`)
- Mix task to list all users (`mix pleroma.user list`)
- Mix task to send a test email (`mix pleroma.email test`)
- Support for `X-Forwarded-For` and similar HTTP headers which used by reverse proxies to pass a real user IP address to the backend. Must not be enabled unless your instance is behind at least one reverse proxy (such as Nginx, Apache HTTPD or Varnish Cache).
- MRF: New module which handles incoming posts based on their age. By default, all incoming posts that are older than 2 days will be unlisted and not shown to their followers.
- User notification settings: Add `privacy_option` option.
- Support for custom Elixir modules (such as MRF policies)
- User settings: Add _This account is a_ option.
- A new users admin digest email
- OAuth: admin scopes support (relevant setting: `[:auth, :enforce_oauth_admin_scope_usage]`).
- Add an option `authorized_fetch_mode` to require HTTP signatures for AP fetches.
- ActivityPub: support for `replies` collection (output for outgoing federation & fetching on incoming federation).
- Mix task to refresh counter cache (`mix pleroma.refresh_counter_cache`)
<details>
  <summary>API Changes</summary>

- Job queue stats to the healthcheck page
- Admin API: Add ability to fetch reports, grouped by status `GET /api/pleroma/admin/grouped_reports`
- Admin API: Add ability to require password reset
- Mastodon API: Account entities now include `follow_requests_count` (planned Mastodon 3.x addition)
- Pleroma API: `GET /api/v1/pleroma/accounts/:id/scrobbles` to get a list of recently scrobbled items
- Pleroma API: `POST /api/v1/pleroma/scrobble` to scrobble a media item
- Mastodon API: Add `upload_limit`, `avatar_upload_limit`, `background_upload_limit`, and `banner_upload_limit` to `/api/v1/instance`
- Mastodon API: Add `pleroma.unread_conversation_count` to the Account entity
- OAuth: support for hierarchical permissions / [Mastodon 2.4.3 OAuth permissions](https://docs.joinmastodon.org/api/permissions/)
- Metadata Link: Atom syndication Feed
- Mix task to re-count statuses for all users (`mix pleroma.count_statuses`)
- Mastodon API: Add `exclude_visibilities` parameter to the timeline and notification endpoints
- Admin API: `/users/:nickname/toggle_activation` endpoint is now deprecated in favor of: `/users/activate`, `/users/deactivate`, both accept `nicknames` array
- Admin API: Multiple endpoints now require `nicknames` array, instead of singe `nickname`:
  - `POST/DELETE /api/pleroma/admin/users/:nickname/permission_group/:permission_group` are deprecated in favor of: `POST/DELETE /api/pleroma/admin/users/permission_group/:permission_group`
  - `DELETE /api/pleroma/admin/users` (`nickname` query param or `nickname` sent in JSON body) is deprecated in favor of: `DELETE /api/pleroma/admin/users` (`nicknames` query array param or `nicknames` sent in JSON body)
- Admin API: Add `GET /api/pleroma/admin/relay` endpoint - lists all followed relays
- Pleroma API: `POST /api/v1/pleroma/conversations/read` to mark all conversations as read
- ActivityPub: Support `Move` activities
- Mastodon API: Add `/api/v1/markers` for managing timeline read markers
- Mastodon API: Add the `recipients` parameter to `GET /api/v1/conversations`
- Configuration: `feed` option for user atom feed.
- Pleroma API: Add Emoji reactions
- Admin API: Add `/api/pleroma/admin/instances/:instance/statuses` - lists all statuses from a given instance
- Admin API: Add `/api/pleroma/admin/users/:nickname/statuses` - lists all statuses from a given user
- Admin API: `PATCH /api/pleroma/users/confirm_email` to confirm email for multiple users, `PATCH /api/pleroma/users/resend_confirmation_email` to resend confirmation email for multiple users
- ActivityPub: Configurable `type` field of the actors.
- Mastodon API: `/api/v1/accounts/:id` has `source/pleroma/actor_type` field.
- Mastodon API: `/api/v1/update_credentials` accepts `actor_type` field.
- Captcha: Support native provider
- Captcha: Enable by default
- Mastodon API: Add support for `account_id` param to filter notifications by the account
- Mastodon API: Add `emoji_reactions` property to Statuses
- Mastodon API: Change emoji reaction reply format
- Notifications: Added `pleroma:emoji_reaction` notification type
- Mastodon API: Change emoji reaction reply format once more
- Configuration: `feed.logo` option for tag feed.
- Tag feed: `/tags/:tag.rss` - list public statuses by hashtag.
- Mastodon API: Add `reacted` property to `emoji_reactions`
- Pleroma API: Add reactions for a single emoji.
- ActivityPub: `[:activitypub, :note_replies_output_limit]` setting sets the number of note self-replies to output on outgoing federation.
- Admin API: `GET /api/pleroma/admin/stats` to get status count by visibility scope
- Admin API: `GET /api/pleroma/admin/statuses` - list all statuses (accepts `godmode` and `local_only`)
</details>

### Fixed
- Report emails now include functional links to profiles of remote user accounts
- Not being able to log in to some third-party apps when logged in to MastoFE
- MRF: `Delete` activities being exempt from MRF policies
- OTP releases: Not being able to configure OAuth expired token cleanup interval
- OTP releases: Not being able to configure HTML sanitization policy
- OTP releases: Not being able to change upload limit (again)
- Favorites timeline now ordered by favorite date instead of post date
- Support for cancellation of a follow request
<details>
  <summary>API Changes</summary>

- Mastodon API: Fix private and direct statuses not being filtered out from the public timeline for an authenticated user (`GET /api/v1/timelines/public`)
- Mastodon API: Inability to get some local users by nickname in `/api/v1/accounts/:id_or_nickname`
- AdminAPI: If some status received reports both in the "new" format and "old" format it was considered reports on two different statuses (in the context of grouped reports)
- Admin API: Error when trying to update reports in the "old" format
- Mastodon API: Marking a conversation as read (`POST /api/v1/conversations/:id/read`) now no longer brings it to the top in the user's direct conversation list
</details>

## [1.1.9] - 2020-02-10
### Fixed
- OTP: Inability to set the upload limit (again)
- Not being able to pin polls
- Streaming API: incorrect handling of reblog mutes
- Rejecting the user when field length limit is exceeded
- OpenGraph provider: html entities in descriptions

## [1.1.8] - 2020-01-10
### Fixed
- Captcha generation issues
- Returned Kocaptcha endpoint to configuration
- Captcha validity is now 5 minutes

## [1.1.7] - 2019-12-13
### Fixed
- OTP: Inability to set the upload limit
- OTP: Inability to override node name/distribution type to run 2 Pleroma instances on the same machine

### Added
- Integrated captcha provider

### Changed
- Captcha enabled by default
- Default Captcha provider changed from `Pleroma.Captcha.Kocaptcha` to `Pleroma.Captcha.Native`
- Better `Cache-Control` header for static content

### Bundled Pleroma-FE Changes
#### Added
- Icons in the navigation panel

#### Fixed
- Improved support unauthenticated view of private instances

#### Removed
- Whitespace hack on empty post content

## [1.1.6] - 2019-11-19
### Fixed
- Not being able to log into to third party apps when the browser is logged into mastofe
- Email confirmation not being required even when enabled
- Mastodon API: conversations API crashing when one status is malformed

### Bundled Pleroma-FE Changes
#### Added
- About page
- Meme arrows

#### Fixed
- Image modal not closing unless clicked outside of image
- Attachment upload spinner not being centered
- Showing follow counters being 0 when they are actually hidden

## [1.1.5] - 2019-11-09
### Fixed
- Polls having different numbers in timelines/notifications/poll api endpoints due to cache desyncronization
- Pleroma API: OAuth token endpoint not being found when ".json" suffix is appended

### Changed
- Frontend bundle updated to [044c9ad0](https://git.pleroma.social/pleroma/pleroma-fe/commit/044c9ad0562af059dd961d50961a3880fca9c642)

## [1.1.4] - 2019-11-01
### Fixed
- Added a migration that fills up empty user.info fields to prevent breakage after previous unsafe migrations.
- Failure to migrate from pre-1.0.0 versions
- Mastodon API: Notification stream not including follow notifications

## [1.1.3] - 2019-10-25
### Fixed
- Blocked users showing up in notifications collapsed as if they were muted
- `pleroma_ctl` not working on Debian's default shell

## [1.1.2] - 2019-10-18
### Fixed
- `pleroma_ctl` trying to connect to a running instance when generating the config, which of course doesn't exist.

## [1.1.1] - 2019-10-18
### Fixed
- One of the migrations between 1.0.0 and 1.1.0 wiping user info of the relay user because of unexpected behavior of postgresql's `jsonb_set`, resulting in inability to post in the default configuration. If you were affected, please run the following query in postgres console, the relay user will be recreated automatically:
```
delete from users where ap_id = 'https://your.instance.hostname/relay';
```
- Bad user search matches

## [1.1.0] - 2019-10-14
**Breaking:** The stable branch has been changed from `master` to `stable`. If you want to keep using 1.0, the `release/1.0` branch will receive security updates for 6 months after 1.1 release.

**OTP Note:** `pleroma_ctl` in 1.0 defaults to `master` and doesn't support specifying arbitrary branches, making `./pleroma_ctl update` fail. To fix this, fetch a version of `pleroma_ctl` from 1.1 using the command below and proceed with the update normally:
```
curl -Lo ./bin/pleroma_ctl 'https://git.pleroma.social/pleroma/pleroma/raw/develop/rel/files/bin/pleroma_ctl'
```
### Security
- Mastodon API: respect post privacy in `/api/v1/statuses/:id/{favourited,reblogged}_by`

### Removed
- **Breaking:** GNU Social API with Qvitter extensions support
- Emoji: Remove longfox emojis.
- Remove `Reply-To` header from report emails for admins.
- ActivityPub: The `/objects/:uuid/likes` endpoint.

### Changed
- **Breaking:** Configuration: A setting to explicitly disable the mailer was added, defaulting to true, if you are using a mailer add `config :pleroma, Pleroma.Emails.Mailer, enabled: true` to your config
- **Breaking:** Configuration: `/media/` is now removed when `base_url` is configured, append `/media/` to your `base_url` config to keep the old behaviour if desired
- **Breaking:** `/api/pleroma/notifications/read` is moved to `/api/v1/pleroma/notifications/read` and now supports `max_id` and responds with Mastodon API entities.
- Configuration: added `config/description.exs`, from which `docs/config.md` is generated
- Configuration: OpenGraph and TwitterCard providers enabled by default
- Configuration: Filter.AnonymizeFilename added ability to retain file extension with custom text
- Federation: Return 403 errors when trying to request pages from a user's follower/following collections if they have `hide_followers`/`hide_follows` set
- NodeInfo: Return `skipThreadContainment` in `metadata` for the `skip_thread_containment` option
- NodeInfo: Return `mailerEnabled` in `metadata`
- Mastodon API: Unsubscribe followers when they unfollow a user
- Mastodon API: `pleroma.thread_muted` key in the Status entity
- AdminAPI: Add "godmode" while fetching user statuses (i.e. admin can see private statuses)
- Improve digest email template
– Pagination: (optional) return `total` alongside with `items` when paginating
- The `Pleroma.FlakeId` module has been replaced with the `flake_id` library.

### Fixed
- Following from Osada
- Favorites timeline doing database-intensive queries
- Metadata rendering errors resulting in the entire page being inaccessible
- `federation_incoming_replies_max_depth` option being ignored in certain cases
- Mastodon API: Handling of search timeouts (`/api/v1/search` and `/api/v2/search`)
- Mastodon API: Misskey's endless polls being unable to render
- Mastodon API: Embedded relationships not being properly rendered in the Account entity of Status entity
- Mastodon API: Notifications endpoint crashing if one notification failed to render
- Mastodon API: `exclude_replies` is correctly handled again.
- Mastodon API: Add `account_id`, `type`, `offset`, and `limit` to search API (`/api/v1/search` and `/api/v2/search`)
- Mastodon API, streaming: Fix filtering of notifications based on blocks/mutes/thread mutes
- Mastodon API: Fix private and direct statuses not being filtered out from the public timeline for an authenticated user (`GET /api/v1/timelines/public`)
- Mastodon API: Ensure the `account` field is not empty when rendering Notification entities.
- Mastodon API: Inability to get some local users by nickname in `/api/v1/accounts/:id_or_nickname`
- Mastodon API: Blocks are now treated consistently between the Streaming API and the Timeline APIs
- Rich Media: Parser failing when no TTL can be found by image TTL setters
- Rich Media: The crawled URL is now spliced into the rich media data.
- ActivityPub S2S: sharedInbox usage has been mostly aligned with the rules in the AP specification.
- ActivityPub C2S: follower/following collection pages being inaccessible even when authentifucated if `hide_followers`/ `hide_follows` was set
- ActivityPub: Deactivated user deletion
- ActivityPub: Fix `/users/:nickname/inbox` crashing without an authenticated user
- MRF: fix ability to follow a relay when AntiFollowbotPolicy was enabled
- ActivityPub: Correct addressing of Undo.
- ActivityPub: Correct addressing of profile update activities.
- ActivityPub: Polls are now refreshed when necessary.
- Report emails now include functional links to profiles of remote user accounts
- Existing user id not being preserved on insert conflict
- Pleroma.Upload base_url was not automatically whitelisted by MediaProxy. Now your custom CDN or file hosting will be accessed directly as expected.
- Report email not being sent to admins when the reporter is a remote user
- Reverse Proxy limiting `max_body_length` was incorrectly defined and only checked `Content-Length` headers which may not be sufficient in some circumstances

### Added
- Expiring/ephemeral activites. All activities can have expires_at value set, which controls when they should be deleted automatically.
- Mastodon API: in post_status, the expires_in parameter lets you set the number of seconds until an activity expires. It must be at least one hour.
- Mastodon API: all status JSON responses contain a `pleroma.expires_at` item which states when an activity will expire. The value is only shown to the user who created the activity. To everyone else it's empty.
- Configuration: `ActivityExpiration.enabled` controls whether expired activites will get deleted at the appropriate time. Enabled by default.
- Conversations: Add Pleroma-specific conversation endpoints and status posting extensions. Run the `bump_all_conversations` task again to create the necessary data.
- MRF: Support for priming the mediaproxy cache (`Pleroma.Web.ActivityPub.MRF.MediaProxyWarmingPolicy`)
- MRF: Support for excluding specific domains from Transparency.
- MRF: Support for filtering posts based on who they mention (`Pleroma.Web.ActivityPub.MRF.MentionPolicy`)
- Mastodon API: Support for the [`tagged` filter](https://github.com/tootsuite/mastodon/pull/9755) in [`GET /api/v1/accounts/:id/statuses`](https://docs.joinmastodon.org/api/rest/accounts/#get-api-v1-accounts-id-statuses)
- Mastodon API, streaming: Add support for passing the token in the `Sec-WebSocket-Protocol` header
- Mastodon API, extension: Ability to reset avatar, profile banner, and background
- Mastodon API: Add support for `fields_attributes` API parameter (setting custom fields)
- Mastodon API: Add support for categories for custom emojis by reusing the group feature. <https://github.com/tootsuite/mastodon/pull/11196>
- Mastodon API: Add support for muting/unmuting notifications
- Mastodon API: Add support for the `blocked_by` attribute in the relationship API (`GET /api/v1/accounts/relationships`). <https://github.com/tootsuite/mastodon/pull/10373>
- Mastodon API: Add support for the `domain_blocking` attribute in the relationship API (`GET /api/v1/accounts/relationships`).
- Mastodon API: Add `pleroma.deactivated` to the Account entity
- Mastodon API: added `/auth/password` endpoint for password reset with rate limit.
- Mastodon API: /api/v1/accounts/:id/statuses now supports nicknames or user id
- Mastodon API: Improve support for the user profile custom fields
- Mastodon API: Add support for `fields_attributes` API parameter (setting custom fields)
- Mastodon API: Added an endpoint to get multiple statuses by IDs (`GET /api/v1/statuses/?ids[]=1&ids[]=2`)
- Admin API: Return users' tags when querying reports
- Admin API: Return avatar and display name when querying users
- Admin API: Allow querying user by ID
- Admin API: Added support for `tuples`.
- Admin API: Added endpoints to run mix tasks pleroma.config migrate_to_db & pleroma.config migrate_from_db
- Added synchronization of following/followers counters for external users
- Configuration: `enabled` option for `Pleroma.Emails.Mailer`, defaulting to `false`.
- Configuration: Pleroma.Plugs.RateLimiter `bucket_name`, `params` options.
- Configuration: `user_bio_length` and `user_name_length` options.
- Addressable lists
- Twitter API: added rate limit for `/api/account/password_reset` endpoint.
- ActivityPub: Add an internal service actor for fetching ActivityPub objects.
- ActivityPub: Optional signing of ActivityPub object fetches.
- Admin API: Endpoint for fetching latest user's statuses
- Pleroma API: Add `/api/v1/pleroma/accounts/confirmation_resend?email=<email>` for resending account confirmation.
- Pleroma API: Email change endpoint.
- Admin API: Added moderation log
- Web response cache (currently, enabled for ActivityPub)
- Reverse Proxy: Do not retry failed requests to limit pressure on the peer

### Changed
- Configuration: Filter.AnonymizeFilename added ability to retain file extension with custom text
- Admin API: changed json structure for saving config settings.
- RichMedia: parsers and their order are configured in `rich_media` config.
- RichMedia: add the rich media ttl based on image expiration time.

## [1.0.7] - 2019-09-26
### Fixed
- Broken federation on Erlang 22 (previous versions of hackney http client were using an option that got deprecated)
### Changed
- ActivityPub: The first page in inboxes/outboxes is no longer embedded.

## [1.0.6] - 2019-08-14
### Fixed
- MRF: fix use of unserializable keyword lists in describe() implementations
- ActivityPub S2S: POST requests are now signed with `(request-target)` pseudo-header.

## [1.0.5] - 2019-08-13
### Fixed
- Mastodon API: follower/following counters not being nullified, when `hide_follows`/`hide_followers` is set
- Mastodon API: `muted` in the Status entity, using author's account to determine if the thread was muted
- Mastodon API: return the actual profile URL in the Account entity's `url` property when appropriate
- Templates: properly style anchor tags
- Objects being re-embedded to activities after being updated (e.g faved/reposted). Running 'mix pleroma.database prune_objects' again is advised.
- Not being able to access the Mastodon FE login page on private instances
- MRF: ensure that subdomain_match calls are case-insensitive
- Fix internal server error when using the healthcheck API.

### Added
- **Breaking:** MRF describe API, which adds support for exposing configuration information about MRF policies to NodeInfo.
  Custom modules will need to be updated by adding, at the very least, `def describe, do: {:ok, %{}}` to the MRF policy modules.
- Relays: Added a task to list relay subscriptions.
- MRF: Support for filtering posts based on ActivityStreams vocabulary (`Pleroma.Web.ActivityPub.MRF.VocabularyPolicy`)
- MRF (Simple Policy): Support for wildcard domains.
- Support for wildcard domains in user domain blocks setting.
- Configuration: `quarantined_instances` support wildcard domains.
- Mix Tasks: `mix pleroma.database fix_likes_collections`
- Configuration: `federation_incoming_replies_max_depth` option

### Removed
- Federation: Remove `likes` from objects.
- **Breaking:** ActivityPub: The `accept_blocks` configuration setting.

## [1.0.4] - 2019-08-01
### Fixed
- Invalid SemVer version generation, when the current branch does not have commits ahead of tag/checked out on a tag

## [1.0.3] - 2019-07-31
### Security
- OStatus: eliminate the possibility of a protocol downgrade attack.
- OStatus: prevent following locked accounts, bypassing the approval process.
- TwitterAPI: use CommonAPI to handle remote follows instead of OStatus.

## [1.0.2] - 2019-07-28
### Fixed
- Not being able to pin unlisted posts
- Mastodon API: represent poll IDs as strings
- MediaProxy: fix matching filenames
- MediaProxy: fix filename encoding
- Migrations: fix a sporadic migration failure
- Metadata rendering errors resulting in the entire page being inaccessible
- Federation/MediaProxy not working with instances that have wrong certificate order
- ActivityPub S2S: remote user deletions now work the same as local user deletions.

### Changed
- Configuration: OpenGraph and TwitterCard providers enabled by default
- Configuration: Filter.AnonymizeFilename added ability to retain file extension with custom text

## [1.0.1] - 2019-07-14
### Security
- OStatus: fix an object spoofing vulnerability.

## [1.0.0] - 2019-06-29
### Security
- Mastodon API: Fix display names not being sanitized
- Rich media: Do not crawl private IP ranges

### Added
- Digest email for inactive users
- Add a generic settings store for frontends / clients to use.
- Explicit addressing option for posting.
- Optional SSH access mode. (Needs `erlang-ssh` package on some distributions).
- [MongooseIM](https://github.com/esl/MongooseIM) http authentication support.
- LDAP authentication
- External OAuth provider authentication
- Support for building a release using [`mix release`](https://hexdocs.pm/mix/master/Mix.Tasks.Release.html)
- A [job queue](https://git.pleroma.social/pleroma/pleroma_job_queue) for federation, emails, web push, etc.
- [Prometheus](https://prometheus.io/) metrics
- Support for Mastodon's remote interaction
- Mix Tasks: `mix pleroma.database bump_all_conversations`
- Mix Tasks: `mix pleroma.database remove_embedded_objects`
- Mix Tasks: `mix pleroma.database update_users_following_followers_counts`
- Mix Tasks: `mix pleroma.user toggle_confirmed`
- Mix Tasks: `mix pleroma.config migrate_to_db`
- Mix Tasks: `mix pleroma.config migrate_from_db`
- Federation: Support for `Question` and `Answer` objects
- Federation: Support for reports
- Configuration: `poll_limits` option
- Configuration: `pack_extensions` option
- Configuration: `safe_dm_mentions` option
- Configuration: `link_name` option
- Configuration: `fetch_initial_posts` option
- Configuration: `notify_email` option
- Configuration: Media proxy `whitelist` option
- Configuration: `report_uri` option
- Configuration: `email_notifications` option
- Configuration: `limit_to_local_content` option
- Pleroma API: User subscriptions
- Pleroma API: Healthcheck endpoint
- Pleroma API: `/api/v1/pleroma/mascot` per-user frontend mascot configuration endpoints
- Admin API: Endpoints for listing/revoking invite tokens
- Admin API: Endpoints for making users follow/unfollow each other
- Admin API: added filters (role, tags, email, name) for users endpoint
- Admin API: Endpoints for managing reports
- Admin API: Endpoints for deleting and changing the scope of individual reported statuses
- Admin API: Endpoints to view and change config settings.
- AdminFE: initial release with basic user management accessible at /pleroma/admin/
- Mastodon API: Add chat token to `verify_credentials` response
- Mastodon API: Add background image setting to `update_credentials`
- Mastodon API: [Scheduled statuses](https://docs.joinmastodon.org/api/rest/scheduled-statuses/)
- Mastodon API: `/api/v1/notifications/destroy_multiple` (glitch-soc extension)
- Mastodon API: `/api/v1/pleroma/accounts/:id/favourites` (API extension)
- Mastodon API: [Reports](https://docs.joinmastodon.org/api/rest/reports/)
- Mastodon API: `POST /api/v1/accounts` (account creation API)
- Mastodon API: [Polls](https://docs.joinmastodon.org/api/rest/polls/)
- ActivityPub C2S: OAuth endpoints
- Metadata: RelMe provider
- OAuth: added support for refresh tokens
- Emoji packs and emoji pack manager
- Object pruning (`mix pleroma.database prune_objects`)
- OAuth: added job to clean expired access tokens
- MRF: Support for rejecting reports from specific instances (`mrf_simple`)
- MRF: Support for stripping avatars and banner images from specific instances (`mrf_simple`)
- MRF: Support for running subchains.
- Configuration: `skip_thread_containment` option
- Configuration: `rate_limit` option. See `Pleroma.Plugs.RateLimiter` documentation for details.
- MRF: Support for filtering out likely spam messages by rejecting posts from new users that contain links.
- Configuration: `ignore_hosts` option
- Configuration: `ignore_tld` option
- Configuration: default syslog tag "Pleroma" is now lowercased to "pleroma"

### Changed
- **Breaking:** bind to 127.0.0.1 instead of 0.0.0.0 by default
- **Breaking:** Configuration: move from Pleroma.Mailer to Pleroma.Emails.Mailer
- Thread containment / test for complete visibility will be skipped by default.
- Enforcement of OAuth scopes
- Add multiple use/time expiring invite token
- Restyled OAuth pages to fit with Pleroma's default theme
- Link/mention/hashtag detection is now handled by [auto_linker](https://git.pleroma.social/pleroma/auto_linker)
- NodeInfo: Return `safe_dm_mentions` feature flag
- Federation: Expand the audience of delete activities to all recipients of the deleted object
- Federation: Removed `inReplyToStatusId` from objects
- Configuration: Dedupe enabled by default
- Configuration: Default log level in `prod` environment is now set to `warn`
- Configuration: Added `extra_cookie_attrs` for setting non-standard cookie attributes. Defaults to ["SameSite=Lax"] so that remote follows work.
- Timelines: Messages involving people you have blocked will be excluded from the timeline in all cases instead of just repeats.
- Admin API: Move the user related API to `api/pleroma/admin/users`
- Admin API: `POST /api/pleroma/admin/users` will take list of users
- Pleroma API: Support for emoji tags in `/api/pleroma/emoji` resulting in a breaking API change
- Mastodon API: Support for `exclude_types`, `limit` and `min_id` in `/api/v1/notifications`
- Mastodon API: Add `languages` and `registrations` to `/api/v1/instance`
- Mastodon API: Provide plaintext versions of cw/content in the Status entity
- Mastodon API: Add `pleroma.conversation_id`, `pleroma.in_reply_to_account_acct` fields to the Status entity
- Mastodon API: Add `pleroma.tags`, `pleroma.relationship{}`, `pleroma.is_moderator`, `pleroma.is_admin`, `pleroma.confirmation_pending`, `pleroma.hide_followers`, `pleroma.hide_follows`, `pleroma.hide_favorites` fields to the User entity
- Mastodon API: Add `pleroma.show_role`, `pleroma.no_rich_text` fields to the Source subentity
- Mastodon API: Add support for updating `no_rich_text`, `hide_followers`, `hide_follows`, `hide_favorites`, `show_role` in `PATCH /api/v1/update_credentials`
- Mastodon API: Add `pleroma.is_seen` to the Notification entity
- Mastodon API: Add `pleroma.local` to the Status entity
- Mastodon API: Add `preview` parameter to `POST /api/v1/statuses`
- Mastodon API: Add `with_muted` parameter to timeline endpoints
- Mastodon API: Actual reblog hiding instead of a dummy
- Mastodon API: Remove attachment limit in the Status entity
- Mastodon API: Added support max_id & since_id for bookmark timeline endpoints.
- Deps: Updated Cowboy to 2.6
- Deps: Updated Ecto to 3.0.7
- Don't ship finmoji by default, they can be installed as an emoji pack
- Hide deactivated users and their statuses
- Posts which are marked sensitive or tagged nsfw no longer have link previews.
- HTTP connection timeout is now set to 10 seconds.
- Respond with a 404 Not implemented JSON error message when requested API is not implemented
- Rich Media: crawl only https URLs.

### Fixed
- Follow requests don't get 'stuck' anymore.
- Added an FTS index on objects. Running `vacuum analyze` and setting a larger `work_mem` is recommended.
- Followers counter not being updated when a follower is blocked
- Deactivated users being able to request an access token
- Limit on request body in rich media/relme parsers being ignored resulting in a possible memory leak
- Proper Twitter Card generation instead of a dummy
- Deletions failing for users with a large number of posts
- NodeInfo: Include admins in `staffAccounts`
- ActivityPub: Crashing when requesting empty local user's outbox
- Federation: Handling of objects without `summary` property
- Federation: Add a language tag to activities as required by ActivityStreams 2.0
- Federation: Do not federate avatar/banner if set to default allowing other servers/clients to use their defaults
- Federation: Cope with missing or explicitly nulled address lists
- Federation: Explicitly ensure activities addressed to `as:Public` become addressed to the followers collection
- Federation: Better cope with actors which do not declare a followers collection and use `as:Public` with these semantics
- Federation: Follow requests from remote users who have been blocked will be automatically rejected if appropriate
- MediaProxy: Parse name from content disposition headers even for non-whitelisted types
- MediaProxy: S3 link encoding
- Rich Media: Reject any data which cannot be explicitly encoded into JSON
- Pleroma API: Importing follows from Mastodon 2.8+
- Twitter API: Exposing default scope, `no_rich_text` of the user to anyone
- Twitter API: Returning the `role` object in user entity despite `show_role = false`
- Mastodon API: `/api/v1/favourites` serving only public activities
- Mastodon API: Reblogs having `in_reply_to_id` - `null` even when they are replies
- Mastodon API: Streaming API broadcasting wrong activity id
- Mastodon API: 500 errors when requesting a card for a private conversation
- Mastodon API: Handling of `reblogs` in `/api/v1/accounts/:id/follow`
- Mastodon API: Correct `reblogged`, `favourited`, and `bookmarked` values in the reblog status JSON
- Mastodon API: Exposing default scope of the user to anyone
- Mastodon API: Make `irreversible` field default to `false` [`POST /api/v1/filters`]
- Mastodon API: Replace missing non-nullable Card attributes with empty strings
- User-Agent is now sent correctly for all HTTP requests.
- MRF: Simple policy now properly delists imported or relayed statuses

## Removed
- Configuration: `config :pleroma, :fe` in favor of the more flexible `config :pleroma, :frontend_configurations`

## [0.9.99999] - 2019-05-31
### Security
- Mastodon API: Fix lists leaking private posts

## [0.9.9999] - 2019-04-05
### Security
- Mastodon API: Fix content warnings skipping HTML sanitization

## [0.9.999] - 2019-03-13
Frontend changes only.
### Added
- Added floating action button for posting status on mobile
### Changed
- Changed user-settings icon to a pencil
### Fixed
- Keyboard shortcuts activating when typing a message
- Gaps when scrolling down on a timeline after showing new

## [0.9.99] - 2019-03-08
### Changed
- Update the frontend to the 0.9.99 tag
### Fixed
- Sign the date header in federation to fix Mastodon federation.

## [0.9.9] - 2019-02-22
This is our first stable release.<|MERGE_RESOLUTION|>--- conflicted
+++ resolved
@@ -3,18 +3,10 @@
 
 The format is based on [Keep a Changelog](https://keepachangelog.com/en/1.0.0/).
 
-<<<<<<< HEAD
-## [Unreleased]
-
-### Changed
-
+## [unreleased]
+### Changed
+- **Breaking:** BBCode and Markdown formatters will no longer return any `\n` and only use `<br/>` for newlines
 - MFR policy to set global expiration for all local Create activities
-
-=======
-## [unreleased]
-### Changed
-- **Breaking:** BBCode and Markdown formatters will no longer return any `\n` and only use `<br/>` for newlines
->>>>>>> c2527b8c
 
 ## [2.0.0] - 2019-03-08
 ### Security
