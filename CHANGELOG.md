# Changelog
All notable changes to this project will be documented in this file.

The format is based on [Keep a Changelog](https://keepachangelog.com/en/1.0.0/).

## [unreleased]
### Added
- Add a generic settings store for frontends / clients to use.
- Optional SSH access mode. (Needs `erlang-ssh` package on some distributions).
- [MongooseIM](https://github.com/esl/MongooseIM) http authentication support.
- LDAP authentication
- External OAuth provider authentication
- A [job queue](https://git.pleroma.social/pleroma/pleroma_job_queue) for federation, emails, web push, etc.
- [Prometheus](https://prometheus.io/) metrics
- Support for Mastodon's remote interaction
- Mix Tasks: `mix pleroma.database bump_all_conversations`
- Mix Tasks: `mix pleroma.database remove_embedded_objects`
- Mix Tasks: `mix pleroma.database update_users_following_followers_counts`
- Mix Tasks: `mix pleroma.user toggle_confirmed`
- Federation: Support for `Question` and `Answer` objects
- Federation: Support for reports
- Configuration: `poll_limits` option
- Configuration: `safe_dm_mentions` option
- Configuration: `link_name` option
- Configuration: `fetch_initial_posts` option
- Configuration: `notify_email` option
- Configuration: Media proxy `whitelist` option
- Configuration: `report_uri` option
- Pleroma API: User subscriptions
- Pleroma API: Healthcheck endpoint
- Pleroma API: `/api/v1/pleroma/mascot` per-user frontend mascot configuration endpoints
- Admin API: Endpoints for listing/revoking invite tokens
- Admin API: Endpoints for making users follow/unfollow each other
- Admin API: added filters (role, tags, email, name) for users endpoint
- Admin API: Endpoints for managing reports
- Admin API: Endpoints for deleting and changing the scope of individual reported statuses
- AdminFE: initial release with basic user management accessible at /pleroma/admin/
- Mastodon API: [Scheduled statuses](https://docs.joinmastodon.org/api/rest/scheduled-statuses/)
- Mastodon API: `/api/v1/notifications/destroy_multiple` (glitch-soc extension)
- Mastodon API: `/api/v1/pleroma/accounts/:id/favourites` (API extension)
- Mastodon API: [Reports](https://docs.joinmastodon.org/api/rest/reports/)
- Mastodon API: `POST /api/v1/accounts` (account creation API)
- Mastodon API: [Polls](https://docs.joinmastodon.org/api/rest/polls/)
- ActivityPub C2S: OAuth endpoints
- Metadata: RelMe provider
- OAuth: added support for refresh tokens
- Emoji packs and emoji pack manager
- Object pruning (`mix pleroma.database prune_objects`)
- OAuth: added job to clean expired access tokens
- MRF: Support for rejecting reports from specific instances (`mrf_simple`)
- MRF: Support for stripping avatars and banner images from specific instances (`mrf_simple`)
<<<<<<< HEAD
- Configuration: `skip_thread_containment` option
=======
- MRF: Support for running subchains.
>>>>>>> 0f8f63c6

### Changed
- **Breaking:** Configuration: move from Pleroma.Mailer to Pleroma.Emails.Mailer
- Enforcement of OAuth scopes
- Add multiple use/time expiring invite token
- Restyled OAuth pages to fit with Pleroma's default theme
- Link/mention/hashtag detection is now handled by [auto_linker](https://git.pleroma.social/pleroma/auto_linker)
- NodeInfo: Return `safe_dm_mentions` feature flag
- Federation: Expand the audience of delete activities to all recipients of the deleted object
- Federation: Removed `inReplyToStatusId` from objects
- Configuration: Dedupe enabled by default
- Configuration: Added `extra_cookie_attrs` for setting non-standard cookie attributes. Defaults to ["SameSite=Lax"] so that remote follows work.
- Timelines: Messages involving people you have blocked will be excluded from the timeline in all cases instead of just repeats.
- Admin API: Move the user related API to `api/pleroma/admin/users`
- Pleroma API: Support for emoji tags in `/api/pleroma/emoji` resulting in a breaking API change
- Mastodon API: Support for `exclude_types`, `limit` and `min_id` in `/api/v1/notifications`
- Mastodon API: Add `languages` and `registrations` to `/api/v1/instance`
- Mastodon API: Provide plaintext versions of cw/content in the Status entity
- Mastodon API: Add `pleroma.conversation_id`, `pleroma.in_reply_to_account_acct` fields to the Status entity
- Mastodon API: Add `pleroma.tags`, `pleroma.relationship{}`, `pleroma.is_moderator`, `pleroma.is_admin`, `pleroma.confirmation_pending`, `pleroma.hide_followers`, `pleroma.hide_follows`, `pleroma.hide_favorites` fields to the User entity
- Mastodon API: Add `pleroma.show_role`, `pleroma.no_rich_text` fields to the Source subentity
- Mastodon API: Add support for updating `no_rich_text`, `hide_followers`, `hide_follows`, `hide_favorites`, `show_role` in `PATCH /api/v1/update_credentials`
- Mastodon API: Add `pleroma.is_seen` to the Notification entity
- Mastodon API: Add `pleroma.local` to the Status entity
- Mastodon API: Add `preview` parameter to `POST /api/v1/statuses`
- Mastodon API: Add `with_muted` parameter to timeline endpoints
- Mastodon API: Actual reblog hiding instead of a dummy
- Mastodon API: Remove attachment limit in the Status entity
- Mastodon API: Added support max_id & since_id for bookmark timeline endpoints.
- Deps: Updated Cowboy to 2.6
- Deps: Updated Ecto to 3.0.7
- Don't ship finmoji by default, they can be installed as an emoji pack
- Hide deactivated users and their statuses
- Posts which are marked sensitive or tagged nsfw no longer have link previews.
- HTTP connection timeout is now set to 10 seconds.
- Respond with a 404 Not implemented JSON error message when requested API is not implemented

### Fixed
- Added an FTS index on objects. Running `vacuum analyze` and setting a larger `work_mem` is recommended.
- Followers counter not being updated when a follower is blocked
- Deactivated users being able to request an access token
- Limit on request body in rich media/relme parsers being ignored resulting in a possible memory leak
- Proper Twitter Card generation instead of a dummy
- Deletions failing for users with a large number of posts
- NodeInfo: Include admins in `staffAccounts`
- ActivityPub: Crashing when requesting empty local user's outbox
- Federation: Handling of objects without `summary` property
- Federation: Add a language tag to activities as required by ActivityStreams 2.0
- Federation: Do not federate avatar/banner if set to default allowing other servers/clients to use their defaults
- Federation: Cope with missing or explicitly nulled address lists
- Federation: Explicitly ensure activities addressed to `as:Public` become addressed to the followers collection
- Federation: Better cope with actors which do not declare a followers collection and use `as:Public` with these semantics
- Federation: Follow requests from remote users who have been blocked will be automatically rejected if appropriate
- MediaProxy: Parse name from content disposition headers even for non-whitelisted types
- MediaProxy: S3 link encoding
- Rich Media: Reject any data which cannot be explicitly encoded into JSON
- Pleroma API: Importing follows from Mastodon 2.8+
- Twitter API: Exposing default scope, `no_rich_text` of the user to anyone
- Twitter API: Returning the `role` object in user entity despite `show_role = false`
- Mastodon API: `/api/v1/favourites` serving only public activities
- Mastodon API: Reblogs having `in_reply_to_id` - `null` even when they are replies
- Mastodon API: Streaming API broadcasting wrong activity id
- Mastodon API: 500 errors when requesting a card for a private conversation
- Mastodon API: Handling of `reblogs` in `/api/v1/accounts/:id/follow`
- Mastodon API: Correct `reblogged`, `favourited`, and `bookmarked` values in the reblog status JSON
- Mastodon API: Exposing default scope of the user to anyone
- Mastodon API: Make `irreversible` field default to `false` [`POST /api/v1/filters`]
- Mastodon API: Replace missing non-nullable Card attributes with empty strings
- User-Agent is now sent correctly for all HTTP requests.
- MRF: Simple policy now properly delists imported or relayed statuses

## Removed
- Configuration: `config :pleroma, :fe` in favor of the more flexible `config :pleroma, :frontend_configurations`

## [0.9.99999] - 2019-05-31
### Security
- Mastodon API: Fix lists leaking private posts

## [0.9.9999] - 2019-04-05
### Security
- Mastodon API: Fix content warnings skipping HTML sanitization

## [0.9.999] - 2019-03-13
Frontend changes only.
### Added
- Added floating action button for posting status on mobile
### Changed
- Changed user-settings icon to a pencil
### Fixed
- Keyboard shortcuts activating when typing a message
- Gaps when scrolling down on a timeline after showing new

## [0.9.99] - 2019-03-08
### Changed
- Update the frontend to the 0.9.99 tag
### Fixed
- Sign the date header in federation to fix Mastodon federation.

## [0.9.9] - 2019-02-22
This is our first stable release.<|MERGE_RESOLUTION|>--- conflicted
+++ resolved
@@ -49,11 +49,8 @@
 - OAuth: added job to clean expired access tokens
 - MRF: Support for rejecting reports from specific instances (`mrf_simple`)
 - MRF: Support for stripping avatars and banner images from specific instances (`mrf_simple`)
-<<<<<<< HEAD
+- MRF: Support for running subchains.
 - Configuration: `skip_thread_containment` option
-=======
-- MRF: Support for running subchains.
->>>>>>> 0f8f63c6
 
 ### Changed
 - **Breaking:** Configuration: move from Pleroma.Mailer to Pleroma.Emails.Mailer
