--- conflicted
+++ resolved
@@ -9,13 +9,11 @@
 ## Fixed
 - Allowed contentMap to be updated on edit
 
-<<<<<<< HEAD
 ### Changed
 - Restoring the database from a dump now goes much faster without need for work-arounds
-=======
+
 ### Added
 - Extend the mix task `prune_objects` with option `--prune-orphaned-activities` to also prune orphaned activities, allowing to reclaim even more database space
->>>>>>> 328b4d93
 
 ## 2023.02
 
