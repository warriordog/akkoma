# Changelog
All notable changes to this project will be documented in this file.

The format is based on [Keep a Changelog](https://keepachangelog.com/en/1.0.0/).

## [unreleased]
### Removed
- **Breaking:** removed `with_move` parameter from notifications timeline.

### Added
- NodeInfo: `pleroma:api/v1/notifications:include_types_filter` to the `features` list.
- NodeInfo: `pleroma_emoji_reactions` to the `features` list.
- Configuration: `:restrict_unauthenticated` setting, restrict access for unauthenticated users to timelines (public and federate), user profiles and statuses.
- New HTTP adapter [gun](https://github.com/ninenines/gun). Gun adapter requires minimum OTP version of 22.2 otherwise Pleroma won’t start. For hackney OTP update is not required.
- Mix task to create trusted OAuth App.
- Notifications: Added `follow_request` notification type (configurable, see `[:notifications, :enable_follow_request_notifications]` setting).
- Added `:reject_deletes` group to SimplePolicy
<details>
  <summary>API Changes</summary>
- Mastodon API: Support for `include_types` in `/api/v1/notifications`.
- Mastodon API: Added `/api/v1/notifications/:id/dismiss` endpoint.
- Admin API: endpoints for create/update/delete OAuth Apps.
</details>

### Fixed
- Support pagination in conversations API
- **Breaking**: SimplePolicy `:reject` and `:accept` allow deletions again
<<<<<<< HEAD
- Filtering of push notifications on activities from blocked domains
=======
- Fix follower/blocks import when nicknames starts with @
>>>>>>> 28f8fcf8

## [unreleased-patch]
### Fixed
- Logger configuration through AdminFE
- HTTP Basic Authentication permissions issue
- ObjectAgePolicy didn't filter out old messages

### Added
- NodeInfo: ObjectAgePolicy settings to the `federation` list.
<details>
  <summary>API Changes</summary>
- Admin API: `GET /api/pleroma/admin/need_reboot`.
</details>

## [2.0.2] - 2020-04-08
### Added
- Support for Funkwhale's `Audio` activity
- Admin API: `PATCH /api/pleroma/admin/users/:nickname/update_credentials`

### Fixed
- Blocked/muted users still generating push notifications
- Input textbox for bio ignoring newlines
- OTP: Inability to use PostgreSQL databases with SSL
- `user delete_activities` breaking when trying to delete already deleted posts
- Incorrect URL for Funkwhale channels

### Upgrade notes
1. Restart Pleroma

## [2.0.1] - 2020-03-15
### Security
- Static-FE: Fix remote posts not being sanitized

### Fixed
- 500 errors when no `Accept` header is present if Static-FE is enabled
- Instance panel not being updated immediately due to wrong `Cache-Control` headers
- Statuses posted with BBCode/Markdown having unncessary newlines in Pleroma-FE
- OTP: Fix some settings not being migrated to in-database config properly
- No `Cache-Control` headers on attachment/media proxy requests
- Character limit enforcement being off by 1
- Mastodon Streaming API: hashtag timelines not working

### Changed
- BBCode and Markdown formatters will no longer return any `\n` and only use `<br/>` for newlines
- Mastodon API: Allow registration without email if email verification is not enabled

### Upgrade notes
#### Nginx only
1. Remove `proxy_ignore_headers Cache-Control;` and `proxy_hide_header  Cache-Control;` from your config.

#### Everyone
1. Run database migrations (inside Pleroma directory):
  - OTP: `./bin/pleroma_ctl migrate`
  - From Source: `mix ecto.migrate`
2. Restart Pleroma

## [2.0.0] - 2019-03-08
### Security
- Mastodon API: Fix being able to request enormous amount of statuses in timelines leading to DoS. Now limited to 40 per request.

### Removed
- **Breaking**: Removed 1.0+ deprecated configurations `Pleroma.Upload, :strip_exif` and `:instance, :dedupe_media`
- **Breaking**: OStatus protocol support
- **Breaking**: MDII uploader
- **Breaking**: Using third party engines for user recommendation
<details>
  <summary>API Changes</summary>
- **Breaking**: AdminAPI: migrate_from_db endpoint
</details>

### Changed
- **Breaking:** Pleroma won't start if it detects unapplied migrations
- **Breaking:** Elixir >=1.8 is now required (was >= 1.7)
- **Breaking:** `Pleroma.Plugs.RemoteIp` and `:rate_limiter` enabled by default. Please ensure your reverse proxy forwards the real IP!
- **Breaking:** attachment links (`config :pleroma, :instance, no_attachment_links` and `config :pleroma, Pleroma.Upload, link_name`) disabled by default
- **Breaking:** OAuth: defaulted `[:auth, :enforce_oauth_admin_scope_usage]` setting to `true` which demands `admin` OAuth scope to perform admin actions (in addition to `is_admin` flag on User); make sure to use bundled or newer versions of AdminFE & PleromaFE to access admin / moderator features.
- **Breaking:** Dynamic configuration has been rearchitected. The `:pleroma, :instance, dynamic_configuration` setting has been replaced with `config :pleroma, configurable_from_database`. Please backup your configuration to a file and run the migration task to ensure consistency with the new schema.
- **Breaking:** `:instance, no_attachment_links` has been replaced with `:instance, attachment_links` which still takes a boolean value but doesn't use double negative language.
- Replaced [pleroma_job_queue](https://git.pleroma.social/pleroma/pleroma_job_queue) and `Pleroma.Web.Federator.RetryQueue` with [Oban](https://github.com/sorentwo/oban) (see [`docs/config.md`](docs/config.md) on migrating customized worker / retry settings)
- Introduced [quantum](https://github.com/quantum-elixir/quantum-core) job scheduler
- Enabled `:instance, extended_nickname_format` in the default config
- Add `rel="ugc"` to all links in statuses, to prevent SEO spam
- Extract RSS functionality from OStatus
- MRF (Simple Policy): Also use `:accept`/`:reject` on the actors rather than only their activities
- OStatus: Extract RSS functionality
- Deprecated `User.Info` embedded schema (fields moved to `User`)
- Store status data inside Flag activity
- Deprecated (reorganized as `UserRelationship` entity) User fields with user AP IDs (`blocks`, `mutes`, `muted_reblogs`, `muted_notifications`, `subscribers`).
- Rate limiter is now disabled for localhost/socket (unless remoteip plug is enabled)
- Logger: default log level changed from `warn` to `info`.
- Config mix task `migrate_to_db` truncates `config` table before migrating the config file.
- Allow account registration without an email
- Default to `prepare: :unnamed` in the database configuration.
- Instance stats are now loaded on startup instead of being empty until next hourly job.
<details>
  <summary>API Changes</summary>

- **Breaking** EmojiReactions: Change endpoints and responses to align with Mastodon
- **Breaking** Admin API: `PATCH /api/pleroma/admin/users/:nickname/force_password_reset` is now `PATCH /api/pleroma/admin/users/force_password_reset` (accepts `nicknames` array in the request body)
- **Breaking:** Admin API: Return link alongside with token on password reset
- **Breaking:** Admin API: `PUT /api/pleroma/admin/reports/:id` is now `PATCH /api/pleroma/admin/reports`, see admin_api.md for details
- **Breaking:** `/api/pleroma/admin/users/invite_token` now uses `POST`, changed accepted params and returns full invite in json instead of only token string.
- **Breaking** replying to reports is now "report notes", enpoint changed from `POST /api/pleroma/admin/reports/:id/respond` to `POST /api/pleroma/admin/reports/:id/notes`
- Mastodon API: stopped sanitizing display names, field names and subject fields since they are supposed to be treated as plaintext
- Admin API: Return `total` when querying for reports
- Mastodon API: Return `pleroma.direct_conversation_id` when creating a direct message (`POST /api/v1/statuses`)
- Admin API: Return link alongside with token on password reset
- Admin API: Support authentication via `x-admin-token` HTTP header
- Mastodon API: Add `pleroma.direct_conversation_id` to the status endpoint (`GET /api/v1/statuses/:id`)
- Mastodon API: `pleroma.thread_muted` to the Status entity
- Mastodon API: Mark the direct conversation as read for the author when they send a new direct message
- Mastodon API, streaming: Add `pleroma.direct_conversation_id` to the `conversation` stream event payload.
- Admin API: Render whole status in grouped reports
- Mastodon API: User timelines will now respect blocks, unless you are getting the user timeline of somebody you blocked (which would be empty otherwise).
- Mastodon API: Favoriting / Repeating a post multiple times will now return the identical response every time. Before, executing that action twice would return an error ("already favorited") on the second try.
- Mastodon API: Limit timeline requests to 3 per timeline per 500ms per user/ip by default.
- Admin API: `PATCH /api/pleroma/admin/users/:nickname/credentials` and `GET /api/pleroma/admin/users/:nickname/credentials`
</details>

### Added
- `:chat_limit` option to limit chat characters.
- `cleanup_attachments` option to remove attachments along with statuses. Does not affect duplicate files and attachments without status. Enabling this will increase load to database when deleting statuses on larger instances.
- Refreshing poll results for remote polls
- Authentication: Added rate limit for password-authorized actions / login existence checks
- Static Frontend: Add the ability to render user profiles and notices server-side without requiring JS app.
- Mix task to re-count statuses for all users (`mix pleroma.count_statuses`)
- Mix task to list all users (`mix pleroma.user list`)
- Mix task to send a test email (`mix pleroma.email test`)
- Support for `X-Forwarded-For` and similar HTTP headers which used by reverse proxies to pass a real user IP address to the backend. Must not be enabled unless your instance is behind at least one reverse proxy (such as Nginx, Apache HTTPD or Varnish Cache).
- MRF: New module which handles incoming posts based on their age. By default, all incoming posts that are older than 2 days will be unlisted and not shown to their followers.
- User notification settings: Add `privacy_option` option.
- Support for custom Elixir modules (such as MRF policies)
- User settings: Add _This account is a_ option.
- A new users admin digest email
- OAuth: admin scopes support (relevant setting: `[:auth, :enforce_oauth_admin_scope_usage]`).
- Add an option `authorized_fetch_mode` to require HTTP signatures for AP fetches.
- ActivityPub: support for `replies` collection (output for outgoing federation & fetching on incoming federation).
- Mix task to refresh counter cache (`mix pleroma.refresh_counter_cache`)
<details>
  <summary>API Changes</summary>

- Job queue stats to the healthcheck page
- Admin API: Add ability to fetch reports, grouped by status `GET /api/pleroma/admin/grouped_reports`
- Admin API: Add ability to require password reset
- Mastodon API: Account entities now include `follow_requests_count` (planned Mastodon 3.x addition)
- Pleroma API: `GET /api/v1/pleroma/accounts/:id/scrobbles` to get a list of recently scrobbled items
- Pleroma API: `POST /api/v1/pleroma/scrobble` to scrobble a media item
- Mastodon API: Add `upload_limit`, `avatar_upload_limit`, `background_upload_limit`, and `banner_upload_limit` to `/api/v1/instance`
- Mastodon API: Add `pleroma.unread_conversation_count` to the Account entity
- OAuth: support for hierarchical permissions / [Mastodon 2.4.3 OAuth permissions](https://docs.joinmastodon.org/api/permissions/)
- Metadata Link: Atom syndication Feed
- Mix task to re-count statuses for all users (`mix pleroma.count_statuses`)
- Mastodon API: Add `exclude_visibilities` parameter to the timeline and notification endpoints
- Admin API: `/users/:nickname/toggle_activation` endpoint is now deprecated in favor of: `/users/activate`, `/users/deactivate`, both accept `nicknames` array
- Admin API: Multiple endpoints now require `nicknames` array, instead of singe `nickname`:
  - `POST/DELETE /api/pleroma/admin/users/:nickname/permission_group/:permission_group` are deprecated in favor of: `POST/DELETE /api/pleroma/admin/users/permission_group/:permission_group`
  - `DELETE /api/pleroma/admin/users` (`nickname` query param or `nickname` sent in JSON body) is deprecated in favor of: `DELETE /api/pleroma/admin/users` (`nicknames` query array param or `nicknames` sent in JSON body)
- Admin API: Add `GET /api/pleroma/admin/relay` endpoint - lists all followed relays
- Pleroma API: `POST /api/v1/pleroma/conversations/read` to mark all conversations as read
- ActivityPub: Support `Move` activities
- Mastodon API: Add `/api/v1/markers` for managing timeline read markers
- Mastodon API: Add the `recipients` parameter to `GET /api/v1/conversations`
- Configuration: `feed` option for user atom feed.
- Pleroma API: Add Emoji reactions
- Admin API: Add `/api/pleroma/admin/instances/:instance/statuses` - lists all statuses from a given instance
- Admin API: Add `/api/pleroma/admin/users/:nickname/statuses` - lists all statuses from a given user
- Admin API: `PATCH /api/pleroma/users/confirm_email` to confirm email for multiple users, `PATCH /api/pleroma/users/resend_confirmation_email` to resend confirmation email for multiple users
- ActivityPub: Configurable `type` field of the actors.
- Mastodon API: `/api/v1/accounts/:id` has `source/pleroma/actor_type` field.
- Mastodon API: `/api/v1/update_credentials` accepts `actor_type` field.
- Captcha: Support native provider
- Captcha: Enable by default
- Mastodon API: Add support for `account_id` param to filter notifications by the account
- Mastodon API: Add `emoji_reactions` property to Statuses
- Mastodon API: Change emoji reaction reply format
- Notifications: Added `pleroma:emoji_reaction` notification type
- Mastodon API: Change emoji reaction reply format once more
- Configuration: `feed.logo` option for tag feed.
- Tag feed: `/tags/:tag.rss` - list public statuses by hashtag.
- Mastodon API: Add `reacted` property to `emoji_reactions`
- Pleroma API: Add reactions for a single emoji.
- ActivityPub: `[:activitypub, :note_replies_output_limit]` setting sets the number of note self-replies to output on outgoing federation.
- Admin API: `GET /api/pleroma/admin/stats` to get status count by visibility scope
- Admin API: `GET /api/pleroma/admin/statuses` - list all statuses (accepts `godmode` and `local_only`)
</details>

### Fixed
- Report emails now include functional links to profiles of remote user accounts
- Not being able to log in to some third-party apps when logged in to MastoFE
- MRF: `Delete` activities being exempt from MRF policies
- OTP releases: Not being able to configure OAuth expired token cleanup interval
- OTP releases: Not being able to configure HTML sanitization policy
- OTP releases: Not being able to change upload limit (again)
- Favorites timeline now ordered by favorite date instead of post date
- Support for cancellation of a follow request
<details>
  <summary>API Changes</summary>

- Mastodon API: Fix private and direct statuses not being filtered out from the public timeline for an authenticated user (`GET /api/v1/timelines/public`)
- Mastodon API: Inability to get some local users by nickname in `/api/v1/accounts/:id_or_nickname`
- AdminAPI: If some status received reports both in the "new" format and "old" format it was considered reports on two different statuses (in the context of grouped reports)
- Admin API: Error when trying to update reports in the "old" format
- Mastodon API: Marking a conversation as read (`POST /api/v1/conversations/:id/read`) now no longer brings it to the top in the user's direct conversation list
</details>

## [1.1.9] - 2020-02-10
### Fixed
- OTP: Inability to set the upload limit (again)
- Not being able to pin polls
- Streaming API: incorrect handling of reblog mutes
- Rejecting the user when field length limit is exceeded
- OpenGraph provider: html entities in descriptions

## [1.1.8] - 2020-01-10
### Fixed
- Captcha generation issues
- Returned Kocaptcha endpoint to configuration
- Captcha validity is now 5 minutes

## [1.1.7] - 2019-12-13
### Fixed
- OTP: Inability to set the upload limit
- OTP: Inability to override node name/distribution type to run 2 Pleroma instances on the same machine

### Added
- Integrated captcha provider

### Changed
- Captcha enabled by default
- Default Captcha provider changed from `Pleroma.Captcha.Kocaptcha` to `Pleroma.Captcha.Native`
- Better `Cache-Control` header for static content

### Bundled Pleroma-FE Changes
#### Added
- Icons in the navigation panel

#### Fixed
- Improved support unauthenticated view of private instances

#### Removed
- Whitespace hack on empty post content

## [1.1.6] - 2019-11-19
### Fixed
- Not being able to log into to third party apps when the browser is logged into mastofe
- Email confirmation not being required even when enabled
- Mastodon API: conversations API crashing when one status is malformed

### Bundled Pleroma-FE Changes
#### Added
- About page
- Meme arrows

#### Fixed
- Image modal not closing unless clicked outside of image
- Attachment upload spinner not being centered
- Showing follow counters being 0 when they are actually hidden

## [1.1.5] - 2019-11-09
### Fixed
- Polls having different numbers in timelines/notifications/poll api endpoints due to cache desyncronization
- Pleroma API: OAuth token endpoint not being found when ".json" suffix is appended

### Changed
- Frontend bundle updated to [044c9ad0](https://git.pleroma.social/pleroma/pleroma-fe/commit/044c9ad0562af059dd961d50961a3880fca9c642)

## [1.1.4] - 2019-11-01
### Fixed
- Added a migration that fills up empty user.info fields to prevent breakage after previous unsafe migrations.
- Failure to migrate from pre-1.0.0 versions
- Mastodon API: Notification stream not including follow notifications

## [1.1.3] - 2019-10-25
### Fixed
- Blocked users showing up in notifications collapsed as if they were muted
- `pleroma_ctl` not working on Debian's default shell

## [1.1.2] - 2019-10-18
### Fixed
- `pleroma_ctl` trying to connect to a running instance when generating the config, which of course doesn't exist.

## [1.1.1] - 2019-10-18
### Fixed
- One of the migrations between 1.0.0 and 1.1.0 wiping user info of the relay user because of unexpected behavior of postgresql's `jsonb_set`, resulting in inability to post in the default configuration. If you were affected, please run the following query in postgres console, the relay user will be recreated automatically:
```
delete from users where ap_id = 'https://your.instance.hostname/relay';
```
- Bad user search matches

## [1.1.0] - 2019-10-14
**Breaking:** The stable branch has been changed from `master` to `stable`. If you want to keep using 1.0, the `release/1.0` branch will receive security updates for 6 months after 1.1 release.

**OTP Note:** `pleroma_ctl` in 1.0 defaults to `master` and doesn't support specifying arbitrary branches, making `./pleroma_ctl update` fail. To fix this, fetch a version of `pleroma_ctl` from 1.1 using the command below and proceed with the update normally:
```
curl -Lo ./bin/pleroma_ctl 'https://git.pleroma.social/pleroma/pleroma/raw/develop/rel/files/bin/pleroma_ctl'
```
### Security
- Mastodon API: respect post privacy in `/api/v1/statuses/:id/{favourited,reblogged}_by`

### Removed
- **Breaking:** GNU Social API with Qvitter extensions support
- Emoji: Remove longfox emojis.
- Remove `Reply-To` header from report emails for admins.
- ActivityPub: The `/objects/:uuid/likes` endpoint.

### Changed
- **Breaking:** Configuration: A setting to explicitly disable the mailer was added, defaulting to true, if you are using a mailer add `config :pleroma, Pleroma.Emails.Mailer, enabled: true` to your config
- **Breaking:** Configuration: `/media/` is now removed when `base_url` is configured, append `/media/` to your `base_url` config to keep the old behaviour if desired
- **Breaking:** `/api/pleroma/notifications/read` is moved to `/api/v1/pleroma/notifications/read` and now supports `max_id` and responds with Mastodon API entities.
- Configuration: added `config/description.exs`, from which `docs/config.md` is generated
- Configuration: OpenGraph and TwitterCard providers enabled by default
- Configuration: Filter.AnonymizeFilename added ability to retain file extension with custom text
- Federation: Return 403 errors when trying to request pages from a user's follower/following collections if they have `hide_followers`/`hide_follows` set
- NodeInfo: Return `skipThreadContainment` in `metadata` for the `skip_thread_containment` option
- NodeInfo: Return `mailerEnabled` in `metadata`
- Mastodon API: Unsubscribe followers when they unfollow a user
- Mastodon API: `pleroma.thread_muted` key in the Status entity
- AdminAPI: Add "godmode" while fetching user statuses (i.e. admin can see private statuses)
- Improve digest email template
– Pagination: (optional) return `total` alongside with `items` when paginating
- The `Pleroma.FlakeId` module has been replaced with the `flake_id` library.

### Fixed
- Following from Osada
- Favorites timeline doing database-intensive queries
- Metadata rendering errors resulting in the entire page being inaccessible
- `federation_incoming_replies_max_depth` option being ignored in certain cases
- Mastodon API: Handling of search timeouts (`/api/v1/search` and `/api/v2/search`)
- Mastodon API: Misskey's endless polls being unable to render
- Mastodon API: Embedded relationships not being properly rendered in the Account entity of Status entity
- Mastodon API: Notifications endpoint crashing if one notification failed to render
- Mastodon API: `exclude_replies` is correctly handled again.
- Mastodon API: Add `account_id`, `type`, `offset`, and `limit` to search API (`/api/v1/search` and `/api/v2/search`)
- Mastodon API, streaming: Fix filtering of notifications based on blocks/mutes/thread mutes
- Mastodon API: Fix private and direct statuses not being filtered out from the public timeline for an authenticated user (`GET /api/v1/timelines/public`)
- Mastodon API: Ensure the `account` field is not empty when rendering Notification entities.
- Mastodon API: Inability to get some local users by nickname in `/api/v1/accounts/:id_or_nickname`
- Mastodon API: Blocks are now treated consistently between the Streaming API and the Timeline APIs
- Rich Media: Parser failing when no TTL can be found by image TTL setters
- Rich Media: The crawled URL is now spliced into the rich media data.
- ActivityPub S2S: sharedInbox usage has been mostly aligned with the rules in the AP specification.
- ActivityPub C2S: follower/following collection pages being inaccessible even when authentifucated if `hide_followers`/ `hide_follows` was set
- ActivityPub: Deactivated user deletion
- ActivityPub: Fix `/users/:nickname/inbox` crashing without an authenticated user
- MRF: fix ability to follow a relay when AntiFollowbotPolicy was enabled
- ActivityPub: Correct addressing of Undo.
- ActivityPub: Correct addressing of profile update activities.
- ActivityPub: Polls are now refreshed when necessary.
- Report emails now include functional links to profiles of remote user accounts
- Existing user id not being preserved on insert conflict
- Pleroma.Upload base_url was not automatically whitelisted by MediaProxy. Now your custom CDN or file hosting will be accessed directly as expected.
- Report email not being sent to admins when the reporter is a remote user
- Reverse Proxy limiting `max_body_length` was incorrectly defined and only checked `Content-Length` headers which may not be sufficient in some circumstances

### Added
- Expiring/ephemeral activites. All activities can have expires_at value set, which controls when they should be deleted automatically.
- Mastodon API: in post_status, the expires_in parameter lets you set the number of seconds until an activity expires. It must be at least one hour.
- Mastodon API: all status JSON responses contain a `pleroma.expires_at` item which states when an activity will expire. The value is only shown to the user who created the activity. To everyone else it's empty.
- Configuration: `ActivityExpiration.enabled` controls whether expired activites will get deleted at the appropriate time. Enabled by default.
- Conversations: Add Pleroma-specific conversation endpoints and status posting extensions. Run the `bump_all_conversations` task again to create the necessary data.
- MRF: Support for priming the mediaproxy cache (`Pleroma.Web.ActivityPub.MRF.MediaProxyWarmingPolicy`)
- MRF: Support for excluding specific domains from Transparency.
- MRF: Support for filtering posts based on who they mention (`Pleroma.Web.ActivityPub.MRF.MentionPolicy`)
- Mastodon API: Support for the [`tagged` filter](https://github.com/tootsuite/mastodon/pull/9755) in [`GET /api/v1/accounts/:id/statuses`](https://docs.joinmastodon.org/api/rest/accounts/#get-api-v1-accounts-id-statuses)
- Mastodon API, streaming: Add support for passing the token in the `Sec-WebSocket-Protocol` header
- Mastodon API, extension: Ability to reset avatar, profile banner, and background
- Mastodon API: Add support for `fields_attributes` API parameter (setting custom fields)
- Mastodon API: Add support for categories for custom emojis by reusing the group feature. <https://github.com/tootsuite/mastodon/pull/11196>
- Mastodon API: Add support for muting/unmuting notifications
- Mastodon API: Add support for the `blocked_by` attribute in the relationship API (`GET /api/v1/accounts/relationships`). <https://github.com/tootsuite/mastodon/pull/10373>
- Mastodon API: Add support for the `domain_blocking` attribute in the relationship API (`GET /api/v1/accounts/relationships`).
- Mastodon API: Add `pleroma.deactivated` to the Account entity
- Mastodon API: added `/auth/password` endpoint for password reset with rate limit.
- Mastodon API: /api/v1/accounts/:id/statuses now supports nicknames or user id
- Mastodon API: Improve support for the user profile custom fields
- Mastodon API: Add support for `fields_attributes` API parameter (setting custom fields)
- Mastodon API: Added an endpoint to get multiple statuses by IDs (`GET /api/v1/statuses/?ids[]=1&ids[]=2`)
- Admin API: Return users' tags when querying reports
- Admin API: Return avatar and display name when querying users
- Admin API: Allow querying user by ID
- Admin API: Added support for `tuples`.
- Admin API: Added endpoints to run mix tasks pleroma.config migrate_to_db & pleroma.config migrate_from_db
- Added synchronization of following/followers counters for external users
- Configuration: `enabled` option for `Pleroma.Emails.Mailer`, defaulting to `false`.
- Configuration: Pleroma.Plugs.RateLimiter `bucket_name`, `params` options.
- Configuration: `user_bio_length` and `user_name_length` options.
- Addressable lists
- Twitter API: added rate limit for `/api/account/password_reset` endpoint.
- ActivityPub: Add an internal service actor for fetching ActivityPub objects.
- ActivityPub: Optional signing of ActivityPub object fetches.
- Admin API: Endpoint for fetching latest user's statuses
- Pleroma API: Add `/api/v1/pleroma/accounts/confirmation_resend?email=<email>` for resending account confirmation.
- Pleroma API: Email change endpoint.
- Admin API: Added moderation log
- Web response cache (currently, enabled for ActivityPub)
- Reverse Proxy: Do not retry failed requests to limit pressure on the peer

### Changed
- Configuration: Filter.AnonymizeFilename added ability to retain file extension with custom text
- Admin API: changed json structure for saving config settings.
- RichMedia: parsers and their order are configured in `rich_media` config.
- RichMedia: add the rich media ttl based on image expiration time.

## [1.0.7] - 2019-09-26
### Fixed
- Broken federation on Erlang 22 (previous versions of hackney http client were using an option that got deprecated)
### Changed
- ActivityPub: The first page in inboxes/outboxes is no longer embedded.

## [1.0.6] - 2019-08-14
### Fixed
- MRF: fix use of unserializable keyword lists in describe() implementations
- ActivityPub S2S: POST requests are now signed with `(request-target)` pseudo-header.

## [1.0.5] - 2019-08-13
### Fixed
- Mastodon API: follower/following counters not being nullified, when `hide_follows`/`hide_followers` is set
- Mastodon API: `muted` in the Status entity, using author's account to determine if the thread was muted
- Mastodon API: return the actual profile URL in the Account entity's `url` property when appropriate
- Templates: properly style anchor tags
- Objects being re-embedded to activities after being updated (e.g faved/reposted). Running 'mix pleroma.database prune_objects' again is advised.
- Not being able to access the Mastodon FE login page on private instances
- MRF: ensure that subdomain_match calls are case-insensitive
- Fix internal server error when using the healthcheck API.

### Added
- **Breaking:** MRF describe API, which adds support for exposing configuration information about MRF policies to NodeInfo.
  Custom modules will need to be updated by adding, at the very least, `def describe, do: {:ok, %{}}` to the MRF policy modules.
- Relays: Added a task to list relay subscriptions.
- MRF: Support for filtering posts based on ActivityStreams vocabulary (`Pleroma.Web.ActivityPub.MRF.VocabularyPolicy`)
- MRF (Simple Policy): Support for wildcard domains.
- Support for wildcard domains in user domain blocks setting.
- Configuration: `quarantined_instances` support wildcard domains.
- Mix Tasks: `mix pleroma.database fix_likes_collections`
- Configuration: `federation_incoming_replies_max_depth` option

### Removed
- Federation: Remove `likes` from objects.
- **Breaking:** ActivityPub: The `accept_blocks` configuration setting.

## [1.0.4] - 2019-08-01
### Fixed
- Invalid SemVer version generation, when the current branch does not have commits ahead of tag/checked out on a tag

## [1.0.3] - 2019-07-31
### Security
- OStatus: eliminate the possibility of a protocol downgrade attack.
- OStatus: prevent following locked accounts, bypassing the approval process.
- TwitterAPI: use CommonAPI to handle remote follows instead of OStatus.

## [1.0.2] - 2019-07-28
### Fixed
- Not being able to pin unlisted posts
- Mastodon API: represent poll IDs as strings
- MediaProxy: fix matching filenames
- MediaProxy: fix filename encoding
- Migrations: fix a sporadic migration failure
- Metadata rendering errors resulting in the entire page being inaccessible
- Federation/MediaProxy not working with instances that have wrong certificate order
- ActivityPub S2S: remote user deletions now work the same as local user deletions.

### Changed
- Configuration: OpenGraph and TwitterCard providers enabled by default
- Configuration: Filter.AnonymizeFilename added ability to retain file extension with custom text

## [1.0.1] - 2019-07-14
### Security
- OStatus: fix an object spoofing vulnerability.

## [1.0.0] - 2019-06-29
### Security
- Mastodon API: Fix display names not being sanitized
- Rich media: Do not crawl private IP ranges

### Added
- Digest email for inactive users
- Add a generic settings store for frontends / clients to use.
- Explicit addressing option for posting.
- Optional SSH access mode. (Needs `erlang-ssh` package on some distributions).
- [MongooseIM](https://github.com/esl/MongooseIM) http authentication support.
- LDAP authentication
- External OAuth provider authentication
- Support for building a release using [`mix release`](https://hexdocs.pm/mix/master/Mix.Tasks.Release.html)
- A [job queue](https://git.pleroma.social/pleroma/pleroma_job_queue) for federation, emails, web push, etc.
- [Prometheus](https://prometheus.io/) metrics
- Support for Mastodon's remote interaction
- Mix Tasks: `mix pleroma.database bump_all_conversations`
- Mix Tasks: `mix pleroma.database remove_embedded_objects`
- Mix Tasks: `mix pleroma.database update_users_following_followers_counts`
- Mix Tasks: `mix pleroma.user toggle_confirmed`
- Mix Tasks: `mix pleroma.config migrate_to_db`
- Mix Tasks: `mix pleroma.config migrate_from_db`
- Federation: Support for `Question` and `Answer` objects
- Federation: Support for reports
- Configuration: `poll_limits` option
- Configuration: `pack_extensions` option
- Configuration: `safe_dm_mentions` option
- Configuration: `link_name` option
- Configuration: `fetch_initial_posts` option
- Configuration: `notify_email` option
- Configuration: Media proxy `whitelist` option
- Configuration: `report_uri` option
- Configuration: `email_notifications` option
- Configuration: `limit_to_local_content` option
- Pleroma API: User subscriptions
- Pleroma API: Healthcheck endpoint
- Pleroma API: `/api/v1/pleroma/mascot` per-user frontend mascot configuration endpoints
- Admin API: Endpoints for listing/revoking invite tokens
- Admin API: Endpoints for making users follow/unfollow each other
- Admin API: added filters (role, tags, email, name) for users endpoint
- Admin API: Endpoints for managing reports
- Admin API: Endpoints for deleting and changing the scope of individual reported statuses
- Admin API: Endpoints to view and change config settings.
- AdminFE: initial release with basic user management accessible at /pleroma/admin/
- Mastodon API: Add chat token to `verify_credentials` response
- Mastodon API: Add background image setting to `update_credentials`
- Mastodon API: [Scheduled statuses](https://docs.joinmastodon.org/api/rest/scheduled-statuses/)
- Mastodon API: `/api/v1/notifications/destroy_multiple` (glitch-soc extension)
- Mastodon API: `/api/v1/pleroma/accounts/:id/favourites` (API extension)
- Mastodon API: [Reports](https://docs.joinmastodon.org/api/rest/reports/)
- Mastodon API: `POST /api/v1/accounts` (account creation API)
- Mastodon API: [Polls](https://docs.joinmastodon.org/api/rest/polls/)
- ActivityPub C2S: OAuth endpoints
- Metadata: RelMe provider
- OAuth: added support for refresh tokens
- Emoji packs and emoji pack manager
- Object pruning (`mix pleroma.database prune_objects`)
- OAuth: added job to clean expired access tokens
- MRF: Support for rejecting reports from specific instances (`mrf_simple`)
- MRF: Support for stripping avatars and banner images from specific instances (`mrf_simple`)
- MRF: Support for running subchains.
- Configuration: `skip_thread_containment` option
- Configuration: `rate_limit` option. See `Pleroma.Plugs.RateLimiter` documentation for details.
- MRF: Support for filtering out likely spam messages by rejecting posts from new users that contain links.
- Configuration: `ignore_hosts` option
- Configuration: `ignore_tld` option
- Configuration: default syslog tag "Pleroma" is now lowercased to "pleroma"

### Changed
- **Breaking:** bind to 127.0.0.1 instead of 0.0.0.0 by default
- **Breaking:** Configuration: move from Pleroma.Mailer to Pleroma.Emails.Mailer
- Thread containment / test for complete visibility will be skipped by default.
- Enforcement of OAuth scopes
- Add multiple use/time expiring invite token
- Restyled OAuth pages to fit with Pleroma's default theme
- Link/mention/hashtag detection is now handled by [auto_linker](https://git.pleroma.social/pleroma/auto_linker)
- NodeInfo: Return `safe_dm_mentions` feature flag
- Federation: Expand the audience of delete activities to all recipients of the deleted object
- Federation: Removed `inReplyToStatusId` from objects
- Configuration: Dedupe enabled by default
- Configuration: Default log level in `prod` environment is now set to `warn`
- Configuration: Added `extra_cookie_attrs` for setting non-standard cookie attributes. Defaults to ["SameSite=Lax"] so that remote follows work.
- Timelines: Messages involving people you have blocked will be excluded from the timeline in all cases instead of just repeats.
- Admin API: Move the user related API to `api/pleroma/admin/users`
- Admin API: `POST /api/pleroma/admin/users` will take list of users
- Pleroma API: Support for emoji tags in `/api/pleroma/emoji` resulting in a breaking API change
- Mastodon API: Support for `exclude_types`, `limit` and `min_id` in `/api/v1/notifications`
- Mastodon API: Add `languages` and `registrations` to `/api/v1/instance`
- Mastodon API: Provide plaintext versions of cw/content in the Status entity
- Mastodon API: Add `pleroma.conversation_id`, `pleroma.in_reply_to_account_acct` fields to the Status entity
- Mastodon API: Add `pleroma.tags`, `pleroma.relationship{}`, `pleroma.is_moderator`, `pleroma.is_admin`, `pleroma.confirmation_pending`, `pleroma.hide_followers`, `pleroma.hide_follows`, `pleroma.hide_favorites` fields to the User entity
- Mastodon API: Add `pleroma.show_role`, `pleroma.no_rich_text` fields to the Source subentity
- Mastodon API: Add support for updating `no_rich_text`, `hide_followers`, `hide_follows`, `hide_favorites`, `show_role` in `PATCH /api/v1/update_credentials`
- Mastodon API: Add `pleroma.is_seen` to the Notification entity
- Mastodon API: Add `pleroma.local` to the Status entity
- Mastodon API: Add `preview` parameter to `POST /api/v1/statuses`
- Mastodon API: Add `with_muted` parameter to timeline endpoints
- Mastodon API: Actual reblog hiding instead of a dummy
- Mastodon API: Remove attachment limit in the Status entity
- Mastodon API: Added support max_id & since_id for bookmark timeline endpoints.
- Deps: Updated Cowboy to 2.6
- Deps: Updated Ecto to 3.0.7
- Don't ship finmoji by default, they can be installed as an emoji pack
- Hide deactivated users and their statuses
- Posts which are marked sensitive or tagged nsfw no longer have link previews.
- HTTP connection timeout is now set to 10 seconds.
- Respond with a 404 Not implemented JSON error message when requested API is not implemented
- Rich Media: crawl only https URLs.

### Fixed
- Follow requests don't get 'stuck' anymore.
- Added an FTS index on objects. Running `vacuum analyze` and setting a larger `work_mem` is recommended.
- Followers counter not being updated when a follower is blocked
- Deactivated users being able to request an access token
- Limit on request body in rich media/relme parsers being ignored resulting in a possible memory leak
- Proper Twitter Card generation instead of a dummy
- Deletions failing for users with a large number of posts
- NodeInfo: Include admins in `staffAccounts`
- ActivityPub: Crashing when requesting empty local user's outbox
- Federation: Handling of objects without `summary` property
- Federation: Add a language tag to activities as required by ActivityStreams 2.0
- Federation: Do not federate avatar/banner if set to default allowing other servers/clients to use their defaults
- Federation: Cope with missing or explicitly nulled address lists
- Federation: Explicitly ensure activities addressed to `as:Public` become addressed to the followers collection
- Federation: Better cope with actors which do not declare a followers collection and use `as:Public` with these semantics
- Federation: Follow requests from remote users who have been blocked will be automatically rejected if appropriate
- MediaProxy: Parse name from content disposition headers even for non-whitelisted types
- MediaProxy: S3 link encoding
- Rich Media: Reject any data which cannot be explicitly encoded into JSON
- Pleroma API: Importing follows from Mastodon 2.8+
- Twitter API: Exposing default scope, `no_rich_text` of the user to anyone
- Twitter API: Returning the `role` object in user entity despite `show_role = false`
- Mastodon API: `/api/v1/favourites` serving only public activities
- Mastodon API: Reblogs having `in_reply_to_id` - `null` even when they are replies
- Mastodon API: Streaming API broadcasting wrong activity id
- Mastodon API: 500 errors when requesting a card for a private conversation
- Mastodon API: Handling of `reblogs` in `/api/v1/accounts/:id/follow`
- Mastodon API: Correct `reblogged`, `favourited`, and `bookmarked` values in the reblog status JSON
- Mastodon API: Exposing default scope of the user to anyone
- Mastodon API: Make `irreversible` field default to `false` [`POST /api/v1/filters`]
- Mastodon API: Replace missing non-nullable Card attributes with empty strings
- User-Agent is now sent correctly for all HTTP requests.
- MRF: Simple policy now properly delists imported or relayed statuses

## Removed
- Configuration: `config :pleroma, :fe` in favor of the more flexible `config :pleroma, :frontend_configurations`

## [0.9.99999] - 2019-05-31
### Security
- Mastodon API: Fix lists leaking private posts

## [0.9.9999] - 2019-04-05
### Security
- Mastodon API: Fix content warnings skipping HTML sanitization

## [0.9.999] - 2019-03-13
Frontend changes only.
### Added
- Added floating action button for posting status on mobile
### Changed
- Changed user-settings icon to a pencil
### Fixed
- Keyboard shortcuts activating when typing a message
- Gaps when scrolling down on a timeline after showing new

## [0.9.99] - 2019-03-08
### Changed
- Update the frontend to the 0.9.99 tag
### Fixed
- Sign the date header in federation to fix Mastodon federation.

## [0.9.9] - 2019-02-22
This is our first stable release.<|MERGE_RESOLUTION|>--- conflicted
+++ resolved
@@ -25,11 +25,8 @@
 ### Fixed
 - Support pagination in conversations API
 - **Breaking**: SimplePolicy `:reject` and `:accept` allow deletions again
-<<<<<<< HEAD
+- Fix follower/blocks import when nicknames starts with @
 - Filtering of push notifications on activities from blocked domains
-=======
-- Fix follower/blocks import when nicknames starts with @
->>>>>>> 28f8fcf8
 
 ## [unreleased-patch]
 ### Fixed
