--- conflicted
+++ resolved
@@ -47,17 +47,13 @@
 - Mastodon API: Add `pleroma.unread_conversation_count` to the Account entity
 - OAuth: support for hierarchical permissions / [Mastodon 2.4.3 OAuth permissions](https://docs.joinmastodon.org/api/permissions/)
 - Metadata Link: Atom syndication Feed
-<<<<<<< HEAD
-- Mix task to re-count statuses for all users (`mix pleroma.count_statuses`)
-- Admin API: Add ability to fetch reports, grouped by status `GET /api/pleroma/admin/grouped_reports`
-=======
 - Mastodon API: Add `exclude_visibilities` parameter to the timeline and notification endpoints
 - Admin API: `/users/:nickname/toggle_activation` endpoint is now deprecated in favor of: `/users/activate`, `/users/deactivate`, both accept `nicknames` array
 - Admin API: `POST/DELETE /api/pleroma/admin/users/:nickname/permission_group/:permission_group` are deprecated in favor of: `POST/DELETE /api/pleroma/admin/users/permission_group/:permission_group` (both accept `nicknames` array), `DELETE /api/pleroma/admin/users` (`nickname` query param or `nickname` sent in JSON body) is deprecated in favor of: `DELETE /api/pleroma/admin/users` (`nicknames` query array param or `nicknames` sent in JSON body).
 - Admin API: Add `GET /api/pleroma/admin/relay` endpoint - lists all followed relays
 - Pleroma API: `POST /api/v1/pleroma/conversations/read` to mark all conversations as read
 - Mastodon API: Add `/api/v1/markers` for managing timeline read markers
->>>>>>> fee12769
+- Admin API: Add ability to fetch reports, grouped by status `GET /api/pleroma/admin/grouped_reports`
 
 ### Changed
 - **Breaking:** Elixir >=1.8 is now required (was >= 1.7)
