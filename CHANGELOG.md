--- conflicted
+++ resolved
@@ -14,12 +14,9 @@
 - Introduced [quantum](https://github.com/quantum-elixir/quantum-core) job scheduler
 - Admin API: Return `total` when querying for reports
 - Mastodon API: Return `pleroma.direct_conversation_id` when creating a direct message (`POST /api/v1/statuses`)
-<<<<<<< HEAD
 - Admin API: Return link alongside with token on password reset
-=======
 ### Fixed
 - Mastodon API: Fix private and direct statuses not being filtered out from the public timeline for an authenticated user (`GET /api/v1/timelines/public`)
->>>>>>> 29dd8ab9
 
 ## [1.1.0] - 2019-??-??
 ### Security
