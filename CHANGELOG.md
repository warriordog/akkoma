--- conflicted
+++ resolved
@@ -31,13 +31,10 @@
 - Mastodon API, extension: Ability to reset avatar, profile banner, and background
 - Mastodon API: Add support for categories for custom emojis by reusing the group feature. <https://github.com/tootsuite/mastodon/pull/11196>
 - Mastodon API: Add support for muting/unmuting notifications
-<<<<<<< HEAD
-- Mastodon API: /api/v1/accounts/:id/statuses now supports nicknames or user id
-=======
 - Mastodon API: Add support for the `blocked_by` attribute in the relationship API (`GET /api/v1/accounts/relationships`). <https://github.com/tootsuite/mastodon/pull/10373>
 - Mastodon API: Add `pleroma.deactivated` to the Account entity
 - Mastodon API: added `/auth/password` endpoint for password reset with rate limit.
->>>>>>> c1c64d6d
+- Mastodon API: /api/v1/accounts/:id/statuses now supports nicknames or user id
 - Admin API: Return users' tags when querying reports
 - Admin API: Return avatar and display name when querying users
 - Admin API: Allow querying user by ID
