--- conflicted
+++ resolved
@@ -24,11 +24,8 @@
 
 ### Fixed
 - Support pagination in conversations API
-<<<<<<< HEAD
+- **Breaking**: SimplePolicy `:reject` and `:accept` allow deletions again
 - Filtering of push notifications on activities from blocked domains
-=======
-- **Breaking**: SimplePolicy `:reject` and `:accept` allow deletions again
->>>>>>> e57c1b60
 
 ## [unreleased-patch]
 ### Fixed
