# Changelog

All notable changes to this project will be documented in this file.

The format is based on [Keep a Changelog](https://keepachangelog.com/en/1.0.0/).

## Unreleased

## Added

- Added a new configuration option to the MediaProxy feature that allows the blocking of specific domains from using the media proxy or being explicitly allowed by the Content-Security-Policy.
  - Please make sure instances you wanted to block media from are not in the MediaProxy `whitelist`, and instead use `blocklist`.
- `OnlyMedia` Upload Filter to simplify restricting uploads to audio, image, and video types
- ARM64 OTP builds
  - Ubuntu22 builds are available for develop and stable
  - other distributions are stable only
- Support for Elixir 1.15
  - 1.14 is still supported
  - OTP26 is currently "unsupported". It will probably work, but due to the way
    it handles map ordering, the test suite will not pass for it as yet.

## Changed

- Alpine OTP builds are now from alpine 3.18, which is OpenSSLv3 compatible.
  If you use alpine OTP builds you will have to update your local system.
- Debian OTP builds are now from a base of bookworm, which is OpenSSLv3 compatible.
  If you use debian OTP builds you will have to update your local system to
  bookworm (currently: stable).
- Ubuntu and debian builds are compatible again! (for now...)
- Blocks/Mutes now return from max ID to min ID, in line with mastodon.
- The AnonymizeFilename filter is now enabled by default.

## Fixed

- Deactivated users can no longer show up in the emoji reaction list
- Embedded posts can no longer bypass `:restrict\_unauthenticated`
- GET/HEAD requests will now work when requesting AWS-based instances.

## Security

- Add `no_new_privs` hardening to OpenRC and systemd service files
<<<<<<< HEAD
- Ensured that XML parsers cannot load external entities (thanks @Mae@is.badat.dev!)
=======
- Reduced permissions of config files and directories, distros requiring greater permissions like group-read need to pre-create the directories
>>>>>>> bfebb92b

## Removed

- Builds for debian oldstable (bullseye)
  - If you are on oldstable you should NOT attempt to update OTP builds without
    first updating your machine.

## 2023.05

## Added
- Custom options for users to accept/reject private messages
  - options: everybody, nobody, people\_i\_follow
- MRF to reject notes from accounts newer than a given age
  - this will have the side-effect of rejecting legitimate messages if your
    post gets boosted outside of your local bubble and people your instance
    does not know about reply to it.

## Fixed
- Support for `streams` public key URIs
- Bookmarks are cleaned up on DB prune now

## Security
- Fixed mediaproxy being a bit of a silly billy

## 2023.04

## Added
- Nodeinfo keys for unauthenticated timeline visibility
- Option to disable federated timeline
- Option to make the bubble timeline publicly accessible
- Ability to swap between installed standard frontends
  - *mastodon frontends are still not counted as standard frontends due to the complexity in serving them correctly*. 

### Upgrade Notes
- Elixir 1.14 is now required. If your distribution does not package this, you can
  use [asdf](https://asdf-vm.com/). At time of writing, elixir 1.14.3 / erlang 25.3
  is confirmed to work.

## 2023.03

## Fixed
- Allowed contentMap to be updated on edit
- Filter creation now accepts expires\_at

### Changed
- Restoring the database from a dump now goes much faster without need for work-arounds
- Misskey reaction matching uses `content` parameter now

### Added
- Extend the mix task `prune_objects` with option `--prune-orphaned-activities` to also prune orphaned activities, allowing to reclaim even more database space

### Removed
- Possibility of using the `style` parameter on `span` elements. This will break certain MFM parameters.
- Option for "default" image description.

## 2023.02

### Added
- Prometheus metrics exporting from `/api/v1/akkoma/metrics`
- Ability to alter http pool size
- Translation of statuses via ArgosTranslate
- Argon2 password hashing
- Ability to "verify" links in profile fields via rel=me
- Mix tasks to dump/load config to/from json for bulk editing
- Followed hashtag list at /api/v1/followed\_tags, API parity with mastodon
- Ability to set posting language in the post form, API parity with mastodon
- Ability to match domains in MRF by a trailing wildcard
  - Currently supported formats:
    - `example.com` (implicitly matches `*.example.com`)
    - `*.example.com`
    - `example.*` (implicitly matches `*.example.*`)

### Removed
- Non-finch HTTP adapters
- Legacy redirect from /api/pleroma/admin to /api/v1/pleroma/admin
- Legacy redirects from /api/pleroma to /api/v1/pleroma
- :crypt dependency

### Changed
- Return HTTP error 413 when uploading an avatar or banner that's above the configured upload limit instead of a 500.
- Non-admin users now cannot register `admin` scope tokens (not security-critical, they didn't work before, but you _could_ create them)
  - Admin scopes will be dropped on create
- Rich media will now backoff for 20 minutes after a failure
- Quote posts are now considered as part of the same thread as the post they are quoting
- Extend the mix task `prune_objects` with options to keep more relevant posts
- Simplified HTTP signature processing
- Rich media will now hard-exit after 5 seconds, to prevent timeline hangs
- HTTP Content Security Policy is now far more strict to prevent any potential XSS/CSS leakages
- Follow requests are now paginated, matches mastodon API spec, so use the Link header to paginate.

### Fixed 
- /api/v1/accounts/lookup will now respect restrict\_unauthenticated
- Unknown atoms in the config DB will no longer crash akkoma on boot

### Upgrade notes
- Ensure `config :tesla, :adapter` is either unset, or set to `{Tesla.Adapter.Finch, name: MyFinch}` in your .exs config
- Pleroma-FE will need to be updated to handle the new /api/v1/pleroma endpoints for  custom emoji

## 2022.12

## Added
- Config: HTTP timeout options, :pool\_timeout and :receive\_timeout
- Added statistic gathering about instances which do/don't have signed fetches when they request from us
- Ability to set a default post expiry time, after which the post will be deleted. If used in concert with ActivityExpiration MRF, the expiry which comes _sooner_ will be applied.
- Regular task to prune local transient activities
- Task to manually run the transient prune job (pleroma.database prune\_task)
- Ability to follow hashtags
- Option to extend `reject` in MRF-Simple to apply to entire threads, where the originating instance is rejected
- Extra information to failed HTTP requests

## Changed
- MastoAPI: Accept BooleanLike input on `/api/v1/accounts/:id/follow` (fixes follows with mastodon.py)
- Relays from akkoma are now off by default
- NormalizeMarkup MRF is now on by default
- Follow/Block/Mute imports now spin off into *n* tasks to avoid the oban timeout
- Transient activities recieved from remote servers are no longer persisted in the database
- Overhauled static-fe view for logged-out users
- Blocked instances will now not be sent _any_ requests, even fetch ones that would get rejected by MRF anyhow

## Removed
- FollowBotPolicy
- Passing of undo/block into MRF

## Upgrade Notes
- If you have an old instance, you will probably want to run `mix pleroma.database prune_task` in the foreground to catch it up with the history of your instance.

## 2022.11

## Added
- Officially supported docker release
- Ability to remove followers unilaterally without a block
- Scraping of nodeinfo from remote instances to display instance info
- `requested_by` in relationships when the user has requested to follow you

## Changed
- Follows no longer override domain blocks, a domain block is final
- Deletes are now the lowest priority to publish and will be handled after creates
- Domain blocks are now subdomain-matches by default

## Fixed
- Registrations via ldap are now compatible with the latest OTP24

## Update notes
- If you use LDAP and run from source, please update your elixir/erlang
  to the latest. The changes in OTP24.3 are breaking.
- You can now remove the leading `*.` from domain blocks, but you do not have to.

## 2022.10

### Added
- Ability to sync frontend profiles between clients, with a name attached
- Status card generation will now use the media summary if it is available

### Changed
- Emoji updated to latest 15.0 draft
- **Breaking**: `/api/v1/pleroma/backups` endpoints now requires `read:backups` scope instead of `read:accounts`
- Verify that the signature on posts is not domain blocked, and belongs to the correct user

### Fixed
- OAuthPlug no longer joins with the database every call and uses the user cache
- Undo activities no longer try to look up by ID, and render correctly
- prevent false-errors from meilisearch

## 2022.09

### Added
- support for fedibird-fe, and non-breaking API parity for it to function
- support for setting instance languages in metadata
- support for reusing oauth tokens, and not requiring new authorizations
- the ability to obfuscate domains in your MRF descriptions
- automatic translation of statuses via DeepL or LibreTranslate
- ability to edit posts
- ability to react with remote emoji

### Changed
- MFM parsing is now done on the backend by a modified version of ilja's parser -> https://akkoma.dev/AkkomaGang/mfm-parser
- InlineQuotePolicy is now on by default
- Enable remote users to interact with posts

### Fixed
- Compatibility with latest meilisearch
- Resolution of nested mix tasks (i.e search.meilisearch) in OTP releases
- Elasticsearch returning likes and repeats, displaying as posts
- Ensure key generation happens at registration-time to prevent potential race-conditions
- Ensured websockets get closed on logout
- Allowed GoToSocial-style `?query_string` signatures

### Removed
- Non-finch HTTP adapters. `:tesla, :adapter` is now highly recommended to be set to the default.

## 2022.08

### Added
- extended runtime module support, see config cheatsheet
- quote posting; quotes are limited to public posts

### Changed
- quarantining is now considered absolutely; public activities are no longer
  an exception.
- also merged quarantine and mrf reject - quarantine is now deprecated
- flavours:
  - amd64 is built for debian stable. Compatible with ubuntu 20.
  - ubuntu-jammy is built for... well, ubuntu 22 (LTS)
  - amd64-musl is built for alpine 3.16

### Fixed
- Updated mastoFE path, for the newer version

### Removed
- Scrobbling support
  - `/api/v1/pleroma/scrobble`
  - `/api/v1/pleroma/accounts/{id}/scrobbles`
- Deprecated endpoints
  - `/api/v1/pleroma/chats`
  - `/api/v1/notifications/dismiss`
  - `/api/v1/search`
  - `/api/v1/statuses/{id}/card` 
- Chats, they were half-baked. Just use PMs.
- Prometheus, it causes massive slowdown

## 2022.07

### Added
- Added move account API
- Added ability to set instance accent-color via theme-color
- A fallback page for when a user does not have a frontend installed
- Support for OTP musl11

### Removed
- SSH frontend, to be potentially re-enabled via a bridge rather than wired into the main system
- Gopher frontend, as above
- All pre-compiled javascript

### Fixed
- ES8 support for bulk indexing activities

### Upgrade Notes
- The bundled frontend has been removed, you will need to run the `pleroma.frontend install` mix task to install your frontend of choice. Configuration by default is set to `pleroma-fe`.
- Admin-FE users will have to ensure that :admin is set _BEFORE_ restart, or
you might end up in a situation where you don't have an ability to get it.

## 2.5.2

### Added
- Allow posting and recieving of misskey markdown (requires text/x.misskeymarkdown in `allowed_post_formats`)

### Changed
- Set frontend URLs to akkoma-maintained ones

### Fixed
- Updated `no_empty` MRF to not error when recieving misskey markdown

### Security
- Ensure local-only statuses do not get leaked

## 2.5.1

### Added
- Elasticsearch Search provider support
- Enabled custom emoji reactions to posts via `/api/v1/pleroma/statuses/:id/reactions/:shortcode:`
- Added continuous integration builds for x86 glibc and musl

### Fixed
- Enabled support for non-standard AP entities, such as those used by bookwyrm

## 2.5.0 - 10/06/2022

### Changed
- Allow users to remove their emails if instance does not need email to register

### Added
- `activeMonth` and `activeHalfyear` fields in NodeInfo usage.users object
- Experimental support for Finch. Put `config :tesla, :adapter, {Tesla.Adapter.Finch, name: MyFinch}` in your secrets file to use it. Reverse Proxy will still use Hackney.
- AdminAPI: allow moderators to manage reports, users, invites, and custom emojis
- AdminAPI: restrict moderators to access sensitive data: change user credentials, get password reset token, read private statuses and chats, etc
- PleromaAPI: Add remote follow API endpoint at `POST /api/v1/pleroma/remote_interaction`
- MastoAPI: Add `GET /api/v1/accounts/lookup`
- MastoAPI: Profile Directory support
- MastoAPI: Support v2 Suggestions (handpicked accounts only)
- Ability to log slow Ecto queries by configuring `:pleroma, :telemetry, :slow_queries_logging`
- Added Phoenix LiveDashboard at `/phoenix/live_dashboard`
- Added `/manifest.json` for progressive web apps.
- Readded mastoFE
- Added support for custom emoji reactions
- Added `emoji_url` in notifications to allow for custom emoji rendering
- Make backend-rendered pages translatable. This includes emails. Pages returned as a HTTP response are translated using the language specified in the `userLanguage` cookie, or the `Accept-Language` header. Emails are translated using the `language` field when registering. This language can be changed by `PATCH /api/v1/accounts/update_credentials` with the `language` field.

### Fixed
- Subscription(Bell) Notifications: Don't create from Pipeline Ingested replies
- Handle Reject for already-accepted Follows properly
- Display OpenGraph data on alternative notice routes.
- Fix replies count for remote replies
- ChatAPI: Add link headers
- Limited number of search results to 40 to prevent DoS attacks
- ActivityPub: fixed federation of attachment dimensions
- Fixed benchmarks
- Elixir 1.13 support
- Fixed crash when pinned_objects is nil
- Fixed slow timelines when there are a lot of deactivated users
- Fixed account deletion API

### Removed

### Security
- Private `/objects/` and `/activities/` leaking if cached by authenticated user
- SweetXML library DTD bomb

## 2.4.2 - 2022-01-10

### Fixed
- Federation issues caused by HTTP pool checkout timeouts
- Compatibility with Elixir 1.13

### Upgrade notes

1. Restart Pleroma

### Changed
- Make `mix pleroma.database set_text_search_config` run concurrently and indefinitely

### Added
- AdminAPI: Missing configuration description for StealEmojiPolicy

### Fixed
- MastodonAPI: Stream out Create activities
- MRF ObjectAgePolicy: Fix pattern matching on "published"
- TwitterAPI: Make `change_password` and `change_email` require params on body instead of query
- Subscription(Bell) Notifications: Don't create from Pipeline Ingested replies
- AdminAPI: Fix rendering reports containing a `nil` object
- Mastodon API: Activity Search fallbacks on status fetching after a DB Timeout/Error
- Mastodon API: Fix crash in Streamer related to reblogging
- AdminAPI: List available frontends when `static/frontends` folder is missing
- Make activity search properly use language-aware GIN indexes
- AdminAPI: Fix suggestions for MRF Policies

## 2.4.0 - 2021-08-08

### Changed

- **Breaking:** Configuration: `:chat, enabled` moved to `:shout, enabled` and `:instance, chat_limit` moved to `:shout, limit`
- **Breaking** Entries for simple_policy, transparency_exclusions and quarantined_instances now list both the instance and a reason.
- Support for Erlang/OTP 24
- The `application` metadata returned with statuses is no longer hardcoded. Apps that want to display these details will now have valid data for new posts after this change.
- HTTPSecurityPlug now sends a response header to opt out of Google's FLoC (Federated Learning of Cohorts) targeted advertising.
- Email address is now returned if requesting user is the owner of the user account so it can be exposed in client and FE user settings UIs.
- Improved Twittercard and OpenGraph meta tag generation including thumbnails and image dimension metadata when available.
- AdminAPI: sort users so the newest are at the top.
- ActivityPub Client-to-Server(C2S): Limitation on the type of Activity/Object are lifted as they are now passed through ObjectValidators
- MRF (`AntiFollowbotPolicy`): Bot accounts are now also considered followbots. Users can still allow bots to follow them by first following the bot.

### Added

- MRF (`FollowBotPolicy`): New MRF Policy which makes a designated local Bot account attempt to follow all users in public Notes received by your instance. Users who require approving follower requests or have #nobot in their profile are excluded.
- Return OAuth token `id` (primary key) in POST `/oauth/token`.
- AdminAPI: return `created_at` date with users.
- AdminAPI: add DELETE `/api/v1/pleroma/admin/instances/:instance` to delete all content from a remote instance.
- `AnalyzeMetadata` upload filter for extracting image/video attachment dimensions and generating blurhashes for images. Blurhashes for videos are not generated at this time.
- Attachment dimensions and blurhashes are federated when available.
- Mastodon API: support `poll` notification.
- Pinned posts federation
- Possibility to discover users like `user@example.org`, while Akkoma is working on `akkoma.example.org`. Additional configuration required.

### Fixed
- Don't crash so hard when email settings are invalid.
- Checking activated Upload Filters for required commands.
- Remote users can no longer reappear after being deleted.
- Deactivated users may now be deleted.
- Deleting an activity with a lot of likes/boosts no longer causes a database timeout.
- Mix task `pleroma.database prune_objects`
- Fixed rendering of JSON errors on ActivityPub endpoints.
- Linkify: Parsing crash with URLs ending in unbalanced closed paren, no path separator, and no query parameters
- Try to save exported ConfigDB settings (migrate_from_db) in the system temp directory if default location is not writable.
- Uploading custom instance thumbnail via AdminAPI/AdminFE generated invalid URL to the image
- Applying ConcurrentLimiter settings via AdminAPI
- User login failures if their `notification_settings` were in a NULL state.
- Mix task `pleroma.user delete_activities` query transaction timeout is now :infinity
- MRF (`SimplePolicy`): Embedded objects are now checked. If any embedded object would be rejected, its parent is rejected. This fixes Announces leaking posts from blocked domains.
- Fixed some Markdown issues, including trailing slash in links.

### Removed
- **Breaking**: Remove deprecated `/api/qvitter/statuses/notifications/read` (replaced by `/api/v1/pleroma/notifications/read`)

## [2.3.0] - 2021-03-01

### Security

- Fixed client user agent leaking through MediaProxy

### Removed

- `:auth, :enforce_oauth_admin_scope_usage` configuration option.

### Changed

- **Breaking**: Changed `mix pleroma.user toggle_confirmed` to `mix pleroma.user confirm`
- **Breaking**: Changed `mix pleroma.user toggle_activated` to `mix pleroma.user activate/deactivate`
- **Breaking:** NSFW hashtag is no longer added on sensitive posts
- Polls now always return a `voters_count`, even if they are single-choice.
- Admin Emails: The ap id is used as the user link in emails now.
- Improved registration workflow for email confirmation and account approval modes.
- Search: When using Postgres 11+, Pleroma will use the `websearch_to_tsvector` function to parse search queries.
- Emoji: Support the full Unicode 13.1 set of Emoji for reactions, plus regional indicators.
- Deprecated `Pleroma.Uploaders.S3, :public_endpoint`. Now `Pleroma.Upload, :base_url` is the standard configuration key for all uploaders.
- Improved Apache webserver support: updated sample configuration, MediaProxy cache invalidation verified with the included sample script
- Improve OAuth 2.0 provider support. A missing `fqn` field was added to the response, but does not expose the user's email address.
- Provide redirect of external posts from `/notice/:id` to their original URL
- Admins no longer receive notifications for reports if they are the actor making the report.
- Improved Mailer configuration setting descriptions for AdminFE.
- Updated default avatar to look nicer.

<details>
  <summary>API Changes</summary>

- **Breaking:** AdminAPI changed User field `confirmation_pending` to `is_confirmed`
- **Breaking:** AdminAPI changed User field `approval_pending` to `is_approved`
- **Breaking**: AdminAPI changed User field `deactivated` to `is_active`
- **Breaking:** AdminAPI `GET /api/pleroma/admin/users/:nickname_or_id/statuses` changed response format and added the number of total users posts.
- **Breaking:** AdminAPI `GET /api/pleroma/admin/instances/:instance/statuses` changed response format and added the number of total users posts.
- Admin API: Reports now ordered by newest
- Pleroma API: `GET /api/v1/pleroma/chats` is deprecated in favor of `GET /api/v2/pleroma/chats`.
- Pleroma API: Reroute `/api/pleroma/*` to `/api/v1/pleroma/*`

</details>
- Improved hashtag timeline performance (requires a background migration).

### Added

- Reports now generate notifications for admins and mods.
- Support for local-only statuses.
- Support pagination of blocks and mutes.
- Account backup.
- Configuration: Add `:instance, autofollowing_nicknames` setting to provide a way to make accounts automatically follow new users that register on the local Pleroma instance.
- `[:activitypub, :blockers_visible]` config to control visibility of blockers.
- Ability to view remote timelines, with ex. `/api/v1/timelines/public?instance=lain.com` and streams `public:remote` and `public:remote:media`.
- The site title is now injected as a `title` tag like preloads or metadata.
- Password reset tokens now are not accepted after a certain age.
- Mix tasks to help with displaying and removing ConfigDB entries. See `mix pleroma.config`.
- OAuth form improvements: users are remembered by their cookie, the CSS is overridable by the admin, and the style has been improved.
- OAuth improvements and fixes: more secure session-based authentication (by token that could be revoked anytime), ability to revoke belonging OAuth token from any client etc.
- Ability to set ActivityPub aliases for follower migration.
- Configurable background job limits for RichMedia (link previews) and MediaProxyWarmingPolicy
- Ability to define custom HTTP headers per each frontend
- MRF (`NoEmptyPolicy`): New MRF Policy which will deny empty statuses or statuses of only mentions from being created by local users
- New users will receive a simple email confirming their registration if no other emails will be dispatched. (e.g., Welcome, Confirmation, or Approval Required)

<details>
  <summary>API Changes</summary>
- Admin API: (`GET /api/pleroma/admin/users`) filter users by `unconfirmed` status and `actor_type`.
- Admin API: OpenAPI spec for the user-related operations
- Pleroma API: `GET /api/v2/pleroma/chats` added. It is exactly like `GET /api/v1/pleroma/chats` except supports pagination.
- Pleroma API: Add `idempotency_key` to the chat message entity that can be used for optimistic message sending.
- Pleroma API: (`GET /api/v1/pleroma/federation_status`) Add a way to get a list of unreachable instances.
- Mastodon API: User and conversation mutes can now auto-expire if `expires_in` parameter was given while adding the mute.
- Admin API: An endpoint to manage frontends.
- Streaming API: Add follow relationships updates.
- WebPush: Introduce `pleroma:chat_mention` and `pleroma:emoji_reaction` notification types.
- Mastodon API: Add monthly active users to `/api/v1/instance` (`pleroma.stats.mau`).
- Mastodon API: Home, public, hashtag & list timelines accept `only_media`, `remote` & `local` parameters for filtration.
- Mastodon API: `/api/v1/accounts/:id` & `/api/v1/mutes` endpoints accept `with_relationships` parameter and return filled `pleroma.relationship` field.
- Mastodon API: Endpoint to remove a conversation (`DELETE /api/v1/conversations/:id`).
- Mastodon API: `expires_in` in the scheduled post `params` field on `/api/v1/statuses` and `/api/v1/scheduled_statuses/:id` endpoints.
</details>

### Fixed

- Users with `is_discoverable` field set to false (default value) will appear in in-service search results but be hidden from external services (search bots etc.).
- Streaming API: Posts and notifications are not dropped, when CLI task is executing.
- Creating incorrect IPv4 address-style HTTP links when encountering certain numbers.
- Reblog API Endpoint: Do not set visibility parameter to public by default and let CommonAPI to infer it from status, so a user can reblog their private status without explicitly setting reblog visibility to private.
- Tag URLs in statuses are now absolute
- Removed duplicate jobs to purge expired activities
- File extensions of some attachments were incorrectly changed. This feature has been disabled for now.
- Mix task pleroma.instance creates missing parent directories if the configuration or SQL output paths are changed.

<details>
  <summary>API Changes</summary>
  - Mastodon API: Current user is now included in conversation if it's the only participant.
  - Mastodon API: Fixed last_status.account being not filled with account data.
  - Mastodon API: Fix not being able to add or remove multiple users at once in lists.
  - Mastodon API: Fixed own_votes being not returned with poll data.
  - Mastodon API: Fixed creation of scheduled posts with polls.
  - Mastodon API: Support for expires_in/expires_at in the Filters.
</details>

## [2.2.2] - 2021-01-18

### Fixed

- StealEmojiPolicy creates dir for emojis, if it doesn't exist.
- Updated `elixir_make` to a non-retired version

### Upgrade notes

1. Restart Pleroma

## [2.2.1] - 2020-12-22

### Changed
- Updated Pleroma FE

### Fixed

- Config generation: rename `Pleroma.Upload.Filter.ExifTool` to `Pleroma.Upload.Filter.Exiftool`.
- S3 Uploads with Elixir 1.11.
- Mix task pleroma.user delete_activities for source installations.
- Search: RUM index search speed has been fixed.
- Rich Media Previews sometimes showed the wrong preview due to a bug following redirects.
- Fixes for the autolinker.
- Forwarded reports duplication from Pleroma instances.
- Emoji Reaction activity filtering from blocked and muted accounts.

- <details>
    <summary>API</summary>
  - Statuses were not displayed for Mastodon forwarded reports.
  </details>

### Upgrade notes

1. Restart Pleroma

## [2.2.0] - 2020-11-12

### Security

- Fixed the possibility of using file uploads to spoof posts.

### Changed

- **Breaking** Requires `libmagic` (or `file`) to guess file types.
- **Breaking:** App metrics endpoint (`/api/pleroma/app_metrics`) is disabled by default, check `docs/API/prometheus.md` on enabling and configuring.
- **Breaking:** Pleroma Admin API: emoji packs and files routes changed.
- **Breaking:** Sensitive/NSFW statuses no longer disable link previews.
- Search: Users are now findable by their urls.
- Renamed `:await_up_timeout` in `:connections_pool` namespace to `:connect_timeout`, old name is deprecated.
- Renamed `:timeout` in `pools` namespace to `:recv_timeout`, old name is deprecated.
- The `discoverable` field in the `User` struct will now add a NOINDEX metatag to profile pages when false.
- Users with the `is_discoverable` field set to false will not show up in searches ([bug](https://git.pleroma.social/pleroma/pleroma/-/issues/2301)).
- Minimum lifetime for ephmeral activities changed to 10 minutes and made configurable (`:min_lifetime` option).
- Introduced optional dependencies on `ffmpeg`, `ImageMagick`, `exiftool` software packages. Please refer to `docs/installation/optional/media_graphics_packages.md`.
- <details>
  <summary>API Changes</summary>
- API: Empty parameter values for integer parameters are now ignored in non-strict validaton mode.
</details>

### Removed

- **Breaking:** `Pleroma.Workers.Cron.StatsWorker` setting from Oban `:crontab` (moved to a simpler implementation).
- **Breaking:** `Pleroma.Workers.Cron.ClearOauthTokenWorker` setting from Oban `:crontab` (moved to scheduled jobs).
- **Breaking:** `Pleroma.Workers.Cron.PurgeExpiredActivitiesWorker` setting from Oban `:crontab` (moved to scheduled jobs).
- Removed `:managed_config` option. In practice, it was accidentally removed with 2.0.0 release when frontends were
switched to a new configuration mechanism, however it was not officially removed until now.

### Added

- Media preview proxy (requires `ffmpeg` and `ImageMagick` to be installed and media proxy to be enabled; see `:media_preview_proxy` config for more details).
- Mix tasks for controlling user account confirmation status in bulk (`mix pleroma.user confirm_all` and `mix pleroma.user unconfirm_all`)
- Mix task for sending confirmation emails to all unconfirmed users (`mix pleroma.email resend_confirmation_emails`)
- Mix task option for force-unfollowing relays
- App metrics: ability to restrict access to specified IP whitelist.

<details>
  <summary>API Changes</summary>

- Admin API: Importing emoji from a zip file
- Pleroma API: Importing the mutes users from CSV files.
- Pleroma API: Pagination for remote/local packs and emoji.

</details>

### Fixed

- Add documented-but-missing chat pagination.
- Allow sending out emails again.
- Allow sending chat messages to yourself
- OStatus / static FE endpoints: fixed inaccessibility for anonymous users on non-federating instances, switched to handling per `:restrict_unauthenticated` setting.
- Fix remote users with a whitespace name.

### Upgrade notes

1. Install libmagic and development headers (`libmagic-dev` on Ubuntu/Debian, `file-dev` on Alpine Linux)
2. Run database migrations (inside Pleroma directory):
  - OTP: `./bin/pleroma_ctl migrate`
  - From Source: `mix ecto.migrate`
3. Restart Pleroma

## [2.1.2] - 2020-09-17

### Security

- Fix most MRF rules either crashing or not being applied to objects passed into the Common Pipeline (ChatMessage, Question, Answer, Audio, Event).

### Fixed

- Welcome Chat messages preventing user registration with MRF Simple Policy applied to the local instance.
- Mastodon API: the public timeline returning an error when the `reply_visibility` parameter is set to `self` for an unauthenticated user.
- Mastodon Streaming API: Handler crashes on authentication failures, resulting in error logs.
- Mastodon Streaming API: Error logs on client pings.
- Rich media: Log spam on failures. Now the error is only logged once per attempt.

### Changed

- Rich Media: A HEAD request is now done to the url, to ensure it has the appropriate content type and size before proceeding with a GET.

### Upgrade notes

1. Restart Pleroma

## [2.1.1] - 2020-09-08

### Security
- Fix possible DoS in Mastodon API user search due to an error in match clauses, leading to an infinite recursion and subsequent OOM with certain inputs.
- Fix metadata leak for accounts and statuses on private instances.
- Fix possible DoS in Admin API search using an atom leak vulnerability. Authentication with admin rights was required to exploit.

### Changed

- **Breaking:** The metadata providers RelMe and Feed are no longer configurable. RelMe should always be activated and Feed only provides a <link> header tag for the actual RSS/Atom feed when the instance is public.
- Improved error message when cmake is not available at build stage.

### Added
- Rich media failure tracking (along with `:failure_backoff` option).

<details>
  <summary>Admin API Changes</summary>

- Add `PATCH /api/pleroma/admin/instance_document/:document_name` to modify the Terms of Service and Instance Panel HTML pages via Admin API
</details>

### Fixed
- Default HTTP adapter not respecting pool setting, leading to possible OOM.
- Fixed uploading webp images when the Exiftool Upload Filter is enabled by skipping them
- Mastodon API: Search parameter `following` now correctly returns the followings rather than the followers
- Mastodon API: Timelines hanging for (`number of posts with links * rich media timeout`) in the worst case.
  Reduced to just rich media timeout.
- Mastodon API: Cards being wrong for preview statuses due to cache key collision.
- Password resets no longer processed for deactivated accounts.
- Favicon scraper raising exceptions on URLs longer than 255 characters.

## [2.1.0] - 2020-08-28

### Changed

- **Breaking:** The default descriptions on uploads are now empty. The old behavior (filename as default) can be configured, see the cheat sheet.
- **Breaking:** Added the ObjectAgePolicy to the default set of MRFs. This will delist and strip the follower collection of any message received that is older than 7 days. This will stop users from seeing very old messages in the timelines. The messages can still be viewed on the user's page and in conversations. They also still trigger notifications.
- **Breaking:** Elixir >=1.9 is now required (was >= 1.8)
- **Breaking:** Configuration: `:auto_linker, :opts` moved to `:pleroma, Pleroma.Formatter`. Old config namespace is deprecated.
- **Breaking:** Configuration: `:instance, welcome_user_nickname` moved to `:welcome, :direct_message, :sender_nickname`, `:instance, :welcome_message` moved to `:welcome, :direct_message, :message`. Old config namespace is deprecated.
- **Breaking:** LDAP: Fallback to local database authentication has been removed for security reasons and lack of a mechanism to ensure the passwords are synchronized when LDAP passwords are updated.
- **Breaking** Changed defaults for `:restrict_unauthenticated` so that when `:instance, :public` is set to `false` then all `:restrict_unauthenticated` items be effectively set to `true`. If you'd like to allow unauthenticated access to specific API endpoints on a private instance, please explicitly set `:restrict_unauthenticated` to non-default value in `config/prod.secret.exs`.
- In Conversations, return only direct messages as `last_status`
- Using the `only_media` filter on timelines will now exclude reblog media
- MFR policy to set global expiration for all local Create activities
- OGP rich media parser merged with TwitterCard
- Configuration: `:instance, rewrite_policy` moved to `:mrf, policies`, `:instance, :mrf_transparency` moved to `:mrf, :transparency`, `:instance, :mrf_transparency_exclusions` moved to `:mrf, :transparency_exclusions`. Old config namespace is deprecated.
- Configuration: `:media_proxy, whitelist` format changed to host with scheme (e.g. `http://example.com` instead of `example.com`). Domain format is deprecated.

<details>
  <summary>API Changes</summary>

- **Breaking:** Pleroma API: The routes to update avatar, banner and background have been removed.
- **Breaking:** Image description length is limited now.
- **Breaking:** Emoji API: changed methods and renamed routes.
- **Breaking:** Notification Settings API for suppressing notifications has been simplified down to `block_from_strangers`.
- **Breaking:** Notification Settings API option for hiding push notification contents has been renamed to `hide_notification_contents`.
- MastodonAPI: Allow removal of avatar, banner and background.
- Streaming: Repeats of a user's posts will no longer be pushed to the user's stream.
- Mastodon API: Added `pleroma.metadata.fields_limits` to /api/v1/instance
- Mastodon API: On deletion, returns the original post text.
- Mastodon API: Add `pleroma.unread_count` to the Marker entity.
- Mastodon API: Added `pleroma.metadata.post_formats` to /api/v1/instance
- Mastodon API (legacy): Allow query parameters for `/api/v1/domain_blocks`, e.g. `/api/v1/domain_blocks?domain=badposters.zone`
- Mastodon API: Make notifications about statuses from muted users and threads read automatically
- Pleroma API: `/api/pleroma/captcha` responses now include `seconds_valid` with an integer value.

</details>

<details>
  <summary>Admin API Changes</summary>

- **Breaking** Changed relay `/api/pleroma/admin/relay` endpoints response format.
- Status visibility stats: now can return stats per instance.
- Mix task to refresh counter cache (`mix pleroma.refresh_counter_cache`)

</details>

### Removed

- **Breaking:** removed `with_move` parameter from notifications timeline.

### Added

- Frontends: Add mix task to install frontends.
- Frontends: Add configurable frontends for primary and admin fe.
- Configuration: Added a blacklist for email servers.
- Chats: Added `accepts_chat_messages` field to user, exposed in APIs and federation.
- Chats: Added support for federated chats. For details, see the docs.
- ActivityPub: Added support for existing AP ids for instances migrated from Mastodon.
- Instance: Add `background_image` to configuration and `/api/v1/instance`
- Instance: Extend `/api/v1/instance` with Pleroma-specific information.
- NodeInfo: `pleroma:api/v1/notifications:include_types_filter` to the `features` list.
- NodeInfo: `pleroma_emoji_reactions` to the `features` list.
- Configuration: `:restrict_unauthenticated` setting, restrict access for unauthenticated users to timelines (public and federate), user profiles and statuses.
- Configuration: Add `:database_config_whitelist` setting to whitelist settings which can be configured from AdminFE.
- Configuration: `filename_display_max_length` option to set filename truncate limit, if filename display enabled (0 = no limit).
- New HTTP adapter [gun](https://github.com/ninenines/gun). Gun adapter requires minimum OTP version of 22.2 otherwise Pleroma won’t start. For hackney OTP update is not required.
- Mix task to create trusted OAuth App.
- Mix task to reset MFA for user accounts
- Notifications: Added `follow_request` notification type.
- Added `:reject_deletes` group to SimplePolicy
- MRF (`EmojiStealPolicy`): New MRF Policy which allows to automatically download emojis from remote instances
- Support pagination in emoji packs API (for packs and for files in pack)
- Support for viewing instances favicons next to posts and accounts
- Added Pleroma.Upload.Filter.Exiftool as an alternate EXIF stripping mechanism targeting GPS/location metadata.
- "By approval" registrations mode.
- Configuration: Added `:welcome` settings for the welcome message to newly registered users. You can send a welcome message as a direct message, chat or email.
- Ability to hide favourites and emoji reactions in the API with `[:instance, :show_reactions]` config.

<details>
  <summary>API Changes</summary>

- Mastodon API: Add pleroma.parent_visible field to statuses.
- Mastodon API: Extended `/api/v1/instance`.
- Mastodon API: Support for `include_types` in `/api/v1/notifications`.
- Mastodon API: Added `/api/v1/notifications/:id/dismiss` endpoint.
- Mastodon API: Add support for filtering replies in public and home timelines.
- Mastodon API: Support for `bot` field in `/api/v1/accounts/update_credentials`.
- Mastodon API: Support irreversible property for filters.
- Mastodon API: Add pleroma.favicon field to accounts.
- Admin API: endpoints for create/update/delete OAuth Apps.
- Admin API: endpoint for status view.
- OTP: Add command to reload emoji packs
</details>

### Fixed
- Fix list pagination and other list issues.
- Support pagination in conversations API
- **Breaking**: SimplePolicy `:reject` and `:accept` allow deletions again
- Fix follower/blocks import when nicknames starts with @
- Filtering of push notifications on activities from blocked domains
- Resolving Peertube accounts with Webfinger
- `blob:` urls not being allowed by connect-src CSP
- Mastodon API: fix `GET /api/v1/notifications` not returning the full result set
- Rich Media Previews for Twitter links
- Admin API: fix `GET /api/pleroma/admin/users/:nickname/credentials` returning 404 when getting the credentials of a remote user while `:instance, :limit_to_local_content` is set to `:unauthenticated`
- Fix CSP policy generation to include remote Captcha services
- Fix edge case where MediaProxy truncates media, usually caused when Caddy is serving content for the other Federated instance.
- Emoji Packs could not be listed when instance was set to `public: false`
- Fix whole_word always returning false on filter get requests
- Migrations not working on OTP releases if the database was connected over ssl
- Fix relay following

## [2.0.7] - 2020-06-13

### Security
- Fix potential DoSes exploiting atom leaks in rich media parser and the `UserAllowListPolicy` MRF policy

### Fixed
- CSP: not allowing images/media from every host when mediaproxy is disabled
- CSP: not adding mediaproxy base url to image/media hosts
- StaticFE missing the CSS file

### Upgrade notes

1. Restart Pleroma

## [2.0.6] - 2020-06-09

### Security
- CSP: harden `image-src` and `media-src` when MediaProxy is used

### Fixed
- AP C2S: Fix pagination in inbox/outbox
- Various compilation errors on OTP 23
- Mastodon API streaming: Repeats from muted threads not being filtered

### Changed
- Various database performance improvements

### Upgrade notes
1. Run database migrations (inside Pleroma directory):
  - OTP: `./bin/pleroma_ctl migrate`
  - From Source: `mix ecto.migrate`
2. Restart Pleroma

## [2.0.5] - 2020-05-13

### Security
- Fix possible private status leaks in Mastodon Streaming API

### Fixed
- Crashes when trying to block a user if block federation is disabled
- Not being able to start the instance without `erlang-eldap` installed
- Users with bios over the limit getting rejected
- Follower counters not being updated on incoming follow accepts

### Upgrade notes

1. Restart Pleroma

## [2.0.4] - 2020-05-10

### Security
- AP C2S: Fix a potential DoS by creating nonsensical objects that break timelines

### Fixed
- Peertube user lookups not working
- `InsertSkeletonsForDeletedUsers` migration failing on some instances
- Healthcheck reporting the number of memory currently used, rather than allocated in total
- LDAP not being usable in OTP releases
- Default apache configuration having tls chain issues

### Upgrade notes

#### Apache only

1. Remove the following line from your config:
```
    SSLCertificateFile      /etc/letsencrypt/live/${servername}/cert.pem
```

#### Everyone

1. Restart Pleroma

## [2.0.3] - 2020-05-02

### Security
- Disallow re-registration of previously deleted users, which allowed viewing direct messages addressed to them
- Mastodon API: Fix `POST /api/v1/follow_requests/:id/authorize` allowing to force a follow from a local user even if they didn't request to follow
- CSP: Sandbox uploads

### Fixed
- Notifications from blocked domains
- Potential federation issues with Mastodon versions before 3.0.0
- HTTP Basic Authentication permissions issue
- Follow/Block imports not being able to find the user if the nickname started with an `@`
- Instance stats counting internal users
- Inability to run a From Source release without git
- ObjectAgePolicy didn't filter out old messages
- `blob:` urls not being allowed by CSP

### Added
- NodeInfo: ObjectAgePolicy settings to the `federation` list.
- Follow request notifications
<details>
  <summary>API Changes</summary>
- Admin API: `GET /api/pleroma/admin/need_reboot`.
</details>

### Upgrade notes

1. Restart Pleroma
2. Run database migrations (inside Pleroma directory):
  - OTP: `./bin/pleroma_ctl migrate`
  - From Source: `mix ecto.migrate`
3. Reset status visibility counters (inside Pleroma directory):
  - OTP: `./bin/pleroma_ctl refresh_counter_cache`
  - From Source: `mix pleroma.refresh_counter_cache`


## [2.0.2] - 2020-04-08
### Added
- Support for Funkwhale's `Audio` activity
- Admin API: `PATCH /api/pleroma/admin/users/:nickname/update_credentials`

### Fixed
- Blocked/muted users still generating push notifications
- Input textbox for bio ignoring newlines
- OTP: Inability to use PostgreSQL databases with SSL
- `user delete_activities` breaking when trying to delete already deleted posts
- Incorrect URL for Funkwhale channels

### Upgrade notes
1. Restart Pleroma

## [2.0.1] - 2020-03-15
### Security
- Static-FE: Fix remote posts not being sanitized

### Fixed
- Rate limiter crashes when there is no explicitly specified ip in the config
- 500 errors when no `Accept` header is present if Static-FE is enabled
- Instance panel not being updated immediately due to wrong `Cache-Control` headers
- Statuses posted with BBCode/Markdown having unncessary newlines in Pleroma-FE
- OTP: Fix some settings not being migrated to in-database config properly
- No `Cache-Control` headers on attachment/media proxy requests
- Character limit enforcement being off by 1
- Mastodon Streaming API: hashtag timelines not working

### Changed
- BBCode and Markdown formatters will no longer return any `\n` and only use `<br/>` for newlines
- Mastodon API: Allow registration without email if email verification is not enabled

### Upgrade notes
#### Nginx only
1. Remove `proxy_ignore_headers Cache-Control;` and `proxy_hide_header  Cache-Control;` from your config.

#### Everyone
1. Run database migrations (inside Pleroma directory):
  - OTP: `./bin/pleroma_ctl migrate`
  - From Source: `mix ecto.migrate`
2. Restart Pleroma

## [2.0.0] - 2019-03-08
### Security
- Mastodon API: Fix being able to request enormous amount of statuses in timelines leading to DoS. Now limited to 40 per request.

### Removed
- **Breaking**: Removed 1.0+ deprecated configurations `Pleroma.Upload, :strip_exif` and `:instance, :dedupe_media`
- **Breaking**: OStatus protocol support
- **Breaking**: MDII uploader
- **Breaking**: Using third party engines for user recommendation
<details>
  <summary>API Changes</summary>

- **Breaking**: AdminAPI: migrate_from_db endpoint
</details>

### Changed
- **Breaking:** Pleroma won't start if it detects unapplied migrations
- **Breaking:** Elixir >=1.8 is now required (was >= 1.7)
- **Breaking:** `Pleroma.Plugs.RemoteIp` and `:rate_limiter` enabled by default. Please ensure your reverse proxy forwards the real IP!
- **Breaking:** attachment links (`config :pleroma, :instance, no_attachment_links` and `config :pleroma, Pleroma.Upload, link_name`) disabled by default
- **Breaking:** OAuth: defaulted `[:auth, :enforce_oauth_admin_scope_usage]` setting to `true` which demands `admin` OAuth scope to perform admin actions (in addition to `is_admin` flag on User); make sure to use bundled or newer versions of AdminFE & PleromaFE to access admin / moderator features.
- **Breaking:** Dynamic configuration has been rearchitected. The `:pleroma, :instance, dynamic_configuration` setting has been replaced with `config :pleroma, configurable_from_database`. Please backup your configuration to a file and run the migration task to ensure consistency with the new schema.
- **Breaking:** `:instance, no_attachment_links` has been replaced with `:instance, attachment_links` which still takes a boolean value but doesn't use double negative language.
- Replaced [pleroma_job_queue](https://git.pleroma.social/pleroma/pleroma_job_queue) and `Pleroma.Web.Federator.RetryQueue` with [Oban](https://github.com/sorentwo/oban) (see [`docs/config.md`](docs/config.md) on migrating customized worker / retry settings)
- Introduced [quantum](https://github.com/quantum-elixir/quantum-core) job scheduler
- Enabled `:instance, extended_nickname_format` in the default config
- Add `rel="ugc"` to all links in statuses, to prevent SEO spam
- Extract RSS functionality from OStatus
- MRF (Simple Policy): Also use `:accept`/`:reject` on the actors rather than only their activities
- OStatus: Extract RSS functionality
- Deprecated `User.Info` embedded schema (fields moved to `User`)
- Store status data inside Flag activity
- Deprecated (reorganized as `UserRelationship` entity) User fields with user AP IDs (`blocks`, `mutes`, `muted_reblogs`, `muted_notifications`, `subscribers`).
- Rate limiter is now disabled for localhost/socket (unless remoteip plug is enabled)
- Logger: default log level changed from `warn` to `info`.
- Config mix task `migrate_to_db` truncates `config` table before migrating the config file.
- Allow account registration without an email
- Default to `prepare: :unnamed` in the database configuration.
- Instance stats are now loaded on startup instead of being empty until next hourly job.
<details>
  <summary>API Changes</summary>

- **Breaking** EmojiReactions: Change endpoints and responses to align with Mastodon
- **Breaking** Admin API: `PATCH /api/pleroma/admin/users/:nickname/force_password_reset` is now `PATCH /api/pleroma/admin/users/force_password_reset` (accepts `nicknames` array in the request body)
- **Breaking:** Admin API: Return link alongside with token on password reset
- **Breaking:** Admin API: `PUT /api/pleroma/admin/reports/:id` is now `PATCH /api/pleroma/admin/reports`, see admin_api.md for details
- **Breaking:** `/api/pleroma/admin/users/invite_token` now uses `POST`, changed accepted params and returns full invite in json instead of only token string.
- **Breaking** replying to reports is now "report notes", endpoint changed from `POST /api/pleroma/admin/reports/:id/respond` to `POST /api/pleroma/admin/reports/:id/notes`
- Mastodon API: stopped sanitizing display names, field names and subject fields since they are supposed to be treated as plaintext
- Admin API: Return `total` when querying for reports
- Mastodon API: Return `pleroma.direct_conversation_id` when creating a direct message (`POST /api/v1/statuses`)
- Admin API: Return link alongside with token on password reset
- Admin API: Support authentication via `x-admin-token` HTTP header
- Mastodon API: Add `pleroma.direct_conversation_id` to the status endpoint (`GET /api/v1/statuses/:id`)
- Mastodon API: `pleroma.thread_muted` to the Status entity
- Mastodon API: Mark the direct conversation as read for the author when they send a new direct message
- Mastodon API, streaming: Add `pleroma.direct_conversation_id` to the `conversation` stream event payload.
- Admin API: Render whole status in grouped reports
- Mastodon API: User timelines will now respect blocks, unless you are getting the user timeline of somebody you blocked (which would be empty otherwise).
- Mastodon API: Favoriting / Repeating a post multiple times will now return the identical response every time. Before, executing that action twice would return an error ("already favorited") on the second try.
- Mastodon API: Limit timeline requests to 3 per timeline per 500ms per user/ip by default.
- Admin API: `PATCH /api/pleroma/admin/users/:nickname/credentials` and `GET /api/pleroma/admin/users/:nickname/credentials`
</details>

### Added
- `:chat_limit` option to limit chat characters.
- `cleanup_attachments` option to remove attachments along with statuses. Does not affect duplicate files and attachments without status. Enabling this will increase load to database when deleting statuses on larger instances.
- Refreshing poll results for remote polls
- Authentication: Added rate limit for password-authorized actions / login existence checks
- Static Frontend: Add the ability to render user profiles and notices server-side without requiring JS app.
- Mix task to re-count statuses for all users (`mix pleroma.count_statuses`)
- Mix task to list all users (`mix pleroma.user list`)
- Mix task to send a test email (`mix pleroma.email test`)
- Support for `X-Forwarded-For` and similar HTTP headers which used by reverse proxies to pass a real user IP address to the backend. Must not be enabled unless your instance is behind at least one reverse proxy (such as Nginx, Apache HTTPD or Varnish Cache).
- MRF: New module which handles incoming posts based on their age. By default, all incoming posts that are older than 2 days will be unlisted and not shown to their followers.
- User notification settings: Add `privacy_option` option.
- Support for custom Elixir modules (such as MRF policies)
- User settings: Add _This account is a_ option.
- A new users admin digest email
- OAuth: admin scopes support (relevant setting: `[:auth, :enforce_oauth_admin_scope_usage]`).
- Add an option `authorized_fetch_mode` to require HTTP signatures for AP fetches.
- ActivityPub: support for `replies` collection (output for outgoing federation & fetching on incoming federation).
- Mix task to refresh counter cache (`mix pleroma.refresh_counter_cache`)
<details>
  <summary>API Changes</summary>

- Job queue stats to the healthcheck page
- Admin API: Add ability to fetch reports, grouped by status `GET /api/pleroma/admin/grouped_reports`
- Admin API: Add ability to require password reset
- Mastodon API: Account entities now include `follow_requests_count` (planned Mastodon 3.x addition)
- Pleroma API: `GET /api/v1/pleroma/accounts/:id/scrobbles` to get a list of recently scrobbled items
- Pleroma API: `POST /api/v1/pleroma/scrobble` to scrobble a media item
- Mastodon API: Add `upload_limit`, `avatar_upload_limit`, `background_upload_limit`, and `banner_upload_limit` to `/api/v1/instance`
- Mastodon API: Add `pleroma.unread_conversation_count` to the Account entity
- OAuth: support for hierarchical permissions / [Mastodon 2.4.3 OAuth permissions](https://docs.joinmastodon.org/api/permissions/)
- Metadata Link: Atom syndication Feed
- Mix task to re-count statuses for all users (`mix pleroma.count_statuses`)
- Mastodon API: Add `exclude_visibilities` parameter to the timeline and notification endpoints
- Admin API: `/users/:nickname/toggle_activation` endpoint is now deprecated in favor of: `/users/activate`, `/users/deactivate`, both accept `nicknames` array
- Admin API: Multiple endpoints now require `nicknames` array, instead of singe `nickname`:
  - `POST/DELETE /api/pleroma/admin/users/:nickname/permission_group/:permission_group` are deprecated in favor of: `POST/DELETE /api/pleroma/admin/users/permission_group/:permission_group`
  - `DELETE /api/pleroma/admin/users` (`nickname` query param or `nickname` sent in JSON body) is deprecated in favor of: `DELETE /api/pleroma/admin/users` (`nicknames` query array param or `nicknames` sent in JSON body)
- Admin API: Add `GET /api/pleroma/admin/relay` endpoint - lists all followed relays
- Pleroma API: `POST /api/v1/pleroma/conversations/read` to mark all conversations as read
- ActivityPub: Support `Move` activities
- Mastodon API: Add `/api/v1/markers` for managing timeline read markers
- Mastodon API: Add the `recipients` parameter to `GET /api/v1/conversations`
- Configuration: `feed` option for user atom feed.
- Pleroma API: Add Emoji reactions
- Admin API: Add `/api/pleroma/admin/instances/:instance/statuses` - lists all statuses from a given instance
- Admin API: Add `/api/pleroma/admin/users/:nickname/statuses` - lists all statuses from a given user
- Admin API: `PATCH /api/pleroma/users/confirm_email` to confirm email for multiple users, `PATCH /api/pleroma/users/resend_confirmation_email` to resend confirmation email for multiple users
- ActivityPub: Configurable `type` field of the actors.
- Mastodon API: `/api/v1/accounts/:id` has `source/pleroma/actor_type` field.
- Mastodon API: `/api/v1/update_credentials` accepts `actor_type` field.
- Captcha: Support native provider
- Captcha: Enable by default
- Mastodon API: Add support for `account_id` param to filter notifications by the account
- Mastodon API: Add `emoji_reactions` property to Statuses
- Mastodon API: Change emoji reaction reply format
- Notifications: Added `pleroma:emoji_reaction` notification type
- Mastodon API: Change emoji reaction reply format once more
- Configuration: `feed.logo` option for tag feed.
- Tag feed: `/tags/:tag.rss` - list public statuses by hashtag.
- Mastodon API: Add `reacted` property to `emoji_reactions`
- Pleroma API: Add reactions for a single emoji.
- ActivityPub: `[:activitypub, :note_replies_output_limit]` setting sets the number of note self-replies to output on outgoing federation.
- Admin API: `GET /api/pleroma/admin/stats` to get status count by visibility scope
- Admin API: `GET /api/pleroma/admin/statuses` - list all statuses (accepts `godmode` and `local_only`)
</details>

### Fixed
- Report emails now include functional links to profiles of remote user accounts
- Not being able to log in to some third-party apps when logged in to MastoFE
- MRF: `Delete` activities being exempt from MRF policies
- OTP releases: Not being able to configure OAuth expired token cleanup interval
- OTP releases: Not being able to configure HTML sanitization policy
- OTP releases: Not being able to change upload limit (again)
- Favorites timeline now ordered by favorite date instead of post date
- Support for cancellation of a follow request
<details>
  <summary>API Changes</summary>

- Mastodon API: Fix private and direct statuses not being filtered out from the public timeline for an authenticated user (`GET /api/v1/timelines/public`)
- Mastodon API: Inability to get some local users by nickname in `/api/v1/accounts/:id_or_nickname`
- AdminAPI: If some status received reports both in the "new" format and "old" format it was considered reports on two different statuses (in the context of grouped reports)
- Admin API: Error when trying to update reports in the "old" format
- Mastodon API: Marking a conversation as read (`POST /api/v1/conversations/:id/read`) now no longer brings it to the top in the user's direct conversation list
</details>

## [1.1.9] - 2020-02-10
### Fixed
- OTP: Inability to set the upload limit (again)
- Not being able to pin polls
- Streaming API: incorrect handling of reblog mutes
- Rejecting the user when field length limit is exceeded
- OpenGraph provider: html entities in descriptions

## [1.1.8] - 2020-01-10
### Fixed
- Captcha generation issues
- Returned Kocaptcha endpoint to configuration
- Captcha validity is now 5 minutes

## [1.1.7] - 2019-12-13
### Fixed
- OTP: Inability to set the upload limit
- OTP: Inability to override node name/distribution type to run 2 Pleroma instances on the same machine

### Added
- Integrated captcha provider

### Changed
- Captcha enabled by default
- Default Captcha provider changed from `Pleroma.Captcha.Kocaptcha` to `Pleroma.Captcha.Native`
- Better `Cache-Control` header for static content

### Bundled Pleroma-FE Changes
#### Added
- Icons in the navigation panel

#### Fixed
- Improved support unauthenticated view of private instances

#### Removed
- Whitespace hack on empty post content

## [1.1.6] - 2019-11-19
### Fixed
- Not being able to log into to third party apps when the browser is logged into mastofe
- Email confirmation not being required even when enabled
- Mastodon API: conversations API crashing when one status is malformed

### Bundled Pleroma-FE Changes
#### Added
- About page
- Meme arrows

#### Fixed
- Image modal not closing unless clicked outside of image
- Attachment upload spinner not being centered
- Showing follow counters being 0 when they are actually hidden

## [1.1.5] - 2019-11-09
### Fixed
- Polls having different numbers in timelines/notifications/poll api endpoints due to cache desyncronization
- Pleroma API: OAuth token endpoint not being found when ".json" suffix is appended

### Changed
- Frontend bundle updated to [044c9ad0](https://git.pleroma.social/pleroma/pleroma-fe/commit/044c9ad0562af059dd961d50961a3880fca9c642)

## [1.1.4] - 2019-11-01
### Fixed
- Added a migration that fills up empty user.info fields to prevent breakage after previous unsafe migrations.
- Failure to migrate from pre-1.0.0 versions
- Mastodon API: Notification stream not including follow notifications

## [1.1.3] - 2019-10-25
### Fixed
- Blocked users showing up in notifications collapsed as if they were muted
- `pleroma_ctl` not working on Debian's default shell

## [1.1.2] - 2019-10-18
### Fixed
- `pleroma_ctl` trying to connect to a running instance when generating the config, which of course doesn't exist.

## [1.1.1] - 2019-10-18
### Fixed
- One of the migrations between 1.0.0 and 1.1.0 wiping user info of the relay user because of unexpected behavior of postgresql's `jsonb_set`, resulting in inability to post in the default configuration. If you were affected, please run the following query in postgres console, the relay user will be recreated automatically:
```
delete from users where ap_id = 'https://your.instance.hostname/relay';
```
- Bad user search matches

## [1.1.0] - 2019-10-14
**Breaking:** The stable branch has been changed from `master` to `stable`. If you want to keep using 1.0, the `release/1.0` branch will receive security updates for 6 months after 1.1 release.

**OTP Note:** `pleroma_ctl` in 1.0 defaults to `master` and doesn't support specifying arbitrary branches, making `./pleroma_ctl update` fail. To fix this, fetch a version of `pleroma_ctl` from 1.1 using the command below and proceed with the update normally:
```
curl -Lo ./bin/pleroma_ctl 'https://git.pleroma.social/pleroma/pleroma/raw/develop/rel/files/bin/pleroma_ctl'
```
### Security
- Mastodon API: respect post privacy in `/api/v1/statuses/:id/{favourited,reblogged}_by`

### Removed
- **Breaking:** GNU Social API with Qvitter extensions support
- Emoji: Remove longfox emojis.
- Remove `Reply-To` header from report emails for admins.
- ActivityPub: The `/objects/:uuid/likes` endpoint.

### Changed
- **Breaking:** Configuration: A setting to explicitly disable the mailer was added, defaulting to true, if you are using a mailer add `config :pleroma, Pleroma.Emails.Mailer, enabled: true` to your config
- **Breaking:** Configuration: `/media/` is now removed when `base_url` is configured, append `/media/` to your `base_url` config to keep the old behaviour if desired
- **Breaking:** `/api/pleroma/notifications/read` is moved to `/api/v1/pleroma/notifications/read` and now supports `max_id` and responds with Mastodon API entities.
- Configuration: added `config/description.exs`, from which `docs/config.md` is generated
- Configuration: OpenGraph and TwitterCard providers enabled by default
- Configuration: Filter.AnonymizeFilename added ability to retain file extension with custom text
- Federation: Return 403 errors when trying to request pages from a user's follower/following collections if they have `hide_followers`/`hide_follows` set
- NodeInfo: Return `skipThreadContainment` in `metadata` for the `skip_thread_containment` option
- NodeInfo: Return `mailerEnabled` in `metadata`
- Mastodon API: Unsubscribe followers when they unfollow a user
- Mastodon API: `pleroma.thread_muted` key in the Status entity
- AdminAPI: Add "godmode" while fetching user statuses (i.e. admin can see private statuses)
- Improve digest email template
– Pagination: (optional) return `total` alongside with `items` when paginating
- The `Pleroma.FlakeId` module has been replaced with the `flake_id` library.

### Fixed
- Following from Osada
- Favorites timeline doing database-intensive queries
- Metadata rendering errors resulting in the entire page being inaccessible
- `federation_incoming_replies_max_depth` option being ignored in certain cases
- Mastodon API: Handling of search timeouts (`/api/v1/search` and `/api/v2/search`)
- Mastodon API: Misskey's endless polls being unable to render
- Mastodon API: Embedded relationships not being properly rendered in the Account entity of Status entity
- Mastodon API: Notifications endpoint crashing if one notification failed to render
- Mastodon API: `exclude_replies` is correctly handled again.
- Mastodon API: Add `account_id`, `type`, `offset`, and `limit` to search API (`/api/v1/search` and `/api/v2/search`)
- Mastodon API, streaming: Fix filtering of notifications based on blocks/mutes/thread mutes
- Mastodon API: Fix private and direct statuses not being filtered out from the public timeline for an authenticated user (`GET /api/v1/timelines/public`)
- Mastodon API: Ensure the `account` field is not empty when rendering Notification entities.
- Mastodon API: Inability to get some local users by nickname in `/api/v1/accounts/:id_or_nickname`
- Mastodon API: Blocks are now treated consistently between the Streaming API and the Timeline APIs
- Rich Media: Parser failing when no TTL can be found by image TTL setters
- Rich Media: The crawled URL is now spliced into the rich media data.
- ActivityPub S2S: sharedInbox usage has been mostly aligned with the rules in the AP specification.
- ActivityPub C2S: follower/following collection pages being inaccessible even when authentifucated if `hide_followers`/ `hide_follows` was set
- ActivityPub: Deactivated user deletion
- ActivityPub: Fix `/users/:nickname/inbox` crashing without an authenticated user
- MRF: fix ability to follow a relay when AntiFollowbotPolicy was enabled
- ActivityPub: Correct addressing of Undo.
- ActivityPub: Correct addressing of profile update activities.
- ActivityPub: Polls are now refreshed when necessary.
- Report emails now include functional links to profiles of remote user accounts
- Existing user id not being preserved on insert conflict
- Pleroma.Upload base_url was not automatically whitelisted by MediaProxy. Now your custom CDN or file hosting will be accessed directly as expected.
- Report email not being sent to admins when the reporter is a remote user
- Reverse Proxy limiting `max_body_length` was incorrectly defined and only checked `Content-Length` headers which may not be sufficient in some circumstances

### Added
- Expiring/ephemeral activites. All activities can have expires_at value set, which controls when they should be deleted automatically.
- Mastodon API: in post_status, the expires_in parameter lets you set the number of seconds until an activity expires. It must be at least one hour.
- Mastodon API: all status JSON responses contain a `pleroma.expires_at` item which states when an activity will expire. The value is only shown to the user who created the activity. To everyone else it's empty.
- Configuration: `ActivityExpiration.enabled` controls whether expired activites will get deleted at the appropriate time. Enabled by default.
- Conversations: Add Pleroma-specific conversation endpoints and status posting extensions. Run the `bump_all_conversations` task again to create the necessary data.
- MRF: Support for priming the mediaproxy cache (`Pleroma.Web.ActivityPub.MRF.MediaProxyWarmingPolicy`)
- MRF: Support for excluding specific domains from Transparency.
- MRF: Support for filtering posts based on who they mention (`Pleroma.Web.ActivityPub.MRF.MentionPolicy`)
- Mastodon API: Support for the [`tagged` filter](https://github.com/tootsuite/mastodon/pull/9755) in [`GET /api/v1/accounts/:id/statuses`](https://docs.joinmastodon.org/api/rest/accounts/#get-api-v1-accounts-id-statuses)
- Mastodon API, streaming: Add support for passing the token in the `Sec-WebSocket-Protocol` header
- Mastodon API, extension: Ability to reset avatar, profile banner, and background
- Mastodon API: Add support for `fields_attributes` API parameter (setting custom fields)
- Mastodon API: Add support for categories for custom emojis by reusing the group feature. <https://github.com/tootsuite/mastodon/pull/11196>
- Mastodon API: Add support for muting/unmuting notifications
- Mastodon API: Add support for the `blocked_by` attribute in the relationship API (`GET /api/v1/accounts/relationships`). <https://github.com/tootsuite/mastodon/pull/10373>
- Mastodon API: Add support for the `domain_blocking` attribute in the relationship API (`GET /api/v1/accounts/relationships`).
- Mastodon API: Add `pleroma.deactivated` to the Account entity
- Mastodon API: added `/auth/password` endpoint for password reset with rate limit.
- Mastodon API: /api/v1/accounts/:id/statuses now supports nicknames or user id
- Mastodon API: Improve support for the user profile custom fields
- Mastodon API: Add support for `fields_attributes` API parameter (setting custom fields)
- Mastodon API: Added an endpoint to get multiple statuses by IDs (`GET /api/v1/statuses/?ids[]=1&ids[]=2`)
- Admin API: Return users' tags when querying reports
- Admin API: Return avatar and display name when querying users
- Admin API: Allow querying user by ID
- Admin API: Added support for `tuples`.
- Admin API: Added endpoints to run mix tasks pleroma.config migrate_to_db & pleroma.config migrate_from_db
- Added synchronization of following/followers counters for external users
- Configuration: `enabled` option for `Pleroma.Emails.Mailer`, defaulting to `false`.
- Configuration: Pleroma.Plugs.RateLimiter `bucket_name`, `params` options.
- Configuration: `user_bio_length` and `user_name_length` options.
- Addressable lists
- Twitter API: added rate limit for `/api/account/password_reset` endpoint.
- ActivityPub: Add an internal service actor for fetching ActivityPub objects.
- ActivityPub: Optional signing of ActivityPub object fetches.
- Admin API: Endpoint for fetching latest user's statuses
- Pleroma API: Add `/api/v1/pleroma/accounts/confirmation_resend?email=<email>` for resending account confirmation.
- Pleroma API: Email change endpoint.
- Admin API: Added moderation log
- Web response cache (currently, enabled for ActivityPub)
- Reverse Proxy: Do not retry failed requests to limit pressure on the peer

### Changed
- Configuration: Filter.AnonymizeFilename added ability to retain file extension with custom text
- Admin API: changed json structure for saving config settings.
- RichMedia: parsers and their order are configured in `rich_media` config.
- RichMedia: add the rich media ttl based on image expiration time.

## [1.0.7] - 2019-09-26
### Fixed
- Broken federation on Erlang 22 (previous versions of hackney http client were using an option that got deprecated)
### Changed
- ActivityPub: The first page in inboxes/outboxes is no longer embedded.

## [1.0.6] - 2019-08-14
### Fixed
- MRF: fix use of unserializable keyword lists in describe() implementations
- ActivityPub S2S: POST requests are now signed with `(request-target)` pseudo-header.

## [1.0.5] - 2019-08-13
### Fixed
- Mastodon API: follower/following counters not being nullified, when `hide_follows`/`hide_followers` is set
- Mastodon API: `muted` in the Status entity, using author's account to determine if the thread was muted
- Mastodon API: return the actual profile URL in the Account entity's `url` property when appropriate
- Templates: properly style anchor tags
- Objects being re-embedded to activities after being updated (e.g faved/reposted). Running 'mix pleroma.database prune_objects' again is advised.
- Not being able to access the Mastodon FE login page on private instances
- MRF: ensure that subdomain_match calls are case-insensitive
- Fix internal server error when using the healthcheck API.

### Added
- **Breaking:** MRF describe API, which adds support for exposing configuration information about MRF policies to NodeInfo.
  Custom modules will need to be updated by adding, at the very least, `def describe, do: {:ok, %{}}` to the MRF policy modules.
- Relays: Added a task to list relay subscriptions.
- MRF: Support for filtering posts based on ActivityStreams vocabulary (`Pleroma.Web.ActivityPub.MRF.VocabularyPolicy`)
- MRF (Simple Policy): Support for wildcard domains.
- Support for wildcard domains in user domain blocks setting.
- Configuration: `quarantined_instances` support wildcard domains.
- Mix Tasks: `mix pleroma.database fix_likes_collections`
- Configuration: `federation_incoming_replies_max_depth` option

### Removed
- Federation: Remove `likes` from objects.
- **Breaking:** ActivityPub: The `accept_blocks` configuration setting.

## [1.0.4] - 2019-08-01
### Fixed
- Invalid SemVer version generation, when the current branch does not have commits ahead of tag/checked out on a tag

## [1.0.3] - 2019-07-31
### Security
- OStatus: eliminate the possibility of a protocol downgrade attack.
- OStatus: prevent following locked accounts, bypassing the approval process.
- TwitterAPI: use CommonAPI to handle remote follows instead of OStatus.

## [1.0.2] - 2019-07-28
### Fixed
- Not being able to pin unlisted posts
- Mastodon API: represent poll IDs as strings
- MediaProxy: fix matching filenames
- MediaProxy: fix filename encoding
- Migrations: fix a sporadic migration failure
- Metadata rendering errors resulting in the entire page being inaccessible
- Federation/MediaProxy not working with instances that have wrong certificate order
- ActivityPub S2S: remote user deletions now work the same as local user deletions.

### Changed
- Configuration: OpenGraph and TwitterCard providers enabled by default
- Configuration: Filter.AnonymizeFilename added ability to retain file extension with custom text

## [1.0.1] - 2019-07-14
### Security
- OStatus: fix an object spoofing vulnerability.

## [1.0.0] - 2019-06-29
### Security
- Mastodon API: Fix display names not being sanitized
- Rich media: Do not crawl private IP ranges

### Added
- Digest email for inactive users
- Add a generic settings store for frontends / clients to use.
- Explicit addressing option for posting.
- Optional SSH access mode. (Needs `erlang-ssh` package on some distributions).
- [MongooseIM](https://github.com/esl/MongooseIM) http authentication support.
- LDAP authentication
- External OAuth provider authentication
- Support for building a release using [`mix release`](https://hexdocs.pm/mix/master/Mix.Tasks.Release.html)
- A [job queue](https://git.pleroma.social/pleroma/pleroma_job_queue) for federation, emails, web push, etc.
- [Prometheus](https://prometheus.io/) metrics
- Support for Mastodon's remote interaction
- Mix Tasks: `mix pleroma.database bump_all_conversations`
- Mix Tasks: `mix pleroma.database remove_embedded_objects`
- Mix Tasks: `mix pleroma.database update_users_following_followers_counts`
- Mix Tasks: `mix pleroma.user toggle_confirmed`
- Mix Tasks: `mix pleroma.config migrate_to_db`
- Mix Tasks: `mix pleroma.config migrate_from_db`
- Federation: Support for `Question` and `Answer` objects
- Federation: Support for reports
- Configuration: `poll_limits` option
- Configuration: `pack_extensions` option
- Configuration: `safe_dm_mentions` option
- Configuration: `link_name` option
- Configuration: `fetch_initial_posts` option
- Configuration: `notify_email` option
- Configuration: Media proxy `whitelist` option
- Configuration: `report_uri` option
- Configuration: `email_notifications` option
- Configuration: `limit_to_local_content` option
- Pleroma API: User subscriptions
- Pleroma API: Healthcheck endpoint
- Pleroma API: `/api/v1/pleroma/mascot` per-user frontend mascot configuration endpoints
- Admin API: Endpoints for listing/revoking invite tokens
- Admin API: Endpoints for making users follow/unfollow each other
- Admin API: added filters (role, tags, email, name) for users endpoint
- Admin API: Endpoints for managing reports
- Admin API: Endpoints for deleting and changing the scope of individual reported statuses
- Admin API: Endpoints to view and change config settings.
- AdminFE: initial release with basic user management accessible at /pleroma/admin/
- Mastodon API: Add chat token to `verify_credentials` response
- Mastodon API: Add background image setting to `update_credentials`
- Mastodon API: [Scheduled statuses](https://docs.joinmastodon.org/api/rest/scheduled-statuses/)
- Mastodon API: `/api/v1/notifications/destroy_multiple` (glitch-soc extension)
- Mastodon API: `/api/v1/pleroma/accounts/:id/favourites` (API extension)
- Mastodon API: [Reports](https://docs.joinmastodon.org/api/rest/reports/)
- Mastodon API: `POST /api/v1/accounts` (account creation API)
- Mastodon API: [Polls](https://docs.joinmastodon.org/api/rest/polls/)
- ActivityPub C2S: OAuth endpoints
- Metadata: RelMe provider
- OAuth: added support for refresh tokens
- Emoji packs and emoji pack manager
- Object pruning (`mix pleroma.database prune_objects`)
- OAuth: added job to clean expired access tokens
- MRF: Support for rejecting reports from specific instances (`mrf_simple`)
- MRF: Support for stripping avatars and banner images from specific instances (`mrf_simple`)
- MRF: Support for running subchains.
- Configuration: `skip_thread_containment` option
- Configuration: `rate_limit` option. See `Pleroma.Plugs.RateLimiter` documentation for details.
- MRF: Support for filtering out likely spam messages by rejecting posts from new users that contain links.
- Configuration: `ignore_hosts` option
- Configuration: `ignore_tld` option
- Configuration: default syslog tag "Pleroma" is now lowercased to "pleroma"

### Changed
- **Breaking:** bind to 127.0.0.1 instead of 0.0.0.0 by default
- **Breaking:** Configuration: move from Pleroma.Mailer to Pleroma.Emails.Mailer
- Thread containment / test for complete visibility will be skipped by default.
- Enforcement of OAuth scopes
- Add multiple use/time expiring invite token
- Restyled OAuth pages to fit with Pleroma's default theme
- Link/mention/hashtag detection is now handled by [auto_linker](https://git.pleroma.social/pleroma/auto_linker)
- NodeInfo: Return `safe_dm_mentions` feature flag
- Federation: Expand the audience of delete activities to all recipients of the deleted object
- Federation: Removed `inReplyToStatusId` from objects
- Configuration: Dedupe enabled by default
- Configuration: Default log level in `prod` environment is now set to `warn`
- Configuration: Added `extra_cookie_attrs` for setting non-standard cookie attributes. Defaults to ["SameSite=Lax"] so that remote follows work.
- Timelines: Messages involving people you have blocked will be excluded from the timeline in all cases instead of just repeats.
- Admin API: Move the user related API to `api/pleroma/admin/users`
- Admin API: `POST /api/pleroma/admin/users` will take list of users
- Pleroma API: Support for emoji tags in `/api/pleroma/emoji` resulting in a breaking API change
- Mastodon API: Support for `exclude_types`, `limit` and `min_id` in `/api/v1/notifications`
- Mastodon API: Add `languages` and `registrations` to `/api/v1/instance`
- Mastodon API: Provide plaintext versions of cw/content in the Status entity
- Mastodon API: Add `pleroma.conversation_id`, `pleroma.in_reply_to_account_acct` fields to the Status entity
- Mastodon API: Add `pleroma.tags`, `pleroma.relationship{}`, `pleroma.is_moderator`, `pleroma.is_admin`, `pleroma.confirmation_pending`, `pleroma.hide_followers`, `pleroma.hide_follows`, `pleroma.hide_favorites` fields to the User entity
- Mastodon API: Add `pleroma.show_role`, `pleroma.no_rich_text` fields to the Source subentity
- Mastodon API: Add support for updating `no_rich_text`, `hide_followers`, `hide_follows`, `hide_favorites`, `show_role` in `PATCH /api/v1/update_credentials`
- Mastodon API: Add `pleroma.is_seen` to the Notification entity
- Mastodon API: Add `pleroma.local` to the Status entity
- Mastodon API: Add `preview` parameter to `POST /api/v1/statuses`
- Mastodon API: Add `with_muted` parameter to timeline endpoints
- Mastodon API: Actual reblog hiding instead of a dummy
- Mastodon API: Remove attachment limit in the Status entity
- Mastodon API: Added support max_id & since_id for bookmark timeline endpoints.
- Deps: Updated Cowboy to 2.6
- Deps: Updated Ecto to 3.0.7
- Don't ship finmoji by default, they can be installed as an emoji pack
- Hide deactivated users and their statuses
- Posts which are marked sensitive or tagged nsfw no longer have link previews.
- HTTP connection timeout is now set to 10 seconds.
- Respond with a 404 Not implemented JSON error message when requested API is not implemented
- Rich Media: crawl only https URLs.

### Fixed
- Follow requests don't get 'stuck' anymore.
- Added an FTS index on objects. Running `vacuum analyze` and setting a larger `work_mem` is recommended.
- Followers counter not being updated when a follower is blocked
- Deactivated users being able to request an access token
- Limit on request body in rich media/relme parsers being ignored resulting in a possible memory leak
- Proper Twitter Card generation instead of a dummy
- Deletions failing for users with a large number of posts
- NodeInfo: Include admins in `staffAccounts`
- ActivityPub: Crashing when requesting empty local user's outbox
- Federation: Handling of objects without `summary` property
- Federation: Add a language tag to activities as required by ActivityStreams 2.0
- Federation: Do not federate avatar/banner if set to default allowing other servers/clients to use their defaults
- Federation: Cope with missing or explicitly nulled address lists
- Federation: Explicitly ensure activities addressed to `as:Public` become addressed to the followers collection
- Federation: Better cope with actors which do not declare a followers collection and use `as:Public` with these semantics
- Federation: Follow requests from remote users who have been blocked will be automatically rejected if appropriate
- MediaProxy: Parse name from content disposition headers even for non-whitelisted types
- MediaProxy: S3 link encoding
- Rich Media: Reject any data which cannot be explicitly encoded into JSON
- Pleroma API: Importing follows from Mastodon 2.8+
- Twitter API: Exposing default scope, `no_rich_text` of the user to anyone
- Twitter API: Returning the `role` object in user entity despite `show_role = false`
- Mastodon API: `/api/v1/favourites` serving only public activities
- Mastodon API: Reblogs having `in_reply_to_id` - `null` even when they are replies
- Mastodon API: Streaming API broadcasting wrong activity id
- Mastodon API: 500 errors when requesting a card for a private conversation
- Mastodon API: Handling of `reblogs` in `/api/v1/accounts/:id/follow`
- Mastodon API: Correct `reblogged`, `favourited`, and `bookmarked` values in the reblog status JSON
- Mastodon API: Exposing default scope of the user to anyone
- Mastodon API: Make `irreversible` field default to `false` [`POST /api/v1/filters`]
- Mastodon API: Replace missing non-nullable Card attributes with empty strings
- User-Agent is now sent correctly for all HTTP requests.
- MRF: Simple policy now properly delists imported or relayed statuses

## Removed
- Configuration: `config :pleroma, :fe` in favor of the more flexible `config :pleroma, :frontend_configurations`

## [0.9.99999] - 2019-05-31
### Security
- Mastodon API: Fix lists leaking private posts

## [0.9.9999] - 2019-04-05
### Security
- Mastodon API: Fix content warnings skipping HTML sanitization

## [0.9.999] - 2019-03-13
Frontend changes only.
### Added
- Added floating action button for posting status on mobile
### Changed
- Changed user-settings icon to a pencil
### Fixed
- Keyboard shortcuts activating when typing a message
- Gaps when scrolling down on a timeline after showing new

## [0.9.99] - 2019-03-08
### Changed
- Update the frontend to the 0.9.99 tag
### Fixed
- Sign the date header in federation to fix Mastodon federation.

## [0.9.9] - 2019-02-22
This is our first stable release.<|MERGE_RESOLUTION|>--- conflicted
+++ resolved
@@ -39,11 +39,8 @@
 ## Security
 
 - Add `no_new_privs` hardening to OpenRC and systemd service files
-<<<<<<< HEAD
 - Ensured that XML parsers cannot load external entities (thanks @Mae@is.badat.dev!)
-=======
 - Reduced permissions of config files and directories, distros requiring greater permissions like group-read need to pre-create the directories
->>>>>>> bfebb92b
 
 ## Removed
 
