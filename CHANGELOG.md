--- conflicted
+++ resolved
@@ -17,12 +17,9 @@
 - Authentication: Added rate limit for password-authorized actions / login existence checks
 - Metadata Link: Atom syndication Feed
 - Mix task to re-count statuses for all users (`mix pleroma.count_statuses`)
-<<<<<<< HEAD
+- Mastodon API: Add `exclude_visibilities` parameter to the timeline and notification endpoints
 - Admin API: `/users/:nickname/toggle_activation` endpoint is now deprecated in favor of: `/users/activate`, `/users/deactivate`, both accept `nicknames` array
-- Admin API: `POST /api/pleroma/admin/users/:nickname/permission_group/:permission_group` / `DELETE /api/pleroma/admin/users/:nickname/permission_group/:permission_group` are deprecated in favor of: `POST /api/pleroma/admin/users/permission_group/:permission_group` / `DELETE /api/pleroma/admin/users/permission_group/:permission_group` (both accept `nicknames` array)
-=======
-- Mastodon API: Add `exclude_visibilities` parameter to the timeline and notification endpoints
->>>>>>> 3b1bc079
+- Admin API: `POST/DELETE /api/pleroma/admin/users/:nickname/permission_group/:permission_group` are deprecated in favor of: `POST/DELETE /api/pleroma/admin/users/permission_group/:permission_group` (both accept `nicknames` array), `DELETE /api/pleroma/admin/users` (`nickname` query param or `nickname` sent in JSON body) is deprecated in favor of: `DELETE /api/pleroma/admin/users` (`nicknames` query array param or `nicknames` sent in JSON body).
 
 ### Changed
 - **Breaking:** Elixir >=1.8 is now required (was >= 1.7)
