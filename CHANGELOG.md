# Changelog

All notable changes to this project will be documented in this file.

The format is based on [Keep a Changelog](https://keepachangelog.com/en/1.0.0/).

## Unreleased

### Changed

- **Breaking:** Configuration: `:chat, enabled` moved to `:shout, enabled` and `:instance, chat_limit` moved to `:shout, limit`
- Support for Erlang/OTP 24
- The `application` metadata returned with statuses is no longer hardcoded. Apps that want to display these details will now have valid data for new posts after this change.
- HTTPSecurityPlug now sends a response header to opt out of Google's FLoC (Federated Learning of Cohorts) targeted advertising.
- Email address is now returned if requesting user is the owner of the user account so it can be exposed in client and FE user settings UIs.

### Added

- MRF (`FollowBotPolicy`): New MRF Policy which makes a designated local Bot account attempt to follow all users in public Notes received by your instance. Users who require approving follower requests or have #nobot in their profile are excluded.
- Return OAuth token `id` (primary key) in POST `/oauth/token`.
- `AnalyzeMetadata` upload filter for extracting attachment dimensions and generating blurhashes.
- Attachment dimensions and blurhashes are federated when available.
- Pinned posts federation

### Fixed
- Don't crash so hard when email settings are invalid.
<<<<<<< HEAD
- Mix task `pleroma.database prune_objects`
=======
- Checking activated Upload Filters for required commands.

### Removed
- **Breaking**: Remove deprecated `/api/qvitter/statuses/notifications/read` (replaced by `/api/v1/pleroma/notifications/read`)
>>>>>>> 64bc0c69

## Unreleased (Patch)

### Fixed

- Try to save exported ConfigDB settings (migrate_from_db) in the system temp directory if default location is not writable.
- Uploading custom instance thumbnail via AdminAPI/AdminFE generated invalid URL to the image
- Applying ConcurrentLimiter settings via AdminAPI
- User login failures if their `notification_settings` were in a NULL state.
- Mix task `pleroma.user delete_activities` query transaction timeout is now :infinity
- MRF (`SimplePolicy`): Embedded objects are now checked. If any embedded object would be rejected, its parent is rejected. This fixes Announces leaking posts from blocked domains.
- Fixed some Markdown issues, including trailing slash in links.

## [2.3.0] - 2020-03-01

### Security

- Fixed client user agent leaking through MediaProxy

### Removed

- `:auth, :enforce_oauth_admin_scope_usage` configuration option.

### Changed

- **Breaking**: Changed `mix pleroma.user toggle_confirmed` to `mix pleroma.user confirm`
- **Breaking**: Changed `mix pleroma.user toggle_activated` to `mix pleroma.user activate/deactivate`
- **Breaking:** NSFW hashtag is no longer added on sensitive posts
- Polls now always return a `voters_count`, even if they are single-choice.
- Admin Emails: The ap id is used as the user link in emails now.
- Improved registration workflow for email confirmation and account approval modes.
- Search: When using Postgres 11+, Pleroma will use the `websearch_to_tsvector` function to parse search queries.
- Emoji: Support the full Unicode 13.1 set of Emoji for reactions, plus regional indicators.
- Deprecated `Pleroma.Uploaders.S3, :public_endpoint`. Now `Pleroma.Upload, :base_url` is the standard configuration key for all uploaders.
- Improved Apache webserver support: updated sample configuration, MediaProxy cache invalidation verified with the included sample script
- Improve OAuth 2.0 provider support. A missing `fqn` field was added to the response, but does not expose the user's email address.
- Provide redirect of external posts from `/notice/:id` to their original URL
- Admins no longer receive notifications for reports if they are the actor making the report.
- Improved Mailer configuration setting descriptions for AdminFE.
- Updated default avatar to look nicer.

<details>
  <summary>API Changes</summary>

- **Breaking:** AdminAPI changed User field `confirmation_pending` to `is_confirmed`
- **Breaking:** AdminAPI changed User field `approval_pending` to `is_approved`
- **Breaking**: AdminAPI changed User field `deactivated` to `is_active`
- **Breaking:** AdminAPI `GET /api/pleroma/admin/users/:nickname_or_id/statuses` changed response format and added the number of total users posts.
- **Breaking:** AdminAPI `GET /api/pleroma/admin/instances/:instance/statuses` changed response format and added the number of total users posts.
- Admin API: Reports now ordered by newest
- Pleroma API: `GET /api/v1/pleroma/chats` is deprecated in favor of `GET /api/v2/pleroma/chats`.
- Pleroma API: Reroute `/api/pleroma/*` to `/api/v1/pleroma/*`

</details>
- Improved hashtag timeline performance (requires a background migration).

### Added

- Reports now generate notifications for admins and mods.
- Support for local-only statuses.
- Support pagination of blocks and mutes.
- Account backup.
- Configuration: Add `:instance, autofollowing_nicknames` setting to provide a way to make accounts automatically follow new users that register on the local Pleroma instance.
- Ability to view remote timelines, with ex. `/api/v1/timelines/public?instance=lain.com` and streams `public:remote` and `public:remote:media`.
- The site title is now injected as a `title` tag like preloads or metadata.
- Password reset tokens now are not accepted after a certain age.
- Mix tasks to help with displaying and removing ConfigDB entries. See `mix pleroma.config`.
- OAuth form improvements: users are remembered by their cookie, the CSS is overridable by the admin, and the style has been improved.
- OAuth improvements and fixes: more secure session-based authentication (by token that could be revoked anytime), ability to revoke belonging OAuth token from any client etc.
- Ability to set ActivityPub aliases for follower migration.
- Configurable background job limits for RichMedia (link previews) and MediaProxyWarmingPolicy
- Ability to define custom HTTP headers per each frontend
- MRF (`NoEmptyPolicy`): New MRF Policy which will deny empty statuses or statuses of only mentions from being created by local users
- New users will receive a simple email confirming their registration if no other emails will be dispatched. (e.g., Welcome, Confirmation, or Approval Required)

<details>
  <summary>API Changes</summary>
- Admin API: (`GET /api/pleroma/admin/users`) filter users by `unconfirmed` status and `actor_type`.
- Admin API: OpenAPI spec for the user-related operations
- Pleroma API: `GET /api/v2/pleroma/chats` added. It is exactly like `GET /api/v1/pleroma/chats` except supports pagination.
- Pleroma API: Add `idempotency_key` to the chat message entity that can be used for optimistic message sending.
- Pleroma API: (`GET /api/v1/pleroma/federation_status`) Add a way to get a list of unreachable instances.
- Mastodon API: User and conversation mutes can now auto-expire if `expires_in` parameter was given while adding the mute.
- Admin API: An endpoint to manage frontends.
- Streaming API: Add follow relationships updates.
- WebPush: Introduce `pleroma:chat_mention` and `pleroma:emoji_reaction` notification types.
- Mastodon API: Add monthly active users to `/api/v1/instance` (`pleroma.stats.mau`).
- Mastodon API: Home, public, hashtag & list timelines accept `only_media`, `remote` & `local` parameters for filtration.
- Mastodon API: `/api/v1/accounts/:id` & `/api/v1/mutes` endpoints accept `with_relationships` parameter and return filled `pleroma.relationship` field.
- Mastodon API: Endpoint to remove a conversation (`DELETE /api/v1/conversations/:id`).
- Mastodon API: `expires_in` in the scheduled post `params` field on `/api/v1/statuses` and `/api/v1/scheduled_statuses/:id` endpoints.
</details>

### Fixed

- Users with `is_discoverable` field set to false (default value) will appear in in-service search results but be hidden from external services (search bots etc.).
- Streaming API: Posts and notifications are not dropped, when CLI task is executing.
- Creating incorrect IPv4 address-style HTTP links when encountering certain numbers.
- Reblog API Endpoint: Do not set visibility parameter to public by default and let CommonAPI to infer it from status, so a user can reblog their private status without explicitly setting reblog visibility to private.
- Tag URLs in statuses are now absolute
- Removed duplicate jobs to purge expired activities
- File extensions of some attachments were incorrectly changed. This feature has been disabled for now.
- Mix task pleroma.instance creates missing parent directories if the configuration or SQL output paths are changed.

<details>
  <summary>API Changes</summary>
  - Mastodon API: Current user is now included in conversation if it's the only participant.
  - Mastodon API: Fixed last_status.account being not filled with account data.
  - Mastodon API: Fix not being able to add or remove multiple users at once in lists.
  - Mastodon API: Fixed own_votes being not returned with poll data.
  - Mastodon API: Fixed creation of scheduled posts with polls.
  - Mastodon API: Support for expires_in/expires_at in the Filters.
</details>

## [2.2.2] - 2020-01-18

### Fixed

- StealEmojiPolicy creates dir for emojis, if it doesn't exist.
- Updated `elixir_make` to a non-retired version

### Upgrade notes

1. Restart Pleroma

## [2.2.1] - 2020-12-22

### Changed
- Updated Pleroma FE

### Fixed

- Config generation: rename `Pleroma.Upload.Filter.ExifTool` to `Pleroma.Upload.Filter.Exiftool`.
- S3 Uploads with Elixir 1.11.
- Mix task pleroma.user delete_activities for source installations.
- Search: RUM index search speed has been fixed.
- Rich Media Previews sometimes showed the wrong preview due to a bug following redirects.
- Fixes for the autolinker.
- Forwarded reports duplication from Pleroma instances.
- Emoji Reaction activity filtering from blocked and muted accounts.

- <details>
    <summary>API</summary>
  - Statuses were not displayed for Mastodon forwarded reports.
  </details>

### Upgrade notes

1. Restart Pleroma

## [2.2.0] - 2020-11-12

### Security

- Fixed the possibility of using file uploads to spoof posts.

### Changed

- **Breaking** Requires `libmagic` (or `file`) to guess file types.
- **Breaking:** App metrics endpoint (`/api/pleroma/app_metrics`) is disabled by default, check `docs/API/prometheus.md` on enabling and configuring.
- **Breaking:** Pleroma Admin API: emoji packs and files routes changed.
- **Breaking:** Sensitive/NSFW statuses no longer disable link previews.
- Search: Users are now findable by their urls.
- Renamed `:await_up_timeout` in `:connections_pool` namespace to `:connect_timeout`, old name is deprecated.
- Renamed `:timeout` in `pools` namespace to `:recv_timeout`, old name is deprecated.
- The `discoverable` field in the `User` struct will now add a NOINDEX metatag to profile pages when false.
- Users with the `is_discoverable` field set to false will not show up in searches ([bug](https://git.pleroma.social/pleroma/pleroma/-/issues/2301)).
- Minimum lifetime for ephmeral activities changed to 10 minutes and made configurable (`:min_lifetime` option).
- Introduced optional dependencies on `ffmpeg`, `ImageMagick`, `exiftool` software packages. Please refer to `docs/installation/optional/media_graphics_packages.md`.
- <details>
  <summary>API Changes</summary>
- API: Empty parameter values for integer parameters are now ignored in non-strict validaton mode.
</details>

### Removed

- **Breaking:** `Pleroma.Workers.Cron.StatsWorker` setting from Oban `:crontab` (moved to a simpler implementation).
- **Breaking:** `Pleroma.Workers.Cron.ClearOauthTokenWorker` setting from Oban `:crontab` (moved to scheduled jobs).
- **Breaking:** `Pleroma.Workers.Cron.PurgeExpiredActivitiesWorker` setting from Oban `:crontab` (moved to scheduled jobs).
- Removed `:managed_config` option. In practice, it was accidentally removed with 2.0.0 release when frontends were
switched to a new configuration mechanism, however it was not officially removed until now.

### Added

- Media preview proxy (requires `ffmpeg` and `ImageMagick` to be installed and media proxy to be enabled; see `:media_preview_proxy` config for more details).
- Mix tasks for controlling user account confirmation status in bulk (`mix pleroma.user confirm_all` and `mix pleroma.user unconfirm_all`)
- Mix task for sending confirmation emails to all unconfirmed users (`mix pleroma.email resend_confirmation_emails`)
- Mix task option for force-unfollowing relays
- App metrics: ability to restrict access to specified IP whitelist.

<details>
  <summary>API Changes</summary>

- Admin API: Importing emoji from a zip file
- Pleroma API: Importing the mutes users from CSV files.
- Pleroma API: Pagination for remote/local packs and emoji.

</details>

### Fixed

- Add documented-but-missing chat pagination.
- Allow sending out emails again.
- Allow sending chat messages to yourself
- OStatus / static FE endpoints: fixed inaccessibility for anonymous users on non-federating instances, switched to handling per `:restrict_unauthenticated` setting.
- Fix remote users with a whitespace name.

### Upgrade notes

1. Install libmagic and development headers (`libmagic-dev` on Ubuntu/Debian, `file-dev` on Alpine Linux)
2. Run database migrations (inside Pleroma directory):
  - OTP: `./bin/pleroma_ctl migrate`
  - From Source: `mix ecto.migrate`
3. Restart Pleroma

## [2.1.2] - 2020-09-17

### Security

- Fix most MRF rules either crashing or not being applied to objects passed into the Common Pipeline (ChatMessage, Question, Answer, Audio, Event).

### Fixed

- Welcome Chat messages preventing user registration with MRF Simple Policy applied to the local instance.
- Mastodon API: the public timeline returning an error when the `reply_visibility` parameter is set to `self` for an unauthenticated user.
- Mastodon Streaming API: Handler crashes on authentication failures, resulting in error logs.
- Mastodon Streaming API: Error logs on client pings.
- Rich media: Log spam on failures. Now the error is only logged once per attempt.

### Changed

- Rich Media: A HEAD request is now done to the url, to ensure it has the appropriate content type and size before proceeding with a GET.

### Upgrade notes

1. Restart Pleroma

## [2.1.1] - 2020-09-08

### Security
- Fix possible DoS in Mastodon API user search due to an error in match clauses, leading to an infinite recursion and subsequent OOM with certain inputs.
- Fix metadata leak for accounts and statuses on private instances.
- Fix possible DoS in Admin API search using an atom leak vulnerability. Authentication with admin rights was required to exploit.

### Changed

- **Breaking:** The metadata providers RelMe and Feed are no longer configurable. RelMe should always be activated and Feed only provides a <link> header tag for the actual RSS/Atom feed when the instance is public.
- Improved error message when cmake is not available at build stage.

### Added
- Rich media failure tracking (along with `:failure_backoff` option).

<details>
  <summary>Admin API Changes</summary>

- Add `PATCH /api/pleroma/admin/instance_document/:document_name` to modify the Terms of Service and Instance Panel HTML pages via Admin API
</details>

### Fixed
- Default HTTP adapter not respecting pool setting, leading to possible OOM.
- Fixed uploading webp images when the Exiftool Upload Filter is enabled by skipping them
- Mastodon API: Search parameter `following` now correctly returns the followings rather than the followers
- Mastodon API: Timelines hanging for (`number of posts with links * rich media timeout`) in the worst case.
  Reduced to just rich media timeout.
- Mastodon API: Cards being wrong for preview statuses due to cache key collision.
- Password resets no longer processed for deactivated accounts.
- Favicon scraper raising exceptions on URLs longer than 255 characters.

## [2.1.0] - 2020-08-28

### Changed

- **Breaking:** The default descriptions on uploads are now empty. The old behavior (filename as default) can be configured, see the cheat sheet.
- **Breaking:** Added the ObjectAgePolicy to the default set of MRFs. This will delist and strip the follower collection of any message received that is older than 7 days. This will stop users from seeing very old messages in the timelines. The messages can still be viewed on the user's page and in conversations. They also still trigger notifications.
- **Breaking:** Elixir >=1.9 is now required (was >= 1.8)
- **Breaking:** Configuration: `:auto_linker, :opts` moved to `:pleroma, Pleroma.Formatter`. Old config namespace is deprecated.
- **Breaking:** Configuration: `:instance, welcome_user_nickname` moved to `:welcome, :direct_message, :sender_nickname`, `:instance, :welcome_message` moved to `:welcome, :direct_message, :message`. Old config namespace is deprecated.
- **Breaking:** LDAP: Fallback to local database authentication has been removed for security reasons and lack of a mechanism to ensure the passwords are synchronized when LDAP passwords are updated.
- **Breaking** Changed defaults for `:restrict_unauthenticated` so that when `:instance, :public` is set to `false` then all `:restrict_unauthenticated` items be effectively set to `true`. If you'd like to allow unauthenticated access to specific API endpoints on a private instance, please explicitly set `:restrict_unauthenticated` to non-default value in `config/prod.secret.exs`.
- In Conversations, return only direct messages as `last_status`
- Using the `only_media` filter on timelines will now exclude reblog media
- MFR policy to set global expiration for all local Create activities
- OGP rich media parser merged with TwitterCard
- Configuration: `:instance, rewrite_policy` moved to `:mrf, policies`, `:instance, :mrf_transparency` moved to `:mrf, :transparency`, `:instance, :mrf_transparency_exclusions` moved to `:mrf, :transparency_exclusions`. Old config namespace is deprecated.
- Configuration: `:media_proxy, whitelist` format changed to host with scheme (e.g. `http://example.com` instead of `example.com`). Domain format is deprecated.

<details>
  <summary>API Changes</summary>

- **Breaking:** Pleroma API: The routes to update avatar, banner and background have been removed.
- **Breaking:** Image description length is limited now.
- **Breaking:** Emoji API: changed methods and renamed routes.
- **Breaking:** Notification Settings API for suppressing notifications has been simplified down to `block_from_strangers`.
- **Breaking:** Notification Settings API option for hiding push notification contents has been renamed to `hide_notification_contents`.
- MastodonAPI: Allow removal of avatar, banner and background.
- Streaming: Repeats of a user's posts will no longer be pushed to the user's stream.
- Mastodon API: Added `pleroma.metadata.fields_limits` to /api/v1/instance
- Mastodon API: On deletion, returns the original post text.
- Mastodon API: Add `pleroma.unread_count` to the Marker entity.
- Mastodon API: Added `pleroma.metadata.post_formats` to /api/v1/instance
- Mastodon API (legacy): Allow query parameters for `/api/v1/domain_blocks`, e.g. `/api/v1/domain_blocks?domain=badposters.zone`
- Mastodon API: Make notifications about statuses from muted users and threads read automatically
- Pleroma API: `/api/pleroma/captcha` responses now include `seconds_valid` with an integer value.

</details>

<details>
  <summary>Admin API Changes</summary>

- **Breaking** Changed relay `/api/pleroma/admin/relay` endpoints response format.
- Status visibility stats: now can return stats per instance.
- Mix task to refresh counter cache (`mix pleroma.refresh_counter_cache`)

</details>

### Removed

- **Breaking:** removed `with_move` parameter from notifications timeline.

### Added

- Frontends: Add mix task to install frontends.
- Frontends: Add configurable frontends for primary and admin fe.
- Configuration: Added a blacklist for email servers.
- Chats: Added `accepts_chat_messages` field to user, exposed in APIs and federation.
- Chats: Added support for federated chats. For details, see the docs.
- ActivityPub: Added support for existing AP ids for instances migrated from Mastodon.
- Instance: Add `background_image` to configuration and `/api/v1/instance`
- Instance: Extend `/api/v1/instance` with Pleroma-specific information.
- NodeInfo: `pleroma:api/v1/notifications:include_types_filter` to the `features` list.
- NodeInfo: `pleroma_emoji_reactions` to the `features` list.
- Configuration: `:restrict_unauthenticated` setting, restrict access for unauthenticated users to timelines (public and federate), user profiles and statuses.
- Configuration: Add `:database_config_whitelist` setting to whitelist settings which can be configured from AdminFE.
- Configuration: `filename_display_max_length` option to set filename truncate limit, if filename display enabled (0 = no limit).
- New HTTP adapter [gun](https://github.com/ninenines/gun). Gun adapter requires minimum OTP version of 22.2 otherwise Pleroma won’t start. For hackney OTP update is not required.
- Mix task to create trusted OAuth App.
- Mix task to reset MFA for user accounts
- Notifications: Added `follow_request` notification type.
- Added `:reject_deletes` group to SimplePolicy
- MRF (`EmojiStealPolicy`): New MRF Policy which allows to automatically download emojis from remote instances
- Support pagination in emoji packs API (for packs and for files in pack)
- Support for viewing instances favicons next to posts and accounts
- Added Pleroma.Upload.Filter.Exiftool as an alternate EXIF stripping mechanism targeting GPS/location metadata.
- "By approval" registrations mode.
- Configuration: Added `:welcome` settings for the welcome message to newly registered users. You can send a welcome message as a direct message, chat or email.
- Ability to hide favourites and emoji reactions in the API with `[:instance, :show_reactions]` config.

<details>
  <summary>API Changes</summary>

- Mastodon API: Add pleroma.parent_visible field to statuses.
- Mastodon API: Extended `/api/v1/instance`.
- Mastodon API: Support for `include_types` in `/api/v1/notifications`.
- Mastodon API: Added `/api/v1/notifications/:id/dismiss` endpoint.
- Mastodon API: Add support for filtering replies in public and home timelines.
- Mastodon API: Support for `bot` field in `/api/v1/accounts/update_credentials`.
- Mastodon API: Support irreversible property for filters.
- Mastodon API: Add pleroma.favicon field to accounts.
- Admin API: endpoints for create/update/delete OAuth Apps.
- Admin API: endpoint for status view.
- OTP: Add command to reload emoji packs
</details>

### Fixed
- Fix list pagination and other list issues.
- Support pagination in conversations API
- **Breaking**: SimplePolicy `:reject` and `:accept` allow deletions again
- Fix follower/blocks import when nicknames starts with @
- Filtering of push notifications on activities from blocked domains
- Resolving Peertube accounts with Webfinger
- `blob:` urls not being allowed by connect-src CSP
- Mastodon API: fix `GET /api/v1/notifications` not returning the full result set
- Rich Media Previews for Twitter links
- Admin API: fix `GET /api/pleroma/admin/users/:nickname/credentials` returning 404 when getting the credentials of a remote user while `:instance, :limit_to_local_content` is set to `:unauthenticated`
- Fix CSP policy generation to include remote Captcha services
- Fix edge case where MediaProxy truncates media, usually caused when Caddy is serving content for the other Federated instance.
- Emoji Packs could not be listed when instance was set to `public: false`
- Fix whole_word always returning false on filter get requests
- Migrations not working on OTP releases if the database was connected over ssl
- Fix relay following

## [2.0.7] - 2020-06-13

### Security
- Fix potential DoSes exploiting atom leaks in rich media parser and the `UserAllowListPolicy` MRF policy

### Fixed
- CSP: not allowing images/media from every host when mediaproxy is disabled
- CSP: not adding mediaproxy base url to image/media hosts
- StaticFE missing the CSS file

### Upgrade notes

1. Restart Pleroma

## [2.0.6] - 2020-06-09

### Security
- CSP: harden `image-src` and `media-src` when MediaProxy is used

### Fixed
- AP C2S: Fix pagination in inbox/outbox
- Various compilation errors on OTP 23
- Mastodon API streaming: Repeats from muted threads not being filtered

### Changed
- Various database performance improvements

### Upgrade notes
1. Run database migrations (inside Pleroma directory):
  - OTP: `./bin/pleroma_ctl migrate`
  - From Source: `mix ecto.migrate`
2. Restart Pleroma

## [2.0.5] - 2020-05-13

### Security
- Fix possible private status leaks in Mastodon Streaming API

### Fixed
- Crashes when trying to block a user if block federation is disabled
- Not being able to start the instance without `erlang-eldap` installed
- Users with bios over the limit getting rejected
- Follower counters not being updated on incoming follow accepts

### Upgrade notes

1. Restart Pleroma

## [2.0.4] - 2020-05-10

### Security
- AP C2S: Fix a potential DoS by creating nonsensical objects that break timelines

### Fixed
- Peertube user lookups not working
- `InsertSkeletonsForDeletedUsers` migration failing on some instances
- Healthcheck reporting the number of memory currently used, rather than allocated in total
- LDAP not being usable in OTP releases
- Default apache configuration having tls chain issues

### Upgrade notes

#### Apache only

1. Remove the following line from your config:
```
    SSLCertificateFile      /etc/letsencrypt/live/${servername}/cert.pem
```

#### Everyone

1. Restart Pleroma

## [2.0.3] - 2020-05-02

### Security
- Disallow re-registration of previously deleted users, which allowed viewing direct messages addressed to them
- Mastodon API: Fix `POST /api/v1/follow_requests/:id/authorize` allowing to force a follow from a local user even if they didn't request to follow
- CSP: Sandbox uploads

### Fixed
- Notifications from blocked domains
- Potential federation issues with Mastodon versions before 3.0.0
- HTTP Basic Authentication permissions issue
- Follow/Block imports not being able to find the user if the nickname started with an `@`
- Instance stats counting internal users
- Inability to run a From Source release without git
- ObjectAgePolicy didn't filter out old messages
- `blob:` urls not being allowed by CSP

### Added
- NodeInfo: ObjectAgePolicy settings to the `federation` list.
- Follow request notifications
<details>
  <summary>API Changes</summary>
- Admin API: `GET /api/pleroma/admin/need_reboot`.
</details>

### Upgrade notes

1. Restart Pleroma
2. Run database migrations (inside Pleroma directory):
  - OTP: `./bin/pleroma_ctl migrate`
  - From Source: `mix ecto.migrate`
3. Reset status visibility counters (inside Pleroma directory):
  - OTP: `./bin/pleroma_ctl refresh_counter_cache`
  - From Source: `mix pleroma.refresh_counter_cache`


## [2.0.2] - 2020-04-08
### Added
- Support for Funkwhale's `Audio` activity
- Admin API: `PATCH /api/pleroma/admin/users/:nickname/update_credentials`

### Fixed
- Blocked/muted users still generating push notifications
- Input textbox for bio ignoring newlines
- OTP: Inability to use PostgreSQL databases with SSL
- `user delete_activities` breaking when trying to delete already deleted posts
- Incorrect URL for Funkwhale channels

### Upgrade notes
1. Restart Pleroma

## [2.0.1] - 2020-03-15
### Security
- Static-FE: Fix remote posts not being sanitized

### Fixed
- Rate limiter crashes when there is no explicitly specified ip in the config
- 500 errors when no `Accept` header is present if Static-FE is enabled
- Instance panel not being updated immediately due to wrong `Cache-Control` headers
- Statuses posted with BBCode/Markdown having unncessary newlines in Pleroma-FE
- OTP: Fix some settings not being migrated to in-database config properly
- No `Cache-Control` headers on attachment/media proxy requests
- Character limit enforcement being off by 1
- Mastodon Streaming API: hashtag timelines not working

### Changed
- BBCode and Markdown formatters will no longer return any `\n` and only use `<br/>` for newlines
- Mastodon API: Allow registration without email if email verification is not enabled

### Upgrade notes
#### Nginx only
1. Remove `proxy_ignore_headers Cache-Control;` and `proxy_hide_header  Cache-Control;` from your config.

#### Everyone
1. Run database migrations (inside Pleroma directory):
  - OTP: `./bin/pleroma_ctl migrate`
  - From Source: `mix ecto.migrate`
2. Restart Pleroma

## [2.0.0] - 2019-03-08
### Security
- Mastodon API: Fix being able to request enormous amount of statuses in timelines leading to DoS. Now limited to 40 per request.

### Removed
- **Breaking**: Removed 1.0+ deprecated configurations `Pleroma.Upload, :strip_exif` and `:instance, :dedupe_media`
- **Breaking**: OStatus protocol support
- **Breaking**: MDII uploader
- **Breaking**: Using third party engines for user recommendation
<details>
  <summary>API Changes</summary>

- **Breaking**: AdminAPI: migrate_from_db endpoint
</details>

### Changed
- **Breaking:** Pleroma won't start if it detects unapplied migrations
- **Breaking:** Elixir >=1.8 is now required (was >= 1.7)
- **Breaking:** `Pleroma.Plugs.RemoteIp` and `:rate_limiter` enabled by default. Please ensure your reverse proxy forwards the real IP!
- **Breaking:** attachment links (`config :pleroma, :instance, no_attachment_links` and `config :pleroma, Pleroma.Upload, link_name`) disabled by default
- **Breaking:** OAuth: defaulted `[:auth, :enforce_oauth_admin_scope_usage]` setting to `true` which demands `admin` OAuth scope to perform admin actions (in addition to `is_admin` flag on User); make sure to use bundled or newer versions of AdminFE & PleromaFE to access admin / moderator features.
- **Breaking:** Dynamic configuration has been rearchitected. The `:pleroma, :instance, dynamic_configuration` setting has been replaced with `config :pleroma, configurable_from_database`. Please backup your configuration to a file and run the migration task to ensure consistency with the new schema.
- **Breaking:** `:instance, no_attachment_links` has been replaced with `:instance, attachment_links` which still takes a boolean value but doesn't use double negative language.
- Replaced [pleroma_job_queue](https://git.pleroma.social/pleroma/pleroma_job_queue) and `Pleroma.Web.Federator.RetryQueue` with [Oban](https://github.com/sorentwo/oban) (see [`docs/config.md`](docs/config.md) on migrating customized worker / retry settings)
- Introduced [quantum](https://github.com/quantum-elixir/quantum-core) job scheduler
- Enabled `:instance, extended_nickname_format` in the default config
- Add `rel="ugc"` to all links in statuses, to prevent SEO spam
- Extract RSS functionality from OStatus
- MRF (Simple Policy): Also use `:accept`/`:reject` on the actors rather than only their activities
- OStatus: Extract RSS functionality
- Deprecated `User.Info` embedded schema (fields moved to `User`)
- Store status data inside Flag activity
- Deprecated (reorganized as `UserRelationship` entity) User fields with user AP IDs (`blocks`, `mutes`, `muted_reblogs`, `muted_notifications`, `subscribers`).
- Rate limiter is now disabled for localhost/socket (unless remoteip plug is enabled)
- Logger: default log level changed from `warn` to `info`.
- Config mix task `migrate_to_db` truncates `config` table before migrating the config file.
- Allow account registration without an email
- Default to `prepare: :unnamed` in the database configuration.
- Instance stats are now loaded on startup instead of being empty until next hourly job.
<details>
  <summary>API Changes</summary>

- **Breaking** EmojiReactions: Change endpoints and responses to align with Mastodon
- **Breaking** Admin API: `PATCH /api/pleroma/admin/users/:nickname/force_password_reset` is now `PATCH /api/pleroma/admin/users/force_password_reset` (accepts `nicknames` array in the request body)
- **Breaking:** Admin API: Return link alongside with token on password reset
- **Breaking:** Admin API: `PUT /api/pleroma/admin/reports/:id` is now `PATCH /api/pleroma/admin/reports`, see admin_api.md for details
- **Breaking:** `/api/pleroma/admin/users/invite_token` now uses `POST`, changed accepted params and returns full invite in json instead of only token string.
- **Breaking** replying to reports is now "report notes", endpoint changed from `POST /api/pleroma/admin/reports/:id/respond` to `POST /api/pleroma/admin/reports/:id/notes`
- Mastodon API: stopped sanitizing display names, field names and subject fields since they are supposed to be treated as plaintext
- Admin API: Return `total` when querying for reports
- Mastodon API: Return `pleroma.direct_conversation_id` when creating a direct message (`POST /api/v1/statuses`)
- Admin API: Return link alongside with token on password reset
- Admin API: Support authentication via `x-admin-token` HTTP header
- Mastodon API: Add `pleroma.direct_conversation_id` to the status endpoint (`GET /api/v1/statuses/:id`)
- Mastodon API: `pleroma.thread_muted` to the Status entity
- Mastodon API: Mark the direct conversation as read for the author when they send a new direct message
- Mastodon API, streaming: Add `pleroma.direct_conversation_id` to the `conversation` stream event payload.
- Admin API: Render whole status in grouped reports
- Mastodon API: User timelines will now respect blocks, unless you are getting the user timeline of somebody you blocked (which would be empty otherwise).
- Mastodon API: Favoriting / Repeating a post multiple times will now return the identical response every time. Before, executing that action twice would return an error ("already favorited") on the second try.
- Mastodon API: Limit timeline requests to 3 per timeline per 500ms per user/ip by default.
- Admin API: `PATCH /api/pleroma/admin/users/:nickname/credentials` and `GET /api/pleroma/admin/users/:nickname/credentials`
</details>

### Added
- `:chat_limit` option to limit chat characters.
- `cleanup_attachments` option to remove attachments along with statuses. Does not affect duplicate files and attachments without status. Enabling this will increase load to database when deleting statuses on larger instances.
- Refreshing poll results for remote polls
- Authentication: Added rate limit for password-authorized actions / login existence checks
- Static Frontend: Add the ability to render user profiles and notices server-side without requiring JS app.
- Mix task to re-count statuses for all users (`mix pleroma.count_statuses`)
- Mix task to list all users (`mix pleroma.user list`)
- Mix task to send a test email (`mix pleroma.email test`)
- Support for `X-Forwarded-For` and similar HTTP headers which used by reverse proxies to pass a real user IP address to the backend. Must not be enabled unless your instance is behind at least one reverse proxy (such as Nginx, Apache HTTPD or Varnish Cache).
- MRF: New module which handles incoming posts based on their age. By default, all incoming posts that are older than 2 days will be unlisted and not shown to their followers.
- User notification settings: Add `privacy_option` option.
- Support for custom Elixir modules (such as MRF policies)
- User settings: Add _This account is a_ option.
- A new users admin digest email
- OAuth: admin scopes support (relevant setting: `[:auth, :enforce_oauth_admin_scope_usage]`).
- Add an option `authorized_fetch_mode` to require HTTP signatures for AP fetches.
- ActivityPub: support for `replies` collection (output for outgoing federation & fetching on incoming federation).
- Mix task to refresh counter cache (`mix pleroma.refresh_counter_cache`)
<details>
  <summary>API Changes</summary>

- Job queue stats to the healthcheck page
- Admin API: Add ability to fetch reports, grouped by status `GET /api/pleroma/admin/grouped_reports`
- Admin API: Add ability to require password reset
- Mastodon API: Account entities now include `follow_requests_count` (planned Mastodon 3.x addition)
- Pleroma API: `GET /api/v1/pleroma/accounts/:id/scrobbles` to get a list of recently scrobbled items
- Pleroma API: `POST /api/v1/pleroma/scrobble` to scrobble a media item
- Mastodon API: Add `upload_limit`, `avatar_upload_limit`, `background_upload_limit`, and `banner_upload_limit` to `/api/v1/instance`
- Mastodon API: Add `pleroma.unread_conversation_count` to the Account entity
- OAuth: support for hierarchical permissions / [Mastodon 2.4.3 OAuth permissions](https://docs.joinmastodon.org/api/permissions/)
- Metadata Link: Atom syndication Feed
- Mix task to re-count statuses for all users (`mix pleroma.count_statuses`)
- Mastodon API: Add `exclude_visibilities` parameter to the timeline and notification endpoints
- Admin API: `/users/:nickname/toggle_activation` endpoint is now deprecated in favor of: `/users/activate`, `/users/deactivate`, both accept `nicknames` array
- Admin API: Multiple endpoints now require `nicknames` array, instead of singe `nickname`:
  - `POST/DELETE /api/pleroma/admin/users/:nickname/permission_group/:permission_group` are deprecated in favor of: `POST/DELETE /api/pleroma/admin/users/permission_group/:permission_group`
  - `DELETE /api/pleroma/admin/users` (`nickname` query param or `nickname` sent in JSON body) is deprecated in favor of: `DELETE /api/pleroma/admin/users` (`nicknames` query array param or `nicknames` sent in JSON body)
- Admin API: Add `GET /api/pleroma/admin/relay` endpoint - lists all followed relays
- Pleroma API: `POST /api/v1/pleroma/conversations/read` to mark all conversations as read
- ActivityPub: Support `Move` activities
- Mastodon API: Add `/api/v1/markers` for managing timeline read markers
- Mastodon API: Add the `recipients` parameter to `GET /api/v1/conversations`
- Configuration: `feed` option for user atom feed.
- Pleroma API: Add Emoji reactions
- Admin API: Add `/api/pleroma/admin/instances/:instance/statuses` - lists all statuses from a given instance
- Admin API: Add `/api/pleroma/admin/users/:nickname/statuses` - lists all statuses from a given user
- Admin API: `PATCH /api/pleroma/users/confirm_email` to confirm email for multiple users, `PATCH /api/pleroma/users/resend_confirmation_email` to resend confirmation email for multiple users
- ActivityPub: Configurable `type` field of the actors.
- Mastodon API: `/api/v1/accounts/:id` has `source/pleroma/actor_type` field.
- Mastodon API: `/api/v1/update_credentials` accepts `actor_type` field.
- Captcha: Support native provider
- Captcha: Enable by default
- Mastodon API: Add support for `account_id` param to filter notifications by the account
- Mastodon API: Add `emoji_reactions` property to Statuses
- Mastodon API: Change emoji reaction reply format
- Notifications: Added `pleroma:emoji_reaction` notification type
- Mastodon API: Change emoji reaction reply format once more
- Configuration: `feed.logo` option for tag feed.
- Tag feed: `/tags/:tag.rss` - list public statuses by hashtag.
- Mastodon API: Add `reacted` property to `emoji_reactions`
- Pleroma API: Add reactions for a single emoji.
- ActivityPub: `[:activitypub, :note_replies_output_limit]` setting sets the number of note self-replies to output on outgoing federation.
- Admin API: `GET /api/pleroma/admin/stats` to get status count by visibility scope
- Admin API: `GET /api/pleroma/admin/statuses` - list all statuses (accepts `godmode` and `local_only`)
</details>

### Fixed
- Report emails now include functional links to profiles of remote user accounts
- Not being able to log in to some third-party apps when logged in to MastoFE
- MRF: `Delete` activities being exempt from MRF policies
- OTP releases: Not being able to configure OAuth expired token cleanup interval
- OTP releases: Not being able to configure HTML sanitization policy
- OTP releases: Not being able to change upload limit (again)
- Favorites timeline now ordered by favorite date instead of post date
- Support for cancellation of a follow request
<details>
  <summary>API Changes</summary>

- Mastodon API: Fix private and direct statuses not being filtered out from the public timeline for an authenticated user (`GET /api/v1/timelines/public`)
- Mastodon API: Inability to get some local users by nickname in `/api/v1/accounts/:id_or_nickname`
- AdminAPI: If some status received reports both in the "new" format and "old" format it was considered reports on two different statuses (in the context of grouped reports)
- Admin API: Error when trying to update reports in the "old" format
- Mastodon API: Marking a conversation as read (`POST /api/v1/conversations/:id/read`) now no longer brings it to the top in the user's direct conversation list
</details>

## [1.1.9] - 2020-02-10
### Fixed
- OTP: Inability to set the upload limit (again)
- Not being able to pin polls
- Streaming API: incorrect handling of reblog mutes
- Rejecting the user when field length limit is exceeded
- OpenGraph provider: html entities in descriptions

## [1.1.8] - 2020-01-10
### Fixed
- Captcha generation issues
- Returned Kocaptcha endpoint to configuration
- Captcha validity is now 5 minutes

## [1.1.7] - 2019-12-13
### Fixed
- OTP: Inability to set the upload limit
- OTP: Inability to override node name/distribution type to run 2 Pleroma instances on the same machine

### Added
- Integrated captcha provider

### Changed
- Captcha enabled by default
- Default Captcha provider changed from `Pleroma.Captcha.Kocaptcha` to `Pleroma.Captcha.Native`
- Better `Cache-Control` header for static content

### Bundled Pleroma-FE Changes
#### Added
- Icons in the navigation panel

#### Fixed
- Improved support unauthenticated view of private instances

#### Removed
- Whitespace hack on empty post content

## [1.1.6] - 2019-11-19
### Fixed
- Not being able to log into to third party apps when the browser is logged into mastofe
- Email confirmation not being required even when enabled
- Mastodon API: conversations API crashing when one status is malformed

### Bundled Pleroma-FE Changes
#### Added
- About page
- Meme arrows

#### Fixed
- Image modal not closing unless clicked outside of image
- Attachment upload spinner not being centered
- Showing follow counters being 0 when they are actually hidden

## [1.1.5] - 2019-11-09
### Fixed
- Polls having different numbers in timelines/notifications/poll api endpoints due to cache desyncronization
- Pleroma API: OAuth token endpoint not being found when ".json" suffix is appended

### Changed
- Frontend bundle updated to [044c9ad0](https://git.pleroma.social/pleroma/pleroma-fe/commit/044c9ad0562af059dd961d50961a3880fca9c642)

## [1.1.4] - 2019-11-01
### Fixed
- Added a migration that fills up empty user.info fields to prevent breakage after previous unsafe migrations.
- Failure to migrate from pre-1.0.0 versions
- Mastodon API: Notification stream not including follow notifications

## [1.1.3] - 2019-10-25
### Fixed
- Blocked users showing up in notifications collapsed as if they were muted
- `pleroma_ctl` not working on Debian's default shell

## [1.1.2] - 2019-10-18
### Fixed
- `pleroma_ctl` trying to connect to a running instance when generating the config, which of course doesn't exist.

## [1.1.1] - 2019-10-18
### Fixed
- One of the migrations between 1.0.0 and 1.1.0 wiping user info of the relay user because of unexpected behavior of postgresql's `jsonb_set`, resulting in inability to post in the default configuration. If you were affected, please run the following query in postgres console, the relay user will be recreated automatically:
```
delete from users where ap_id = 'https://your.instance.hostname/relay';
```
- Bad user search matches

## [1.1.0] - 2019-10-14
**Breaking:** The stable branch has been changed from `master` to `stable`. If you want to keep using 1.0, the `release/1.0` branch will receive security updates for 6 months after 1.1 release.

**OTP Note:** `pleroma_ctl` in 1.0 defaults to `master` and doesn't support specifying arbitrary branches, making `./pleroma_ctl update` fail. To fix this, fetch a version of `pleroma_ctl` from 1.1 using the command below and proceed with the update normally:
```
curl -Lo ./bin/pleroma_ctl 'https://git.pleroma.social/pleroma/pleroma/raw/develop/rel/files/bin/pleroma_ctl'
```
### Security
- Mastodon API: respect post privacy in `/api/v1/statuses/:id/{favourited,reblogged}_by`

### Removed
- **Breaking:** GNU Social API with Qvitter extensions support
- Emoji: Remove longfox emojis.
- Remove `Reply-To` header from report emails for admins.
- ActivityPub: The `/objects/:uuid/likes` endpoint.

### Changed
- **Breaking:** Configuration: A setting to explicitly disable the mailer was added, defaulting to true, if you are using a mailer add `config :pleroma, Pleroma.Emails.Mailer, enabled: true` to your config
- **Breaking:** Configuration: `/media/` is now removed when `base_url` is configured, append `/media/` to your `base_url` config to keep the old behaviour if desired
- **Breaking:** `/api/pleroma/notifications/read` is moved to `/api/v1/pleroma/notifications/read` and now supports `max_id` and responds with Mastodon API entities.
- Configuration: added `config/description.exs`, from which `docs/config.md` is generated
- Configuration: OpenGraph and TwitterCard providers enabled by default
- Configuration: Filter.AnonymizeFilename added ability to retain file extension with custom text
- Federation: Return 403 errors when trying to request pages from a user's follower/following collections if they have `hide_followers`/`hide_follows` set
- NodeInfo: Return `skipThreadContainment` in `metadata` for the `skip_thread_containment` option
- NodeInfo: Return `mailerEnabled` in `metadata`
- Mastodon API: Unsubscribe followers when they unfollow a user
- Mastodon API: `pleroma.thread_muted` key in the Status entity
- AdminAPI: Add "godmode" while fetching user statuses (i.e. admin can see private statuses)
- Improve digest email template
– Pagination: (optional) return `total` alongside with `items` when paginating
- The `Pleroma.FlakeId` module has been replaced with the `flake_id` library.

### Fixed
- Following from Osada
- Favorites timeline doing database-intensive queries
- Metadata rendering errors resulting in the entire page being inaccessible
- `federation_incoming_replies_max_depth` option being ignored in certain cases
- Mastodon API: Handling of search timeouts (`/api/v1/search` and `/api/v2/search`)
- Mastodon API: Misskey's endless polls being unable to render
- Mastodon API: Embedded relationships not being properly rendered in the Account entity of Status entity
- Mastodon API: Notifications endpoint crashing if one notification failed to render
- Mastodon API: `exclude_replies` is correctly handled again.
- Mastodon API: Add `account_id`, `type`, `offset`, and `limit` to search API (`/api/v1/search` and `/api/v2/search`)
- Mastodon API, streaming: Fix filtering of notifications based on blocks/mutes/thread mutes
- Mastodon API: Fix private and direct statuses not being filtered out from the public timeline for an authenticated user (`GET /api/v1/timelines/public`)
- Mastodon API: Ensure the `account` field is not empty when rendering Notification entities.
- Mastodon API: Inability to get some local users by nickname in `/api/v1/accounts/:id_or_nickname`
- Mastodon API: Blocks are now treated consistently between the Streaming API and the Timeline APIs
- Rich Media: Parser failing when no TTL can be found by image TTL setters
- Rich Media: The crawled URL is now spliced into the rich media data.
- ActivityPub S2S: sharedInbox usage has been mostly aligned with the rules in the AP specification.
- ActivityPub C2S: follower/following collection pages being inaccessible even when authentifucated if `hide_followers`/ `hide_follows` was set
- ActivityPub: Deactivated user deletion
- ActivityPub: Fix `/users/:nickname/inbox` crashing without an authenticated user
- MRF: fix ability to follow a relay when AntiFollowbotPolicy was enabled
- ActivityPub: Correct addressing of Undo.
- ActivityPub: Correct addressing of profile update activities.
- ActivityPub: Polls are now refreshed when necessary.
- Report emails now include functional links to profiles of remote user accounts
- Existing user id not being preserved on insert conflict
- Pleroma.Upload base_url was not automatically whitelisted by MediaProxy. Now your custom CDN or file hosting will be accessed directly as expected.
- Report email not being sent to admins when the reporter is a remote user
- Reverse Proxy limiting `max_body_length` was incorrectly defined and only checked `Content-Length` headers which may not be sufficient in some circumstances

### Added
- Expiring/ephemeral activites. All activities can have expires_at value set, which controls when they should be deleted automatically.
- Mastodon API: in post_status, the expires_in parameter lets you set the number of seconds until an activity expires. It must be at least one hour.
- Mastodon API: all status JSON responses contain a `pleroma.expires_at` item which states when an activity will expire. The value is only shown to the user who created the activity. To everyone else it's empty.
- Configuration: `ActivityExpiration.enabled` controls whether expired activites will get deleted at the appropriate time. Enabled by default.
- Conversations: Add Pleroma-specific conversation endpoints and status posting extensions. Run the `bump_all_conversations` task again to create the necessary data.
- MRF: Support for priming the mediaproxy cache (`Pleroma.Web.ActivityPub.MRF.MediaProxyWarmingPolicy`)
- MRF: Support for excluding specific domains from Transparency.
- MRF: Support for filtering posts based on who they mention (`Pleroma.Web.ActivityPub.MRF.MentionPolicy`)
- Mastodon API: Support for the [`tagged` filter](https://github.com/tootsuite/mastodon/pull/9755) in [`GET /api/v1/accounts/:id/statuses`](https://docs.joinmastodon.org/api/rest/accounts/#get-api-v1-accounts-id-statuses)
- Mastodon API, streaming: Add support for passing the token in the `Sec-WebSocket-Protocol` header
- Mastodon API, extension: Ability to reset avatar, profile banner, and background
- Mastodon API: Add support for `fields_attributes` API parameter (setting custom fields)
- Mastodon API: Add support for categories for custom emojis by reusing the group feature. <https://github.com/tootsuite/mastodon/pull/11196>
- Mastodon API: Add support for muting/unmuting notifications
- Mastodon API: Add support for the `blocked_by` attribute in the relationship API (`GET /api/v1/accounts/relationships`). <https://github.com/tootsuite/mastodon/pull/10373>
- Mastodon API: Add support for the `domain_blocking` attribute in the relationship API (`GET /api/v1/accounts/relationships`).
- Mastodon API: Add `pleroma.deactivated` to the Account entity
- Mastodon API: added `/auth/password` endpoint for password reset with rate limit.
- Mastodon API: /api/v1/accounts/:id/statuses now supports nicknames or user id
- Mastodon API: Improve support for the user profile custom fields
- Mastodon API: Add support for `fields_attributes` API parameter (setting custom fields)
- Mastodon API: Added an endpoint to get multiple statuses by IDs (`GET /api/v1/statuses/?ids[]=1&ids[]=2`)
- Admin API: Return users' tags when querying reports
- Admin API: Return avatar and display name when querying users
- Admin API: Allow querying user by ID
- Admin API: Added support for `tuples`.
- Admin API: Added endpoints to run mix tasks pleroma.config migrate_to_db & pleroma.config migrate_from_db
- Added synchronization of following/followers counters for external users
- Configuration: `enabled` option for `Pleroma.Emails.Mailer`, defaulting to `false`.
- Configuration: Pleroma.Plugs.RateLimiter `bucket_name`, `params` options.
- Configuration: `user_bio_length` and `user_name_length` options.
- Addressable lists
- Twitter API: added rate limit for `/api/account/password_reset` endpoint.
- ActivityPub: Add an internal service actor for fetching ActivityPub objects.
- ActivityPub: Optional signing of ActivityPub object fetches.
- Admin API: Endpoint for fetching latest user's statuses
- Pleroma API: Add `/api/v1/pleroma/accounts/confirmation_resend?email=<email>` for resending account confirmation.
- Pleroma API: Email change endpoint.
- Admin API: Added moderation log
- Web response cache (currently, enabled for ActivityPub)
- Reverse Proxy: Do not retry failed requests to limit pressure on the peer

### Changed
- Configuration: Filter.AnonymizeFilename added ability to retain file extension with custom text
- Admin API: changed json structure for saving config settings.
- RichMedia: parsers and their order are configured in `rich_media` config.
- RichMedia: add the rich media ttl based on image expiration time.

## [1.0.7] - 2019-09-26
### Fixed
- Broken federation on Erlang 22 (previous versions of hackney http client were using an option that got deprecated)
### Changed
- ActivityPub: The first page in inboxes/outboxes is no longer embedded.

## [1.0.6] - 2019-08-14
### Fixed
- MRF: fix use of unserializable keyword lists in describe() implementations
- ActivityPub S2S: POST requests are now signed with `(request-target)` pseudo-header.

## [1.0.5] - 2019-08-13
### Fixed
- Mastodon API: follower/following counters not being nullified, when `hide_follows`/`hide_followers` is set
- Mastodon API: `muted` in the Status entity, using author's account to determine if the thread was muted
- Mastodon API: return the actual profile URL in the Account entity's `url` property when appropriate
- Templates: properly style anchor tags
- Objects being re-embedded to activities after being updated (e.g faved/reposted). Running 'mix pleroma.database prune_objects' again is advised.
- Not being able to access the Mastodon FE login page on private instances
- MRF: ensure that subdomain_match calls are case-insensitive
- Fix internal server error when using the healthcheck API.

### Added
- **Breaking:** MRF describe API, which adds support for exposing configuration information about MRF policies to NodeInfo.
  Custom modules will need to be updated by adding, at the very least, `def describe, do: {:ok, %{}}` to the MRF policy modules.
- Relays: Added a task to list relay subscriptions.
- MRF: Support for filtering posts based on ActivityStreams vocabulary (`Pleroma.Web.ActivityPub.MRF.VocabularyPolicy`)
- MRF (Simple Policy): Support for wildcard domains.
- Support for wildcard domains in user domain blocks setting.
- Configuration: `quarantined_instances` support wildcard domains.
- Mix Tasks: `mix pleroma.database fix_likes_collections`
- Configuration: `federation_incoming_replies_max_depth` option

### Removed
- Federation: Remove `likes` from objects.
- **Breaking:** ActivityPub: The `accept_blocks` configuration setting.

## [1.0.4] - 2019-08-01
### Fixed
- Invalid SemVer version generation, when the current branch does not have commits ahead of tag/checked out on a tag

## [1.0.3] - 2019-07-31
### Security
- OStatus: eliminate the possibility of a protocol downgrade attack.
- OStatus: prevent following locked accounts, bypassing the approval process.
- TwitterAPI: use CommonAPI to handle remote follows instead of OStatus.

## [1.0.2] - 2019-07-28
### Fixed
- Not being able to pin unlisted posts
- Mastodon API: represent poll IDs as strings
- MediaProxy: fix matching filenames
- MediaProxy: fix filename encoding
- Migrations: fix a sporadic migration failure
- Metadata rendering errors resulting in the entire page being inaccessible
- Federation/MediaProxy not working with instances that have wrong certificate order
- ActivityPub S2S: remote user deletions now work the same as local user deletions.

### Changed
- Configuration: OpenGraph and TwitterCard providers enabled by default
- Configuration: Filter.AnonymizeFilename added ability to retain file extension with custom text

## [1.0.1] - 2019-07-14
### Security
- OStatus: fix an object spoofing vulnerability.

## [1.0.0] - 2019-06-29
### Security
- Mastodon API: Fix display names not being sanitized
- Rich media: Do not crawl private IP ranges

### Added
- Digest email for inactive users
- Add a generic settings store for frontends / clients to use.
- Explicit addressing option for posting.
- Optional SSH access mode. (Needs `erlang-ssh` package on some distributions).
- [MongooseIM](https://github.com/esl/MongooseIM) http authentication support.
- LDAP authentication
- External OAuth provider authentication
- Support for building a release using [`mix release`](https://hexdocs.pm/mix/master/Mix.Tasks.Release.html)
- A [job queue](https://git.pleroma.social/pleroma/pleroma_job_queue) for federation, emails, web push, etc.
- [Prometheus](https://prometheus.io/) metrics
- Support for Mastodon's remote interaction
- Mix Tasks: `mix pleroma.database bump_all_conversations`
- Mix Tasks: `mix pleroma.database remove_embedded_objects`
- Mix Tasks: `mix pleroma.database update_users_following_followers_counts`
- Mix Tasks: `mix pleroma.user toggle_confirmed`
- Mix Tasks: `mix pleroma.config migrate_to_db`
- Mix Tasks: `mix pleroma.config migrate_from_db`
- Federation: Support for `Question` and `Answer` objects
- Federation: Support for reports
- Configuration: `poll_limits` option
- Configuration: `pack_extensions` option
- Configuration: `safe_dm_mentions` option
- Configuration: `link_name` option
- Configuration: `fetch_initial_posts` option
- Configuration: `notify_email` option
- Configuration: Media proxy `whitelist` option
- Configuration: `report_uri` option
- Configuration: `email_notifications` option
- Configuration: `limit_to_local_content` option
- Pleroma API: User subscriptions
- Pleroma API: Healthcheck endpoint
- Pleroma API: `/api/v1/pleroma/mascot` per-user frontend mascot configuration endpoints
- Admin API: Endpoints for listing/revoking invite tokens
- Admin API: Endpoints for making users follow/unfollow each other
- Admin API: added filters (role, tags, email, name) for users endpoint
- Admin API: Endpoints for managing reports
- Admin API: Endpoints for deleting and changing the scope of individual reported statuses
- Admin API: Endpoints to view and change config settings.
- AdminFE: initial release with basic user management accessible at /pleroma/admin/
- Mastodon API: Add chat token to `verify_credentials` response
- Mastodon API: Add background image setting to `update_credentials`
- Mastodon API: [Scheduled statuses](https://docs.joinmastodon.org/api/rest/scheduled-statuses/)
- Mastodon API: `/api/v1/notifications/destroy_multiple` (glitch-soc extension)
- Mastodon API: `/api/v1/pleroma/accounts/:id/favourites` (API extension)
- Mastodon API: [Reports](https://docs.joinmastodon.org/api/rest/reports/)
- Mastodon API: `POST /api/v1/accounts` (account creation API)
- Mastodon API: [Polls](https://docs.joinmastodon.org/api/rest/polls/)
- ActivityPub C2S: OAuth endpoints
- Metadata: RelMe provider
- OAuth: added support for refresh tokens
- Emoji packs and emoji pack manager
- Object pruning (`mix pleroma.database prune_objects`)
- OAuth: added job to clean expired access tokens
- MRF: Support for rejecting reports from specific instances (`mrf_simple`)
- MRF: Support for stripping avatars and banner images from specific instances (`mrf_simple`)
- MRF: Support for running subchains.
- Configuration: `skip_thread_containment` option
- Configuration: `rate_limit` option. See `Pleroma.Plugs.RateLimiter` documentation for details.
- MRF: Support for filtering out likely spam messages by rejecting posts from new users that contain links.
- Configuration: `ignore_hosts` option
- Configuration: `ignore_tld` option
- Configuration: default syslog tag "Pleroma" is now lowercased to "pleroma"

### Changed
- **Breaking:** bind to 127.0.0.1 instead of 0.0.0.0 by default
- **Breaking:** Configuration: move from Pleroma.Mailer to Pleroma.Emails.Mailer
- Thread containment / test for complete visibility will be skipped by default.
- Enforcement of OAuth scopes
- Add multiple use/time expiring invite token
- Restyled OAuth pages to fit with Pleroma's default theme
- Link/mention/hashtag detection is now handled by [auto_linker](https://git.pleroma.social/pleroma/auto_linker)
- NodeInfo: Return `safe_dm_mentions` feature flag
- Federation: Expand the audience of delete activities to all recipients of the deleted object
- Federation: Removed `inReplyToStatusId` from objects
- Configuration: Dedupe enabled by default
- Configuration: Default log level in `prod` environment is now set to `warn`
- Configuration: Added `extra_cookie_attrs` for setting non-standard cookie attributes. Defaults to ["SameSite=Lax"] so that remote follows work.
- Timelines: Messages involving people you have blocked will be excluded from the timeline in all cases instead of just repeats.
- Admin API: Move the user related API to `api/pleroma/admin/users`
- Admin API: `POST /api/pleroma/admin/users` will take list of users
- Pleroma API: Support for emoji tags in `/api/pleroma/emoji` resulting in a breaking API change
- Mastodon API: Support for `exclude_types`, `limit` and `min_id` in `/api/v1/notifications`
- Mastodon API: Add `languages` and `registrations` to `/api/v1/instance`
- Mastodon API: Provide plaintext versions of cw/content in the Status entity
- Mastodon API: Add `pleroma.conversation_id`, `pleroma.in_reply_to_account_acct` fields to the Status entity
- Mastodon API: Add `pleroma.tags`, `pleroma.relationship{}`, `pleroma.is_moderator`, `pleroma.is_admin`, `pleroma.confirmation_pending`, `pleroma.hide_followers`, `pleroma.hide_follows`, `pleroma.hide_favorites` fields to the User entity
- Mastodon API: Add `pleroma.show_role`, `pleroma.no_rich_text` fields to the Source subentity
- Mastodon API: Add support for updating `no_rich_text`, `hide_followers`, `hide_follows`, `hide_favorites`, `show_role` in `PATCH /api/v1/update_credentials`
- Mastodon API: Add `pleroma.is_seen` to the Notification entity
- Mastodon API: Add `pleroma.local` to the Status entity
- Mastodon API: Add `preview` parameter to `POST /api/v1/statuses`
- Mastodon API: Add `with_muted` parameter to timeline endpoints
- Mastodon API: Actual reblog hiding instead of a dummy
- Mastodon API: Remove attachment limit in the Status entity
- Mastodon API: Added support max_id & since_id for bookmark timeline endpoints.
- Deps: Updated Cowboy to 2.6
- Deps: Updated Ecto to 3.0.7
- Don't ship finmoji by default, they can be installed as an emoji pack
- Hide deactivated users and their statuses
- Posts which are marked sensitive or tagged nsfw no longer have link previews.
- HTTP connection timeout is now set to 10 seconds.
- Respond with a 404 Not implemented JSON error message when requested API is not implemented
- Rich Media: crawl only https URLs.

### Fixed
- Follow requests don't get 'stuck' anymore.
- Added an FTS index on objects. Running `vacuum analyze` and setting a larger `work_mem` is recommended.
- Followers counter not being updated when a follower is blocked
- Deactivated users being able to request an access token
- Limit on request body in rich media/relme parsers being ignored resulting in a possible memory leak
- Proper Twitter Card generation instead of a dummy
- Deletions failing for users with a large number of posts
- NodeInfo: Include admins in `staffAccounts`
- ActivityPub: Crashing when requesting empty local user's outbox
- Federation: Handling of objects without `summary` property
- Federation: Add a language tag to activities as required by ActivityStreams 2.0
- Federation: Do not federate avatar/banner if set to default allowing other servers/clients to use their defaults
- Federation: Cope with missing or explicitly nulled address lists
- Federation: Explicitly ensure activities addressed to `as:Public` become addressed to the followers collection
- Federation: Better cope with actors which do not declare a followers collection and use `as:Public` with these semantics
- Federation: Follow requests from remote users who have been blocked will be automatically rejected if appropriate
- MediaProxy: Parse name from content disposition headers even for non-whitelisted types
- MediaProxy: S3 link encoding
- Rich Media: Reject any data which cannot be explicitly encoded into JSON
- Pleroma API: Importing follows from Mastodon 2.8+
- Twitter API: Exposing default scope, `no_rich_text` of the user to anyone
- Twitter API: Returning the `role` object in user entity despite `show_role = false`
- Mastodon API: `/api/v1/favourites` serving only public activities
- Mastodon API: Reblogs having `in_reply_to_id` - `null` even when they are replies
- Mastodon API: Streaming API broadcasting wrong activity id
- Mastodon API: 500 errors when requesting a card for a private conversation
- Mastodon API: Handling of `reblogs` in `/api/v1/accounts/:id/follow`
- Mastodon API: Correct `reblogged`, `favourited`, and `bookmarked` values in the reblog status JSON
- Mastodon API: Exposing default scope of the user to anyone
- Mastodon API: Make `irreversible` field default to `false` [`POST /api/v1/filters`]
- Mastodon API: Replace missing non-nullable Card attributes with empty strings
- User-Agent is now sent correctly for all HTTP requests.
- MRF: Simple policy now properly delists imported or relayed statuses

## Removed
- Configuration: `config :pleroma, :fe` in favor of the more flexible `config :pleroma, :frontend_configurations`

## [0.9.99999] - 2019-05-31
### Security
- Mastodon API: Fix lists leaking private posts

## [0.9.9999] - 2019-04-05
### Security
- Mastodon API: Fix content warnings skipping HTML sanitization

## [0.9.999] - 2019-03-13
Frontend changes only.
### Added
- Added floating action button for posting status on mobile
### Changed
- Changed user-settings icon to a pencil
### Fixed
- Keyboard shortcuts activating when typing a message
- Gaps when scrolling down on a timeline after showing new

## [0.9.99] - 2019-03-08
### Changed
- Update the frontend to the 0.9.99 tag
### Fixed
- Sign the date header in federation to fix Mastodon federation.

## [0.9.9] - 2019-02-22
This is our first stable release.<|MERGE_RESOLUTION|>--- conflicted
+++ resolved
@@ -24,14 +24,8 @@
 
 ### Fixed
 - Don't crash so hard when email settings are invalid.
-<<<<<<< HEAD
+- Checking activated Upload Filters for required commands.
 - Mix task `pleroma.database prune_objects`
-=======
-- Checking activated Upload Filters for required commands.
-
-### Removed
-- **Breaking**: Remove deprecated `/api/qvitter/statuses/notifications/read` (replaced by `/api/v1/pleroma/notifications/read`)
->>>>>>> 64bc0c69
 
 ## Unreleased (Patch)
 
