# Changelog
All notable changes to this project will be documented in this file.

The format is based on [Keep a Changelog](https://keepachangelog.com/en/1.0.0/).

## [unreleased]

### Changed
- **Breaking:** Elixir >=1.9 is now required (was >= 1.8)
- In Conversations, return only direct messages as `last_status`
- Using the `only_media` filter on timelines will now exclude reblog media
- MFR policy to set global expiration for all local Create activities
- OGP rich media parser merged with TwitterCard
- Configuration: `:instance, rewrite_policy` moved to `:mrf, policies`, `:instance, :mrf_transparency` moved to `:mrf, :transparency`, `:instance, :mrf_transparency_exclusions` moved to `:mrf, :transparency_exclusions`. Old config namespace is deprecated.
<<<<<<< HEAD
- **Breaking:** Configuration: `:auto_linker, :opts` moved to `:pleroma, Pleroma.Formatter`. Old config namespace is deprecated.
=======
- Configuration: `:media_proxy, whitelist` format changed to host with scheme (e.g. `http://example.com` instead of `example.com`). Domain format is deprecated.
>>>>>>> 3a2b2cb6

<details>
  <summary>API Changes</summary>

- **Breaking:** Pleroma API: The routes to update avatar, banner and background have been removed.
- **Breaking:** Image description length is limited now.
- **Breaking:** Emoji API: changed methods and renamed routes.
- MastodonAPI: Allow removal of avatar, banner and background.
- Streaming: Repeats of a user's posts will no longer be pushed to the user's stream.
- Mastodon API: Added `pleroma.metadata.fields_limits` to /api/v1/instance
- Mastodon API: On deletion, returns the original post text.
- Mastodon API: Add `pleroma.unread_count` to the Marker entity.
- **Breaking:** Notification Settings API for suppressing notifications
  has been simplified down to `block_from_strangers`.
- **Breaking:** Notification Settings API option for hiding push notification
  contents has been renamed to `hide_notification_contents`
</details>

<details>
  <summary>Admin API Changes</summary>

- Status visibility stats: now can return stats per instance.

- Mix task to refresh counter cache (`mix pleroma.refresh_counter_cache`)
</details>

### Removed
- **Breaking:** removed `with_move` parameter from notifications timeline.

### Added

- Chats: Added `accepts_chat_messages` field to user, exposed in APIs and federation.
- Chats: Added support for federated chats. For details, see the docs.
- ActivityPub: Added support for existing AP ids for instances migrated from Mastodon.
- Instance: Add `background_image` to configuration and `/api/v1/instance`
- Instance: Extend `/api/v1/instance` with Pleroma-specific information.
- NodeInfo: `pleroma:api/v1/notifications:include_types_filter` to the `features` list.
- NodeInfo: `pleroma_emoji_reactions` to the `features` list.
- Configuration: `:restrict_unauthenticated` setting, restrict access for unauthenticated users to timelines (public and federate), user profiles and statuses.
- Configuration: Add `:database_config_whitelist` setting to whitelist settings which can be configured from AdminFE.
- Configuration: `filename_display_max_length` option to set filename truncate limit, if filename display enabled (0 = no limit).
- New HTTP adapter [gun](https://github.com/ninenines/gun). Gun adapter requires minimum OTP version of 22.2 otherwise Pleroma won’t start. For hackney OTP update is not required.
- Mix task to create trusted OAuth App.
- Mix task to reset MFA for user accounts
- Notifications: Added `follow_request` notification type.
- Added `:reject_deletes` group to SimplePolicy
- MRF (`EmojiStealPolicy`): New MRF Policy which allows to automatically download emojis from remote instances
- Support pagination in emoji packs API (for packs and for files in pack)
- Support for viewing instances favicons next to posts and accounts
- Added Pleroma.Upload.Filter.Exiftool as an alternate EXIF stripping mechanism targeting GPS/location metadata.

<details>
  <summary>API Changes</summary>
- Mastodon API: Add pleroma.parents_visible field to statuses.
- Mastodon API: Extended `/api/v1/instance`.
- Mastodon API: Support for `include_types` in `/api/v1/notifications`.
- Mastodon API: Added `/api/v1/notifications/:id/dismiss` endpoint.
- Mastodon API: Add support for filtering replies in public and home timelines.
- Mastodon API: Support for `bot` field in `/api/v1/accounts/update_credentials`.
- Mastodon API: Support irreversible property for filters.
- Mastodon API: Add pleroma.favicon field to accounts.
- Admin API: endpoints for create/update/delete OAuth Apps.
- Admin API: endpoint for status view.
- OTP: Add command to reload emoji packs
</details>

### Fixed
- Support pagination in conversations API
- **Breaking**: SimplePolicy `:reject` and `:accept` allow deletions again
- Fix follower/blocks import when nicknames starts with @
- Filtering of push notifications on activities from blocked domains
- Resolving Peertube accounts with Webfinger
- `blob:` urls not being allowed by connect-src CSP
- Mastodon API: fix `GET /api/v1/notifications` not returning the full result set
- Rich Media Previews for Twitter links
- Admin API: fix `GET /api/pleroma/admin/users/:nickname/credentials` returning 404 when getting the credentials of a remote user while `:instance, :limit_to_local_content` is set to `:unauthenticated`
- Fix CSP policy generation to include remote Captcha services
- Fix edge case where MediaProxy truncates media, usually caused when Caddy is serving content for the other Federated instance.

## [Unreleased (patch)]

### Fixed
- Healthcheck reporting the number of memory currently used, rather than allocated in total
- `InsertSkeletonsForDeletedUsers` failing on some instances

## [2.0.3] - 2020-05-02

### Security
- Disallow re-registration of previously deleted users, which allowed viewing direct messages addressed to them
- Mastodon API: Fix `POST /api/v1/follow_requests/:id/authorize` allowing to force a follow from a local user even if they didn't request to follow
- CSP: Sandbox uploads

### Fixed
- Notifications from blocked domains
- Potential federation issues with Mastodon versions before 3.0.0
- HTTP Basic Authentication permissions issue
- Follow/Block imports not being able to find the user if the nickname started with an `@`
- Instance stats counting internal users
- Inability to run a From Source release without git
- ObjectAgePolicy didn't filter out old messages
- `blob:` urls not being allowed by CSP

### Added
- NodeInfo: ObjectAgePolicy settings to the `federation` list.
- Follow request notifications
<details>
  <summary>API Changes</summary>
- Admin API: `GET /api/pleroma/admin/need_reboot`.
</details>

### Upgrade notes

1. Restart Pleroma
2. Run database migrations (inside Pleroma directory):
  - OTP: `./bin/pleroma_ctl migrate`
  - From Source: `mix ecto.migrate`
3. Reset status visibility counters (inside Pleroma directory):
  - OTP: `./bin/pleroma_ctl refresh_counter_cache`
  - From Source: `mix pleroma.refresh_counter_cache`


## [2.0.2] - 2020-04-08
### Added
- Support for Funkwhale's `Audio` activity
- Admin API: `PATCH /api/pleroma/admin/users/:nickname/update_credentials`

### Fixed
- Blocked/muted users still generating push notifications
- Input textbox for bio ignoring newlines
- OTP: Inability to use PostgreSQL databases with SSL
- `user delete_activities` breaking when trying to delete already deleted posts
- Incorrect URL for Funkwhale channels

### Upgrade notes
1. Restart Pleroma

## [2.0.1] - 2020-03-15
### Security
- Static-FE: Fix remote posts not being sanitized

### Fixed
- 500 errors when no `Accept` header is present if Static-FE is enabled
- Instance panel not being updated immediately due to wrong `Cache-Control` headers
- Statuses posted with BBCode/Markdown having unncessary newlines in Pleroma-FE
- OTP: Fix some settings not being migrated to in-database config properly
- No `Cache-Control` headers on attachment/media proxy requests
- Character limit enforcement being off by 1
- Mastodon Streaming API: hashtag timelines not working

### Changed
- BBCode and Markdown formatters will no longer return any `\n` and only use `<br/>` for newlines
- Mastodon API: Allow registration without email if email verification is not enabled

### Upgrade notes
#### Nginx only
1. Remove `proxy_ignore_headers Cache-Control;` and `proxy_hide_header  Cache-Control;` from your config.

#### Everyone
1. Run database migrations (inside Pleroma directory):
  - OTP: `./bin/pleroma_ctl migrate`
  - From Source: `mix ecto.migrate`
2. Restart Pleroma

## [2.0.0] - 2019-03-08
### Security
- Mastodon API: Fix being able to request enormous amount of statuses in timelines leading to DoS. Now limited to 40 per request.

### Removed
- **Breaking**: Removed 1.0+ deprecated configurations `Pleroma.Upload, :strip_exif` and `:instance, :dedupe_media`
- **Breaking**: OStatus protocol support
- **Breaking**: MDII uploader
- **Breaking**: Using third party engines for user recommendation
<details>
  <summary>API Changes</summary>
- **Breaking**: AdminAPI: migrate_from_db endpoint
</details>

### Changed
- **Breaking:** Pleroma won't start if it detects unapplied migrations
- **Breaking:** Elixir >=1.8 is now required (was >= 1.7)
- **Breaking:** `Pleroma.Plugs.RemoteIp` and `:rate_limiter` enabled by default. Please ensure your reverse proxy forwards the real IP!
- **Breaking:** attachment links (`config :pleroma, :instance, no_attachment_links` and `config :pleroma, Pleroma.Upload, link_name`) disabled by default
- **Breaking:** OAuth: defaulted `[:auth, :enforce_oauth_admin_scope_usage]` setting to `true` which demands `admin` OAuth scope to perform admin actions (in addition to `is_admin` flag on User); make sure to use bundled or newer versions of AdminFE & PleromaFE to access admin / moderator features.
- **Breaking:** Dynamic configuration has been rearchitected. The `:pleroma, :instance, dynamic_configuration` setting has been replaced with `config :pleroma, configurable_from_database`. Please backup your configuration to a file and run the migration task to ensure consistency with the new schema.
- **Breaking:** `:instance, no_attachment_links` has been replaced with `:instance, attachment_links` which still takes a boolean value but doesn't use double negative language.
- Replaced [pleroma_job_queue](https://git.pleroma.social/pleroma/pleroma_job_queue) and `Pleroma.Web.Federator.RetryQueue` with [Oban](https://github.com/sorentwo/oban) (see [`docs/config.md`](docs/config.md) on migrating customized worker / retry settings)
- Introduced [quantum](https://github.com/quantum-elixir/quantum-core) job scheduler
- Enabled `:instance, extended_nickname_format` in the default config
- Add `rel="ugc"` to all links in statuses, to prevent SEO spam
- Extract RSS functionality from OStatus
- MRF (Simple Policy): Also use `:accept`/`:reject` on the actors rather than only their activities
- OStatus: Extract RSS functionality
- Deprecated `User.Info` embedded schema (fields moved to `User`)
- Store status data inside Flag activity
- Deprecated (reorganized as `UserRelationship` entity) User fields with user AP IDs (`blocks`, `mutes`, `muted_reblogs`, `muted_notifications`, `subscribers`).
- Rate limiter is now disabled for localhost/socket (unless remoteip plug is enabled)
- Logger: default log level changed from `warn` to `info`.
- Config mix task `migrate_to_db` truncates `config` table before migrating the config file.
- Allow account registration without an email
- Default to `prepare: :unnamed` in the database configuration.
- Instance stats are now loaded on startup instead of being empty until next hourly job.
<details>
  <summary>API Changes</summary>

- **Breaking** EmojiReactions: Change endpoints and responses to align with Mastodon
- **Breaking** Admin API: `PATCH /api/pleroma/admin/users/:nickname/force_password_reset` is now `PATCH /api/pleroma/admin/users/force_password_reset` (accepts `nicknames` array in the request body)
- **Breaking:** Admin API: Return link alongside with token on password reset
- **Breaking:** Admin API: `PUT /api/pleroma/admin/reports/:id` is now `PATCH /api/pleroma/admin/reports`, see admin_api.md for details
- **Breaking:** `/api/pleroma/admin/users/invite_token` now uses `POST`, changed accepted params and returns full invite in json instead of only token string.
- **Breaking** replying to reports is now "report notes", endpoint changed from `POST /api/pleroma/admin/reports/:id/respond` to `POST /api/pleroma/admin/reports/:id/notes`
- Mastodon API: stopped sanitizing display names, field names and subject fields since they are supposed to be treated as plaintext
- Admin API: Return `total` when querying for reports
- Mastodon API: Return `pleroma.direct_conversation_id` when creating a direct message (`POST /api/v1/statuses`)
- Admin API: Return link alongside with token on password reset
- Admin API: Support authentication via `x-admin-token` HTTP header
- Mastodon API: Add `pleroma.direct_conversation_id` to the status endpoint (`GET /api/v1/statuses/:id`)
- Mastodon API: `pleroma.thread_muted` to the Status entity
- Mastodon API: Mark the direct conversation as read for the author when they send a new direct message
- Mastodon API, streaming: Add `pleroma.direct_conversation_id` to the `conversation` stream event payload.
- Admin API: Render whole status in grouped reports
- Mastodon API: User timelines will now respect blocks, unless you are getting the user timeline of somebody you blocked (which would be empty otherwise).
- Mastodon API: Favoriting / Repeating a post multiple times will now return the identical response every time. Before, executing that action twice would return an error ("already favorited") on the second try.
- Mastodon API: Limit timeline requests to 3 per timeline per 500ms per user/ip by default.
- Admin API: `PATCH /api/pleroma/admin/users/:nickname/credentials` and `GET /api/pleroma/admin/users/:nickname/credentials`
</details>

### Added
- `:chat_limit` option to limit chat characters.
- `cleanup_attachments` option to remove attachments along with statuses. Does not affect duplicate files and attachments without status. Enabling this will increase load to database when deleting statuses on larger instances.
- Refreshing poll results for remote polls
- Authentication: Added rate limit for password-authorized actions / login existence checks
- Static Frontend: Add the ability to render user profiles and notices server-side without requiring JS app.
- Mix task to re-count statuses for all users (`mix pleroma.count_statuses`)
- Mix task to list all users (`mix pleroma.user list`)
- Mix task to send a test email (`mix pleroma.email test`)
- Support for `X-Forwarded-For` and similar HTTP headers which used by reverse proxies to pass a real user IP address to the backend. Must not be enabled unless your instance is behind at least one reverse proxy (such as Nginx, Apache HTTPD or Varnish Cache).
- MRF: New module which handles incoming posts based on their age. By default, all incoming posts that are older than 2 days will be unlisted and not shown to their followers.
- User notification settings: Add `privacy_option` option.
- Support for custom Elixir modules (such as MRF policies)
- User settings: Add _This account is a_ option.
- A new users admin digest email
- OAuth: admin scopes support (relevant setting: `[:auth, :enforce_oauth_admin_scope_usage]`).
- Add an option `authorized_fetch_mode` to require HTTP signatures for AP fetches.
- ActivityPub: support for `replies` collection (output for outgoing federation & fetching on incoming federation).
- Mix task to refresh counter cache (`mix pleroma.refresh_counter_cache`)
<details>
  <summary>API Changes</summary>

- Job queue stats to the healthcheck page
- Admin API: Add ability to fetch reports, grouped by status `GET /api/pleroma/admin/grouped_reports`
- Admin API: Add ability to require password reset
- Mastodon API: Account entities now include `follow_requests_count` (planned Mastodon 3.x addition)
- Pleroma API: `GET /api/v1/pleroma/accounts/:id/scrobbles` to get a list of recently scrobbled items
- Pleroma API: `POST /api/v1/pleroma/scrobble` to scrobble a media item
- Mastodon API: Add `upload_limit`, `avatar_upload_limit`, `background_upload_limit`, and `banner_upload_limit` to `/api/v1/instance`
- Mastodon API: Add `pleroma.unread_conversation_count` to the Account entity
- OAuth: support for hierarchical permissions / [Mastodon 2.4.3 OAuth permissions](https://docs.joinmastodon.org/api/permissions/)
- Metadata Link: Atom syndication Feed
- Mix task to re-count statuses for all users (`mix pleroma.count_statuses`)
- Mastodon API: Add `exclude_visibilities` parameter to the timeline and notification endpoints
- Admin API: `/users/:nickname/toggle_activation` endpoint is now deprecated in favor of: `/users/activate`, `/users/deactivate`, both accept `nicknames` array
- Admin API: Multiple endpoints now require `nicknames` array, instead of singe `nickname`:
  - `POST/DELETE /api/pleroma/admin/users/:nickname/permission_group/:permission_group` are deprecated in favor of: `POST/DELETE /api/pleroma/admin/users/permission_group/:permission_group`
  - `DELETE /api/pleroma/admin/users` (`nickname` query param or `nickname` sent in JSON body) is deprecated in favor of: `DELETE /api/pleroma/admin/users` (`nicknames` query array param or `nicknames` sent in JSON body)
- Admin API: Add `GET /api/pleroma/admin/relay` endpoint - lists all followed relays
- Pleroma API: `POST /api/v1/pleroma/conversations/read` to mark all conversations as read
- ActivityPub: Support `Move` activities
- Mastodon API: Add `/api/v1/markers` for managing timeline read markers
- Mastodon API: Add the `recipients` parameter to `GET /api/v1/conversations`
- Configuration: `feed` option for user atom feed.
- Pleroma API: Add Emoji reactions
- Admin API: Add `/api/pleroma/admin/instances/:instance/statuses` - lists all statuses from a given instance
- Admin API: Add `/api/pleroma/admin/users/:nickname/statuses` - lists all statuses from a given user
- Admin API: `PATCH /api/pleroma/users/confirm_email` to confirm email for multiple users, `PATCH /api/pleroma/users/resend_confirmation_email` to resend confirmation email for multiple users
- ActivityPub: Configurable `type` field of the actors.
- Mastodon API: `/api/v1/accounts/:id` has `source/pleroma/actor_type` field.
- Mastodon API: `/api/v1/update_credentials` accepts `actor_type` field.
- Captcha: Support native provider
- Captcha: Enable by default
- Mastodon API: Add support for `account_id` param to filter notifications by the account
- Mastodon API: Add `emoji_reactions` property to Statuses
- Mastodon API: Change emoji reaction reply format
- Notifications: Added `pleroma:emoji_reaction` notification type
- Mastodon API: Change emoji reaction reply format once more
- Configuration: `feed.logo` option for tag feed.
- Tag feed: `/tags/:tag.rss` - list public statuses by hashtag.
- Mastodon API: Add `reacted` property to `emoji_reactions`
- Pleroma API: Add reactions for a single emoji.
- ActivityPub: `[:activitypub, :note_replies_output_limit]` setting sets the number of note self-replies to output on outgoing federation.
- Admin API: `GET /api/pleroma/admin/stats` to get status count by visibility scope
- Admin API: `GET /api/pleroma/admin/statuses` - list all statuses (accepts `godmode` and `local_only`)
</details>

### Fixed
- Report emails now include functional links to profiles of remote user accounts
- Not being able to log in to some third-party apps when logged in to MastoFE
- MRF: `Delete` activities being exempt from MRF policies
- OTP releases: Not being able to configure OAuth expired token cleanup interval
- OTP releases: Not being able to configure HTML sanitization policy
- OTP releases: Not being able to change upload limit (again)
- Favorites timeline now ordered by favorite date instead of post date
- Support for cancellation of a follow request
<details>
  <summary>API Changes</summary>

- Mastodon API: Fix private and direct statuses not being filtered out from the public timeline for an authenticated user (`GET /api/v1/timelines/public`)
- Mastodon API: Inability to get some local users by nickname in `/api/v1/accounts/:id_or_nickname`
- AdminAPI: If some status received reports both in the "new" format and "old" format it was considered reports on two different statuses (in the context of grouped reports)
- Admin API: Error when trying to update reports in the "old" format
- Mastodon API: Marking a conversation as read (`POST /api/v1/conversations/:id/read`) now no longer brings it to the top in the user's direct conversation list
</details>

## [1.1.9] - 2020-02-10
### Fixed
- OTP: Inability to set the upload limit (again)
- Not being able to pin polls
- Streaming API: incorrect handling of reblog mutes
- Rejecting the user when field length limit is exceeded
- OpenGraph provider: html entities in descriptions

## [1.1.8] - 2020-01-10
### Fixed
- Captcha generation issues
- Returned Kocaptcha endpoint to configuration
- Captcha validity is now 5 minutes

## [1.1.7] - 2019-12-13
### Fixed
- OTP: Inability to set the upload limit
- OTP: Inability to override node name/distribution type to run 2 Pleroma instances on the same machine

### Added
- Integrated captcha provider

### Changed
- Captcha enabled by default
- Default Captcha provider changed from `Pleroma.Captcha.Kocaptcha` to `Pleroma.Captcha.Native`
- Better `Cache-Control` header for static content

### Bundled Pleroma-FE Changes
#### Added
- Icons in the navigation panel

#### Fixed
- Improved support unauthenticated view of private instances

#### Removed
- Whitespace hack on empty post content

## [1.1.6] - 2019-11-19
### Fixed
- Not being able to log into to third party apps when the browser is logged into mastofe
- Email confirmation not being required even when enabled
- Mastodon API: conversations API crashing when one status is malformed

### Bundled Pleroma-FE Changes
#### Added
- About page
- Meme arrows

#### Fixed
- Image modal not closing unless clicked outside of image
- Attachment upload spinner not being centered
- Showing follow counters being 0 when they are actually hidden

## [1.1.5] - 2019-11-09
### Fixed
- Polls having different numbers in timelines/notifications/poll api endpoints due to cache desyncronization
- Pleroma API: OAuth token endpoint not being found when ".json" suffix is appended

### Changed
- Frontend bundle updated to [044c9ad0](https://git.pleroma.social/pleroma/pleroma-fe/commit/044c9ad0562af059dd961d50961a3880fca9c642)

## [1.1.4] - 2019-11-01
### Fixed
- Added a migration that fills up empty user.info fields to prevent breakage after previous unsafe migrations.
- Failure to migrate from pre-1.0.0 versions
- Mastodon API: Notification stream not including follow notifications

## [1.1.3] - 2019-10-25
### Fixed
- Blocked users showing up in notifications collapsed as if they were muted
- `pleroma_ctl` not working on Debian's default shell

## [1.1.2] - 2019-10-18
### Fixed
- `pleroma_ctl` trying to connect to a running instance when generating the config, which of course doesn't exist.

## [1.1.1] - 2019-10-18
### Fixed
- One of the migrations between 1.0.0 and 1.1.0 wiping user info of the relay user because of unexpected behavior of postgresql's `jsonb_set`, resulting in inability to post in the default configuration. If you were affected, please run the following query in postgres console, the relay user will be recreated automatically:
```
delete from users where ap_id = 'https://your.instance.hostname/relay';
```
- Bad user search matches

## [1.1.0] - 2019-10-14
**Breaking:** The stable branch has been changed from `master` to `stable`. If you want to keep using 1.0, the `release/1.0` branch will receive security updates for 6 months after 1.1 release.

**OTP Note:** `pleroma_ctl` in 1.0 defaults to `master` and doesn't support specifying arbitrary branches, making `./pleroma_ctl update` fail. To fix this, fetch a version of `pleroma_ctl` from 1.1 using the command below and proceed with the update normally:
```
curl -Lo ./bin/pleroma_ctl 'https://git.pleroma.social/pleroma/pleroma/raw/develop/rel/files/bin/pleroma_ctl'
```
### Security
- Mastodon API: respect post privacy in `/api/v1/statuses/:id/{favourited,reblogged}_by`

### Removed
- **Breaking:** GNU Social API with Qvitter extensions support
- Emoji: Remove longfox emojis.
- Remove `Reply-To` header from report emails for admins.
- ActivityPub: The `/objects/:uuid/likes` endpoint.

### Changed
- **Breaking:** Configuration: A setting to explicitly disable the mailer was added, defaulting to true, if you are using a mailer add `config :pleroma, Pleroma.Emails.Mailer, enabled: true` to your config
- **Breaking:** Configuration: `/media/` is now removed when `base_url` is configured, append `/media/` to your `base_url` config to keep the old behaviour if desired
- **Breaking:** `/api/pleroma/notifications/read` is moved to `/api/v1/pleroma/notifications/read` and now supports `max_id` and responds with Mastodon API entities.
- Configuration: added `config/description.exs`, from which `docs/config.md` is generated
- Configuration: OpenGraph and TwitterCard providers enabled by default
- Configuration: Filter.AnonymizeFilename added ability to retain file extension with custom text
- Federation: Return 403 errors when trying to request pages from a user's follower/following collections if they have `hide_followers`/`hide_follows` set
- NodeInfo: Return `skipThreadContainment` in `metadata` for the `skip_thread_containment` option
- NodeInfo: Return `mailerEnabled` in `metadata`
- Mastodon API: Unsubscribe followers when they unfollow a user
- Mastodon API: `pleroma.thread_muted` key in the Status entity
- AdminAPI: Add "godmode" while fetching user statuses (i.e. admin can see private statuses)
- Improve digest email template
– Pagination: (optional) return `total` alongside with `items` when paginating
- The `Pleroma.FlakeId` module has been replaced with the `flake_id` library.

### Fixed
- Following from Osada
- Favorites timeline doing database-intensive queries
- Metadata rendering errors resulting in the entire page being inaccessible
- `federation_incoming_replies_max_depth` option being ignored in certain cases
- Mastodon API: Handling of search timeouts (`/api/v1/search` and `/api/v2/search`)
- Mastodon API: Misskey's endless polls being unable to render
- Mastodon API: Embedded relationships not being properly rendered in the Account entity of Status entity
- Mastodon API: Notifications endpoint crashing if one notification failed to render
- Mastodon API: `exclude_replies` is correctly handled again.
- Mastodon API: Add `account_id`, `type`, `offset`, and `limit` to search API (`/api/v1/search` and `/api/v2/search`)
- Mastodon API, streaming: Fix filtering of notifications based on blocks/mutes/thread mutes
- Mastodon API: Fix private and direct statuses not being filtered out from the public timeline for an authenticated user (`GET /api/v1/timelines/public`)
- Mastodon API: Ensure the `account` field is not empty when rendering Notification entities.
- Mastodon API: Inability to get some local users by nickname in `/api/v1/accounts/:id_or_nickname`
- Mastodon API: Blocks are now treated consistently between the Streaming API and the Timeline APIs
- Rich Media: Parser failing when no TTL can be found by image TTL setters
- Rich Media: The crawled URL is now spliced into the rich media data.
- ActivityPub S2S: sharedInbox usage has been mostly aligned with the rules in the AP specification.
- ActivityPub C2S: follower/following collection pages being inaccessible even when authentifucated if `hide_followers`/ `hide_follows` was set
- ActivityPub: Deactivated user deletion
- ActivityPub: Fix `/users/:nickname/inbox` crashing without an authenticated user
- MRF: fix ability to follow a relay when AntiFollowbotPolicy was enabled
- ActivityPub: Correct addressing of Undo.
- ActivityPub: Correct addressing of profile update activities.
- ActivityPub: Polls are now refreshed when necessary.
- Report emails now include functional links to profiles of remote user accounts
- Existing user id not being preserved on insert conflict
- Pleroma.Upload base_url was not automatically whitelisted by MediaProxy. Now your custom CDN or file hosting will be accessed directly as expected.
- Report email not being sent to admins when the reporter is a remote user
- Reverse Proxy limiting `max_body_length` was incorrectly defined and only checked `Content-Length` headers which may not be sufficient in some circumstances

### Added
- Expiring/ephemeral activites. All activities can have expires_at value set, which controls when they should be deleted automatically.
- Mastodon API: in post_status, the expires_in parameter lets you set the number of seconds until an activity expires. It must be at least one hour.
- Mastodon API: all status JSON responses contain a `pleroma.expires_at` item which states when an activity will expire. The value is only shown to the user who created the activity. To everyone else it's empty.
- Configuration: `ActivityExpiration.enabled` controls whether expired activites will get deleted at the appropriate time. Enabled by default.
- Conversations: Add Pleroma-specific conversation endpoints and status posting extensions. Run the `bump_all_conversations` task again to create the necessary data.
- MRF: Support for priming the mediaproxy cache (`Pleroma.Web.ActivityPub.MRF.MediaProxyWarmingPolicy`)
- MRF: Support for excluding specific domains from Transparency.
- MRF: Support for filtering posts based on who they mention (`Pleroma.Web.ActivityPub.MRF.MentionPolicy`)
- Mastodon API: Support for the [`tagged` filter](https://github.com/tootsuite/mastodon/pull/9755) in [`GET /api/v1/accounts/:id/statuses`](https://docs.joinmastodon.org/api/rest/accounts/#get-api-v1-accounts-id-statuses)
- Mastodon API, streaming: Add support for passing the token in the `Sec-WebSocket-Protocol` header
- Mastodon API, extension: Ability to reset avatar, profile banner, and background
- Mastodon API: Add support for `fields_attributes` API parameter (setting custom fields)
- Mastodon API: Add support for categories for custom emojis by reusing the group feature. <https://github.com/tootsuite/mastodon/pull/11196>
- Mastodon API: Add support for muting/unmuting notifications
- Mastodon API: Add support for the `blocked_by` attribute in the relationship API (`GET /api/v1/accounts/relationships`). <https://github.com/tootsuite/mastodon/pull/10373>
- Mastodon API: Add support for the `domain_blocking` attribute in the relationship API (`GET /api/v1/accounts/relationships`).
- Mastodon API: Add `pleroma.deactivated` to the Account entity
- Mastodon API: added `/auth/password` endpoint for password reset with rate limit.
- Mastodon API: /api/v1/accounts/:id/statuses now supports nicknames or user id
- Mastodon API: Improve support for the user profile custom fields
- Mastodon API: Add support for `fields_attributes` API parameter (setting custom fields)
- Mastodon API: Added an endpoint to get multiple statuses by IDs (`GET /api/v1/statuses/?ids[]=1&ids[]=2`)
- Admin API: Return users' tags when querying reports
- Admin API: Return avatar and display name when querying users
- Admin API: Allow querying user by ID
- Admin API: Added support for `tuples`.
- Admin API: Added endpoints to run mix tasks pleroma.config migrate_to_db & pleroma.config migrate_from_db
- Added synchronization of following/followers counters for external users
- Configuration: `enabled` option for `Pleroma.Emails.Mailer`, defaulting to `false`.
- Configuration: Pleroma.Plugs.RateLimiter `bucket_name`, `params` options.
- Configuration: `user_bio_length` and `user_name_length` options.
- Addressable lists
- Twitter API: added rate limit for `/api/account/password_reset` endpoint.
- ActivityPub: Add an internal service actor for fetching ActivityPub objects.
- ActivityPub: Optional signing of ActivityPub object fetches.
- Admin API: Endpoint for fetching latest user's statuses
- Pleroma API: Add `/api/v1/pleroma/accounts/confirmation_resend?email=<email>` for resending account confirmation.
- Pleroma API: Email change endpoint.
- Admin API: Added moderation log
- Web response cache (currently, enabled for ActivityPub)
- Reverse Proxy: Do not retry failed requests to limit pressure on the peer

### Changed
- Configuration: Filter.AnonymizeFilename added ability to retain file extension with custom text
- Admin API: changed json structure for saving config settings.
- RichMedia: parsers and their order are configured in `rich_media` config.
- RichMedia: add the rich media ttl based on image expiration time.

## [1.0.7] - 2019-09-26
### Fixed
- Broken federation on Erlang 22 (previous versions of hackney http client were using an option that got deprecated)
### Changed
- ActivityPub: The first page in inboxes/outboxes is no longer embedded.

## [1.0.6] - 2019-08-14
### Fixed
- MRF: fix use of unserializable keyword lists in describe() implementations
- ActivityPub S2S: POST requests are now signed with `(request-target)` pseudo-header.

## [1.0.5] - 2019-08-13
### Fixed
- Mastodon API: follower/following counters not being nullified, when `hide_follows`/`hide_followers` is set
- Mastodon API: `muted` in the Status entity, using author's account to determine if the thread was muted
- Mastodon API: return the actual profile URL in the Account entity's `url` property when appropriate
- Templates: properly style anchor tags
- Objects being re-embedded to activities after being updated (e.g faved/reposted). Running 'mix pleroma.database prune_objects' again is advised.
- Not being able to access the Mastodon FE login page on private instances
- MRF: ensure that subdomain_match calls are case-insensitive
- Fix internal server error when using the healthcheck API.

### Added
- **Breaking:** MRF describe API, which adds support for exposing configuration information about MRF policies to NodeInfo.
  Custom modules will need to be updated by adding, at the very least, `def describe, do: {:ok, %{}}` to the MRF policy modules.
- Relays: Added a task to list relay subscriptions.
- MRF: Support for filtering posts based on ActivityStreams vocabulary (`Pleroma.Web.ActivityPub.MRF.VocabularyPolicy`)
- MRF (Simple Policy): Support for wildcard domains.
- Support for wildcard domains in user domain blocks setting.
- Configuration: `quarantined_instances` support wildcard domains.
- Mix Tasks: `mix pleroma.database fix_likes_collections`
- Configuration: `federation_incoming_replies_max_depth` option

### Removed
- Federation: Remove `likes` from objects.
- **Breaking:** ActivityPub: The `accept_blocks` configuration setting.

## [1.0.4] - 2019-08-01
### Fixed
- Invalid SemVer version generation, when the current branch does not have commits ahead of tag/checked out on a tag

## [1.0.3] - 2019-07-31
### Security
- OStatus: eliminate the possibility of a protocol downgrade attack.
- OStatus: prevent following locked accounts, bypassing the approval process.
- TwitterAPI: use CommonAPI to handle remote follows instead of OStatus.

## [1.0.2] - 2019-07-28
### Fixed
- Not being able to pin unlisted posts
- Mastodon API: represent poll IDs as strings
- MediaProxy: fix matching filenames
- MediaProxy: fix filename encoding
- Migrations: fix a sporadic migration failure
- Metadata rendering errors resulting in the entire page being inaccessible
- Federation/MediaProxy not working with instances that have wrong certificate order
- ActivityPub S2S: remote user deletions now work the same as local user deletions.

### Changed
- Configuration: OpenGraph and TwitterCard providers enabled by default
- Configuration: Filter.AnonymizeFilename added ability to retain file extension with custom text

## [1.0.1] - 2019-07-14
### Security
- OStatus: fix an object spoofing vulnerability.

## [1.0.0] - 2019-06-29
### Security
- Mastodon API: Fix display names not being sanitized
- Rich media: Do not crawl private IP ranges

### Added
- Digest email for inactive users
- Add a generic settings store for frontends / clients to use.
- Explicit addressing option for posting.
- Optional SSH access mode. (Needs `erlang-ssh` package on some distributions).
- [MongooseIM](https://github.com/esl/MongooseIM) http authentication support.
- LDAP authentication
- External OAuth provider authentication
- Support for building a release using [`mix release`](https://hexdocs.pm/mix/master/Mix.Tasks.Release.html)
- A [job queue](https://git.pleroma.social/pleroma/pleroma_job_queue) for federation, emails, web push, etc.
- [Prometheus](https://prometheus.io/) metrics
- Support for Mastodon's remote interaction
- Mix Tasks: `mix pleroma.database bump_all_conversations`
- Mix Tasks: `mix pleroma.database remove_embedded_objects`
- Mix Tasks: `mix pleroma.database update_users_following_followers_counts`
- Mix Tasks: `mix pleroma.user toggle_confirmed`
- Mix Tasks: `mix pleroma.config migrate_to_db`
- Mix Tasks: `mix pleroma.config migrate_from_db`
- Federation: Support for `Question` and `Answer` objects
- Federation: Support for reports
- Configuration: `poll_limits` option
- Configuration: `pack_extensions` option
- Configuration: `safe_dm_mentions` option
- Configuration: `link_name` option
- Configuration: `fetch_initial_posts` option
- Configuration: `notify_email` option
- Configuration: Media proxy `whitelist` option
- Configuration: `report_uri` option
- Configuration: `email_notifications` option
- Configuration: `limit_to_local_content` option
- Pleroma API: User subscriptions
- Pleroma API: Healthcheck endpoint
- Pleroma API: `/api/v1/pleroma/mascot` per-user frontend mascot configuration endpoints
- Admin API: Endpoints for listing/revoking invite tokens
- Admin API: Endpoints for making users follow/unfollow each other
- Admin API: added filters (role, tags, email, name) for users endpoint
- Admin API: Endpoints for managing reports
- Admin API: Endpoints for deleting and changing the scope of individual reported statuses
- Admin API: Endpoints to view and change config settings.
- AdminFE: initial release with basic user management accessible at /pleroma/admin/
- Mastodon API: Add chat token to `verify_credentials` response
- Mastodon API: Add background image setting to `update_credentials`
- Mastodon API: [Scheduled statuses](https://docs.joinmastodon.org/api/rest/scheduled-statuses/)
- Mastodon API: `/api/v1/notifications/destroy_multiple` (glitch-soc extension)
- Mastodon API: `/api/v1/pleroma/accounts/:id/favourites` (API extension)
- Mastodon API: [Reports](https://docs.joinmastodon.org/api/rest/reports/)
- Mastodon API: `POST /api/v1/accounts` (account creation API)
- Mastodon API: [Polls](https://docs.joinmastodon.org/api/rest/polls/)
- ActivityPub C2S: OAuth endpoints
- Metadata: RelMe provider
- OAuth: added support for refresh tokens
- Emoji packs and emoji pack manager
- Object pruning (`mix pleroma.database prune_objects`)
- OAuth: added job to clean expired access tokens
- MRF: Support for rejecting reports from specific instances (`mrf_simple`)
- MRF: Support for stripping avatars and banner images from specific instances (`mrf_simple`)
- MRF: Support for running subchains.
- Configuration: `skip_thread_containment` option
- Configuration: `rate_limit` option. See `Pleroma.Plugs.RateLimiter` documentation for details.
- MRF: Support for filtering out likely spam messages by rejecting posts from new users that contain links.
- Configuration: `ignore_hosts` option
- Configuration: `ignore_tld` option
- Configuration: default syslog tag "Pleroma" is now lowercased to "pleroma"

### Changed
- **Breaking:** bind to 127.0.0.1 instead of 0.0.0.0 by default
- **Breaking:** Configuration: move from Pleroma.Mailer to Pleroma.Emails.Mailer
- Thread containment / test for complete visibility will be skipped by default.
- Enforcement of OAuth scopes
- Add multiple use/time expiring invite token
- Restyled OAuth pages to fit with Pleroma's default theme
- Link/mention/hashtag detection is now handled by [auto_linker](https://git.pleroma.social/pleroma/auto_linker)
- NodeInfo: Return `safe_dm_mentions` feature flag
- Federation: Expand the audience of delete activities to all recipients of the deleted object
- Federation: Removed `inReplyToStatusId` from objects
- Configuration: Dedupe enabled by default
- Configuration: Default log level in `prod` environment is now set to `warn`
- Configuration: Added `extra_cookie_attrs` for setting non-standard cookie attributes. Defaults to ["SameSite=Lax"] so that remote follows work.
- Timelines: Messages involving people you have blocked will be excluded from the timeline in all cases instead of just repeats.
- Admin API: Move the user related API to `api/pleroma/admin/users`
- Admin API: `POST /api/pleroma/admin/users` will take list of users
- Pleroma API: Support for emoji tags in `/api/pleroma/emoji` resulting in a breaking API change
- Mastodon API: Support for `exclude_types`, `limit` and `min_id` in `/api/v1/notifications`
- Mastodon API: Add `languages` and `registrations` to `/api/v1/instance`
- Mastodon API: Provide plaintext versions of cw/content in the Status entity
- Mastodon API: Add `pleroma.conversation_id`, `pleroma.in_reply_to_account_acct` fields to the Status entity
- Mastodon API: Add `pleroma.tags`, `pleroma.relationship{}`, `pleroma.is_moderator`, `pleroma.is_admin`, `pleroma.confirmation_pending`, `pleroma.hide_followers`, `pleroma.hide_follows`, `pleroma.hide_favorites` fields to the User entity
- Mastodon API: Add `pleroma.show_role`, `pleroma.no_rich_text` fields to the Source subentity
- Mastodon API: Add support for updating `no_rich_text`, `hide_followers`, `hide_follows`, `hide_favorites`, `show_role` in `PATCH /api/v1/update_credentials`
- Mastodon API: Add `pleroma.is_seen` to the Notification entity
- Mastodon API: Add `pleroma.local` to the Status entity
- Mastodon API: Add `preview` parameter to `POST /api/v1/statuses`
- Mastodon API: Add `with_muted` parameter to timeline endpoints
- Mastodon API: Actual reblog hiding instead of a dummy
- Mastodon API: Remove attachment limit in the Status entity
- Mastodon API: Added support max_id & since_id for bookmark timeline endpoints.
- Deps: Updated Cowboy to 2.6
- Deps: Updated Ecto to 3.0.7
- Don't ship finmoji by default, they can be installed as an emoji pack
- Hide deactivated users and their statuses
- Posts which are marked sensitive or tagged nsfw no longer have link previews.
- HTTP connection timeout is now set to 10 seconds.
- Respond with a 404 Not implemented JSON error message when requested API is not implemented
- Rich Media: crawl only https URLs.

### Fixed
- Follow requests don't get 'stuck' anymore.
- Added an FTS index on objects. Running `vacuum analyze` and setting a larger `work_mem` is recommended.
- Followers counter not being updated when a follower is blocked
- Deactivated users being able to request an access token
- Limit on request body in rich media/relme parsers being ignored resulting in a possible memory leak
- Proper Twitter Card generation instead of a dummy
- Deletions failing for users with a large number of posts
- NodeInfo: Include admins in `staffAccounts`
- ActivityPub: Crashing when requesting empty local user's outbox
- Federation: Handling of objects without `summary` property
- Federation: Add a language tag to activities as required by ActivityStreams 2.0
- Federation: Do not federate avatar/banner if set to default allowing other servers/clients to use their defaults
- Federation: Cope with missing or explicitly nulled address lists
- Federation: Explicitly ensure activities addressed to `as:Public` become addressed to the followers collection
- Federation: Better cope with actors which do not declare a followers collection and use `as:Public` with these semantics
- Federation: Follow requests from remote users who have been blocked will be automatically rejected if appropriate
- MediaProxy: Parse name from content disposition headers even for non-whitelisted types
- MediaProxy: S3 link encoding
- Rich Media: Reject any data which cannot be explicitly encoded into JSON
- Pleroma API: Importing follows from Mastodon 2.8+
- Twitter API: Exposing default scope, `no_rich_text` of the user to anyone
- Twitter API: Returning the `role` object in user entity despite `show_role = false`
- Mastodon API: `/api/v1/favourites` serving only public activities
- Mastodon API: Reblogs having `in_reply_to_id` - `null` even when they are replies
- Mastodon API: Streaming API broadcasting wrong activity id
- Mastodon API: 500 errors when requesting a card for a private conversation
- Mastodon API: Handling of `reblogs` in `/api/v1/accounts/:id/follow`
- Mastodon API: Correct `reblogged`, `favourited`, and `bookmarked` values in the reblog status JSON
- Mastodon API: Exposing default scope of the user to anyone
- Mastodon API: Make `irreversible` field default to `false` [`POST /api/v1/filters`]
- Mastodon API: Replace missing non-nullable Card attributes with empty strings
- User-Agent is now sent correctly for all HTTP requests.
- MRF: Simple policy now properly delists imported or relayed statuses

## Removed
- Configuration: `config :pleroma, :fe` in favor of the more flexible `config :pleroma, :frontend_configurations`

## [0.9.99999] - 2019-05-31
### Security
- Mastodon API: Fix lists leaking private posts

## [0.9.9999] - 2019-04-05
### Security
- Mastodon API: Fix content warnings skipping HTML sanitization

## [0.9.999] - 2019-03-13
Frontend changes only.
### Added
- Added floating action button for posting status on mobile
### Changed
- Changed user-settings icon to a pencil
### Fixed
- Keyboard shortcuts activating when typing a message
- Gaps when scrolling down on a timeline after showing new

## [0.9.99] - 2019-03-08
### Changed
- Update the frontend to the 0.9.99 tag
### Fixed
- Sign the date header in federation to fix Mastodon federation.

## [0.9.9] - 2019-02-22
This is our first stable release.<|MERGE_RESOLUTION|>--- conflicted
+++ resolved
@@ -7,16 +7,13 @@
 
 ### Changed
 - **Breaking:** Elixir >=1.9 is now required (was >= 1.8)
+- **Breaking:** Configuration: `:auto_linker, :opts` moved to `:pleroma, Pleroma.Formatter`. Old config namespace is deprecated.
 - In Conversations, return only direct messages as `last_status`
 - Using the `only_media` filter on timelines will now exclude reblog media
 - MFR policy to set global expiration for all local Create activities
 - OGP rich media parser merged with TwitterCard
 - Configuration: `:instance, rewrite_policy` moved to `:mrf, policies`, `:instance, :mrf_transparency` moved to `:mrf, :transparency`, `:instance, :mrf_transparency_exclusions` moved to `:mrf, :transparency_exclusions`. Old config namespace is deprecated.
-<<<<<<< HEAD
-- **Breaking:** Configuration: `:auto_linker, :opts` moved to `:pleroma, Pleroma.Formatter`. Old config namespace is deprecated.
-=======
 - Configuration: `:media_proxy, whitelist` format changed to host with scheme (e.g. `http://example.com` instead of `example.com`). Domain format is deprecated.
->>>>>>> 3a2b2cb6
 
 <details>
   <summary>API Changes</summary>
