# Changelog
All notable changes to this project will be documented in this file.

The format is based on [Keep a Changelog](https://keepachangelog.com/en/1.0.0/).

## [Unreleased]
### Changed
- **Breaking:** Configuration: A setting to explicitly disable the mailer was added, defaulting to true, if you are using a mailer add `config :pleroma, Pleroma.Emails.Mailer, enabled: true` to your config
- Configuration: OpenGraph and TwitterCard providers enabled by default
- Configuration: Filter.AnonymizeFilename added ability to retain file extension with custom text
- Federation: Return 403 errors when trying to request pages from a user's follower/following collections if they have `hide_followers`/`hide_follows` set
- NodeInfo: Return `skipThreadContainment` in `metadata` for the `skip_thread_containment` option
- Mastodon API: Unsubscribe followers when they unfollow a user

### Fixed
- Not being able to pin unlisted posts
- Metadata rendering errors resulting in the entire page being inaccessible
- Federation/MediaProxy not working with instances that have wrong certificate order
- Mastodon API: Handling of search timeouts (`/api/v1/search` and `/api/v2/search`)
- Mastodon API: Embedded relationships not being properly rendered in the Account entity of Status entity
- Mastodon API: Add `account_id`, `type`, `offset`, and `limit` to search API (`/api/v1/search` and `/api/v2/search`)
- ActivityPub C2S: follower/following collection pages being inaccessible even when authentifucated if `hide_followers`/ `hide_follows` was set

### Added
- MRF: Support for priming the mediaproxy cache (`Pleroma.Web.ActivityPub.MRF.MediaProxyWarmingPolicy`)
- MRF: Support for excluding specific domains from Transparency.
- MRF: Support for filtering posts based on who they mention (`Pleroma.Web.ActivityPub.MRF.MentionPolicy`)
- Configuration: `federation_incoming_replies_max_depth` option
- Mastodon API: Support for the [`tagged` filter](https://github.com/tootsuite/mastodon/pull/9755) in [`GET /api/v1/accounts/:id/statuses`](https://docs.joinmastodon.org/api/rest/accounts/#get-api-v1-accounts-id-statuses)
- Mastodon API, streaming: Add support for passing the token in the `Sec-WebSocket-Protocol` header
- Mastodon API, extension: Ability to reset avatar, profile banner, and background
- Mastodon API: Add support for categories for custom emojis by reusing the group feature. <https://github.com/tootsuite/mastodon/pull/11196>
- Mastodon API: Add support for muting/unmuting notifications
- Mastodon API: Add support for the `blocked_by` attribute in the relationship API (`GET /api/v1/accounts/relationships`). <https://github.com/tootsuite/mastodon/pull/10373>
- Mastodon API: Add `pleroma.deactivated` to the Account entity
- Mastodon API: added `/auth/password` endpoint for password reset with rate limit.
- Admin API: Return users' tags when querying reports
- Admin API: Return avatar and display name when querying users
- Admin API: Allow querying user by ID
- Admin API: Added support for `tuples`.
- Added synchronization of following/followers counters for external users
- Configuration: `enabled` option for `Pleroma.Emails.Mailer`, defaulting to `false`.
- Configuration: Pleroma.Plugs.RateLimiter `bucket_name`, `params` options.
<<<<<<< HEAD
- Admin API: Endpoint for fetching latest user's statuses
=======
- Addressable lists
- Twitter API: added rate limit for `/api/account/password_reset` endpoint.
- ActivityPub: Add an internal service actor for fetching ActivityPub objects.
- ActivityPub: Optional signing of ActivityPub object fetches.
>>>>>>> 16cfee70

### Changed
- Configuration: Filter.AnonymizeFilename added ability to retain file extension with custom text
- Admin API: changed json structure for saving config settings.
- RichMedia: parsers and their order are configured in `rich_media` config.

## [1.0.1] - 2019-07-14
### Security
- OStatus: fix an object spoofing vulnerability.

## [1.0.0] - 2019-06-29
### Security
- Mastodon API: Fix display names not being sanitized
- Rich media: Do not crawl private IP ranges

### Added
- Add a generic settings store for frontends / clients to use.
- Explicit addressing option for posting.
- Optional SSH access mode. (Needs `erlang-ssh` package on some distributions).
- [MongooseIM](https://github.com/esl/MongooseIM) http authentication support.
- LDAP authentication
- External OAuth provider authentication
- Support for building a release using [`mix release`](https://hexdocs.pm/mix/master/Mix.Tasks.Release.html)
- A [job queue](https://git.pleroma.social/pleroma/pleroma_job_queue) for federation, emails, web push, etc.
- [Prometheus](https://prometheus.io/) metrics
- Support for Mastodon's remote interaction
- Mix Tasks: `mix pleroma.database bump_all_conversations`
- Mix Tasks: `mix pleroma.database remove_embedded_objects`
- Mix Tasks: `mix pleroma.database update_users_following_followers_counts`
- Mix Tasks: `mix pleroma.user toggle_confirmed`
- Mix Tasks: `mix pleroma.config migrate_to_db`
- Mix Tasks: `mix pleroma.config migrate_from_db`
- Federation: Support for `Question` and `Answer` objects
- Federation: Support for reports
- Configuration: `poll_limits` option
- Configuration: `pack_extensions` option
- Configuration: `safe_dm_mentions` option
- Configuration: `link_name` option
- Configuration: `fetch_initial_posts` option
- Configuration: `notify_email` option
- Configuration: Media proxy `whitelist` option
- Configuration: `report_uri` option
- Configuration: `limit_to_local_content` option
- Pleroma API: User subscriptions
- Pleroma API: Healthcheck endpoint
- Pleroma API: `/api/v1/pleroma/mascot` per-user frontend mascot configuration endpoints
- Admin API: Endpoints for listing/revoking invite tokens
- Admin API: Endpoints for making users follow/unfollow each other
- Admin API: added filters (role, tags, email, name) for users endpoint
- Admin API: Endpoints for managing reports
- Admin API: Endpoints for deleting and changing the scope of individual reported statuses
- Admin API: Endpoints to view and change config settings.
- AdminFE: initial release with basic user management accessible at /pleroma/admin/
- Mastodon API: Add chat token to `verify_credentials` response
- Mastodon API: Add background image setting to `update_credentials`
- Mastodon API: [Scheduled statuses](https://docs.joinmastodon.org/api/rest/scheduled-statuses/)
- Mastodon API: `/api/v1/notifications/destroy_multiple` (glitch-soc extension)
- Mastodon API: `/api/v1/pleroma/accounts/:id/favourites` (API extension)
- Mastodon API: [Reports](https://docs.joinmastodon.org/api/rest/reports/)
- Mastodon API: `POST /api/v1/accounts` (account creation API)
- Mastodon API: [Polls](https://docs.joinmastodon.org/api/rest/polls/)
- ActivityPub C2S: OAuth endpoints
- Metadata: RelMe provider
- OAuth: added support for refresh tokens
- Emoji packs and emoji pack manager
- Object pruning (`mix pleroma.database prune_objects`)
- OAuth: added job to clean expired access tokens
- MRF: Support for rejecting reports from specific instances (`mrf_simple`)
- MRF: Support for stripping avatars and banner images from specific instances (`mrf_simple`)
- MRF: Support for running subchains.
- Configuration: `skip_thread_containment` option
- Configuration: `rate_limit` option. See `Pleroma.Plugs.RateLimiter` documentation for details.
- MRF: Support for filtering out likely spam messages by rejecting posts from new users that contain links.
- Configuration: `ignore_hosts` option
- Configuration: `ignore_tld` option
- Configuration: default syslog tag "Pleroma" is now lowercased to "pleroma"

### Changed
- **Breaking:** bind to 127.0.0.1 instead of 0.0.0.0 by default
- **Breaking:** Configuration: move from Pleroma.Mailer to Pleroma.Emails.Mailer
- Thread containment / test for complete visibility will be skipped by default.
- Enforcement of OAuth scopes
- Add multiple use/time expiring invite token
- Restyled OAuth pages to fit with Pleroma's default theme
- Link/mention/hashtag detection is now handled by [auto_linker](https://git.pleroma.social/pleroma/auto_linker)
- NodeInfo: Return `safe_dm_mentions` feature flag
- Federation: Expand the audience of delete activities to all recipients of the deleted object
- Federation: Removed `inReplyToStatusId` from objects
- Configuration: Dedupe enabled by default
- Configuration: Default log level in `prod` environment is now set to `warn`
- Configuration: Added `extra_cookie_attrs` for setting non-standard cookie attributes. Defaults to ["SameSite=Lax"] so that remote follows work.
- Timelines: Messages involving people you have blocked will be excluded from the timeline in all cases instead of just repeats.
- Admin API: Move the user related API to `api/pleroma/admin/users`
- Pleroma API: Support for emoji tags in `/api/pleroma/emoji` resulting in a breaking API change
- Mastodon API: Support for `exclude_types`, `limit` and `min_id` in `/api/v1/notifications`
- Mastodon API: Add `languages` and `registrations` to `/api/v1/instance`
- Mastodon API: Provide plaintext versions of cw/content in the Status entity
- Mastodon API: Add `pleroma.conversation_id`, `pleroma.in_reply_to_account_acct` fields to the Status entity
- Mastodon API: Add `pleroma.tags`, `pleroma.relationship{}`, `pleroma.is_moderator`, `pleroma.is_admin`, `pleroma.confirmation_pending`, `pleroma.hide_followers`, `pleroma.hide_follows`, `pleroma.hide_favorites` fields to the User entity
- Mastodon API: Add `pleroma.show_role`, `pleroma.no_rich_text` fields to the Source subentity
- Mastodon API: Add support for updating `no_rich_text`, `hide_followers`, `hide_follows`, `hide_favorites`, `show_role` in `PATCH /api/v1/update_credentials`
- Mastodon API: Add `pleroma.is_seen` to the Notification entity
- Mastodon API: Add `pleroma.local` to the Status entity
- Mastodon API: Add `preview` parameter to `POST /api/v1/statuses`
- Mastodon API: Add `with_muted` parameter to timeline endpoints
- Mastodon API: Actual reblog hiding instead of a dummy
- Mastodon API: Remove attachment limit in the Status entity
- Mastodon API: Added support max_id & since_id for bookmark timeline endpoints.
- Deps: Updated Cowboy to 2.6
- Deps: Updated Ecto to 3.0.7
- Don't ship finmoji by default, they can be installed as an emoji pack
- Hide deactivated users and their statuses
- Posts which are marked sensitive or tagged nsfw no longer have link previews.
- HTTP connection timeout is now set to 10 seconds.
- Respond with a 404 Not implemented JSON error message when requested API is not implemented
- Rich Media: crawl only https URLs.

### Fixed
- Follow requests don't get 'stuck' anymore.
- Added an FTS index on objects. Running `vacuum analyze` and setting a larger `work_mem` is recommended.
- Followers counter not being updated when a follower is blocked
- Deactivated users being able to request an access token
- Limit on request body in rich media/relme parsers being ignored resulting in a possible memory leak
- Proper Twitter Card generation instead of a dummy
- Deletions failing for users with a large number of posts
- NodeInfo: Include admins in `staffAccounts`
- ActivityPub: Crashing when requesting empty local user's outbox
- Federation: Handling of objects without `summary` property
- Federation: Add a language tag to activities as required by ActivityStreams 2.0
- Federation: Do not federate avatar/banner if set to default allowing other servers/clients to use their defaults
- Federation: Cope with missing or explicitly nulled address lists
- Federation: Explicitly ensure activities addressed to `as:Public` become addressed to the followers collection
- Federation: Better cope with actors which do not declare a followers collection and use `as:Public` with these semantics
- Federation: Follow requests from remote users who have been blocked will be automatically rejected if appropriate
- MediaProxy: Parse name from content disposition headers even for non-whitelisted types
- MediaProxy: S3 link encoding
- Rich Media: Reject any data which cannot be explicitly encoded into JSON
- Pleroma API: Importing follows from Mastodon 2.8+
- Twitter API: Exposing default scope, `no_rich_text` of the user to anyone
- Twitter API: Returning the `role` object in user entity despite `show_role = false`
- Mastodon API: `/api/v1/favourites` serving only public activities
- Mastodon API: Reblogs having `in_reply_to_id` - `null` even when they are replies
- Mastodon API: Streaming API broadcasting wrong activity id
- Mastodon API: 500 errors when requesting a card for a private conversation
- Mastodon API: Handling of `reblogs` in `/api/v1/accounts/:id/follow`
- Mastodon API: Correct `reblogged`, `favourited`, and `bookmarked` values in the reblog status JSON
- Mastodon API: Exposing default scope of the user to anyone
- Mastodon API: Make `irreversible` field default to `false` [`POST /api/v1/filters`]
- Mastodon API: Replace missing non-nullable Card attributes with empty strings
- User-Agent is now sent correctly for all HTTP requests.
- MRF: Simple policy now properly delists imported or relayed statuses

## Removed
- Configuration: `config :pleroma, :fe` in favor of the more flexible `config :pleroma, :frontend_configurations`

## [0.9.99999] - 2019-05-31
### Security
- Mastodon API: Fix lists leaking private posts

## [0.9.9999] - 2019-04-05
### Security
- Mastodon API: Fix content warnings skipping HTML sanitization

## [0.9.999] - 2019-03-13
Frontend changes only.
### Added
- Added floating action button for posting status on mobile
### Changed
- Changed user-settings icon to a pencil
### Fixed
- Keyboard shortcuts activating when typing a message
- Gaps when scrolling down on a timeline after showing new

## [0.9.99] - 2019-03-08
### Changed
- Update the frontend to the 0.9.99 tag
### Fixed
- Sign the date header in federation to fix Mastodon federation.

## [0.9.9] - 2019-02-22
This is our first stable release.<|MERGE_RESOLUTION|>--- conflicted
+++ resolved
@@ -41,14 +41,11 @@
 - Added synchronization of following/followers counters for external users
 - Configuration: `enabled` option for `Pleroma.Emails.Mailer`, defaulting to `false`.
 - Configuration: Pleroma.Plugs.RateLimiter `bucket_name`, `params` options.
-<<<<<<< HEAD
-- Admin API: Endpoint for fetching latest user's statuses
-=======
 - Addressable lists
 - Twitter API: added rate limit for `/api/account/password_reset` endpoint.
 - ActivityPub: Add an internal service actor for fetching ActivityPub objects.
 - ActivityPub: Optional signing of ActivityPub object fetches.
->>>>>>> 16cfee70
+- Admin API: Endpoint for fetching latest user's statuses
 
 ### Changed
 - Configuration: Filter.AnonymizeFilename added ability to retain file extension with custom text
