# Changelog
All notable changes to this project will be documented in this file.

The format is based on [Keep a Changelog](https://keepachangelog.com/en/1.0.0/).

## [Unreleased]
### Removed
- **Breaking**: Removed 1.0+ deprecated configurations `Pleroma.Upload, :strip_exif` and `:instance, :dedupe_media`
- **Breaking**: OStatus protocol support

### Changed
- **Breaking:** Elixir >=1.8 is now required (was >= 1.7)
- **Breaking:** attachment links (`config :pleroma, :instance, no_attachment_links` and `config :pleroma, Pleroma.Upload, link_name`) disabled by default
- Replaced [pleroma_job_queue](https://git.pleroma.social/pleroma/pleroma_job_queue) and `Pleroma.Web.Federator.RetryQueue` with [Oban](https://github.com/sorentwo/oban) (see [`docs/config.md`](docs/config.md) on migrating customized worker / retry settings)
- Introduced [quantum](https://github.com/quantum-elixir/quantum-core) job scheduler
- Enabled `:instance, extended_nickname_format` in the default config
- Add `rel="ugc"` to all links in statuses, to prevent SEO spam
- Extract RSS functionality from OStatus
- MRF (Simple Policy): Also use `:accept`/`:reject` on the actors rather than only their activities
- OStatus: Extract RSS functionality
- Deprecated `User.Info` embedded schema (fields moved to `User`)
- Store status data inside Flag activity
<details>
  <summary>API Changes</summary>

- **Breaking** Admin API: `PATCH /api/pleroma/admin/users/:nickname/force_password_reset` is now `PATCH /api/pleroma/admin/users/force_password_reset` (accepts `nicknames` array in the request body)
- **Breaking:** Admin API: Return link alongside with token on password reset
- **Breaking:** Admin API: `PUT /api/pleroma/admin/reports/:id` is now `PATCH /api/pleroma/admin/reports`, see admin_api.md for details
- **Breaking:** `/api/pleroma/admin/users/invite_token` now uses `POST`, changed accepted params and returns full invite in json instead of only token string.
- Admin API: Return `total` when querying for reports
- Mastodon API: Return `pleroma.direct_conversation_id` when creating a direct message (`POST /api/v1/statuses`)
- Admin API: Return link alongside with token on password reset
- Admin API: Support authentication via `x-admin-token` HTTP header
- Mastodon API: Add `pleroma.direct_conversation_id` to the status endpoint (`GET /api/v1/statuses/:id`)
- Mastodon API: `pleroma.thread_muted` to the Status entity
- Mastodon API: Mark the direct conversation as read for the author when they send a new direct message
- Mastodon API, streaming: Add `pleroma.direct_conversation_id` to the `conversation` stream event payload.
- Admin API: Render whole status in grouped reports
</details>

### Added
- Refreshing poll results for remote polls
- Authentication: Added rate limit for password-authorized actions / login existence checks
- Static Frontend: Add the ability to render user profiles and notices server-side without requiring JS app.
- Mix task to re-count statuses for all users (`mix pleroma.count_statuses`)
- Mix task to list all users (`mix pleroma.user list`)
- Support for `X-Forwarded-For` and similar HTTP headers which used by reverse proxies to pass a real user IP address to the backend. Must not be enabled unless your instance is behind at least one reverse proxy (such as Nginx, Apache HTTPD or Varnish Cache).
- MRF: New module which handles incoming posts based on their age. By default, all incoming posts that are older than 2 days will be unlisted and not shown to their followers.
<details>
  <summary>API Changes</summary>

- Job queue stats to the healthcheck page
- Admin API: Add ability to fetch reports, grouped by status `GET /api/pleroma/admin/grouped_reports`
- Admin API: Add ability to require password reset
- Mastodon API: Account entities now include `follow_requests_count` (planned Mastodon 3.x addition)
- Pleroma API: `GET /api/v1/pleroma/accounts/:id/scrobbles` to get a list of recently scrobbled items
- Pleroma API: `POST /api/v1/pleroma/scrobble` to scrobble a media item
- Mastodon API: Add `upload_limit`, `avatar_upload_limit`, `background_upload_limit`, and `banner_upload_limit` to `/api/v1/instance`
- Mastodon API: Add `pleroma.unread_conversation_count` to the Account entity
- OAuth: support for hierarchical permissions / [Mastodon 2.4.3 OAuth permissions](https://docs.joinmastodon.org/api/permissions/)
- Metadata Link: Atom syndication Feed
- Mix task to re-count statuses for all users (`mix pleroma.count_statuses`)
- Mastodon API: Add `exclude_visibilities` parameter to the timeline and notification endpoints
- Admin API: `/users/:nickname/toggle_activation` endpoint is now deprecated in favor of: `/users/activate`, `/users/deactivate`, both accept `nicknames` array
- Admin API: Multiple endpoints now require `nicknames` array, instead of singe `nickname`:
  - `POST/DELETE /api/pleroma/admin/users/:nickname/permission_group/:permission_group` are deprecated in favor of: `POST/DELETE /api/pleroma/admin/users/permission_group/:permission_group`
  - `DELETE /api/pleroma/admin/users` (`nickname` query param or `nickname` sent in JSON body) is deprecated in favor of: `DELETE /api/pleroma/admin/users` (`nicknames` query array param or `nicknames` sent in JSON body)
- Admin API: Add `GET /api/pleroma/admin/relay` endpoint - lists all followed relays
- Pleroma API: `POST /api/v1/pleroma/conversations/read` to mark all conversations as read
- Mastodon API: Add `/api/v1/markers` for managing timeline read markers
- Mastodon API: Add the `recipients` parameter to `GET /api/v1/conversations`
- Configuration: `feed` option for user atom feed.
- Pleroma API: Add Emoji reactions
- Admin API: Add `/api/pleroma/admin/instances/:instance/statuses` - lists all statuses from a given instance
- Admin API: `PATCH /api/pleroma/users/confirm_email` to confirm email for multiple users, `PATCH /api/pleroma/users/resend_confirmation_email` to resend confirmation email for multiple users
</details>

### Fixed
- Report emails now include functional links to profiles of remote user accounts
- Not being able to log in to some third-party apps when logged in to MastoFE
<details>
  <summary>API Changes</summary>

- Mastodon API: Fix private and direct statuses not being filtered out from the public timeline for an authenticated user (`GET /api/v1/timelines/public`)
- Mastodon API: Inability to get some local users by nickname in `/api/v1/accounts/:id_or_nickname`
<<<<<<< HEAD
- AdminAPI: If some status received reports both in the "new" format and "old" format it was considered reports on two different statuses (in the context of grouped reports)
=======
- Admin API: Error when trying to update reports in the "old" format
>>>>>>> dc909081
</details>

## [1.1.6] - 2019-11-19
### Fixed
- Not being able to log into to third party apps when the browser is logged into mastofe
- Email confirmation not being required even when enabled
- Mastodon API: conversations API crashing when one status is malformed

### Bundled Pleroma-FE Changes
#### Added
- About page
- Meme arrows

#### Fixed
- Image modal not closing unless clicked outside of image
- Attachment upload spinner not being centered
- Showing follow counters being 0 when they are actually hidden

## [1.1.5] - 2019-11-09
### Fixed
- Polls having different numbers in timelines/notifications/poll api endpoints due to cache desyncronization
- Pleroma API: OAuth token endpoint not being found when ".json" suffix is appended

### Changed
- Frontend bundle updated to [044c9ad0](https://git.pleroma.social/pleroma/pleroma-fe/commit/044c9ad0562af059dd961d50961a3880fca9c642)

## [1.1.4] - 2019-11-01
### Fixed
- Added a migration that fills up empty user.info fields to prevent breakage after previous unsafe migrations.
- Failure to migrate from pre-1.0.0 versions
- Mastodon API: Notification stream not including follow notifications

## [1.1.3] - 2019-10-25
### Fixed
- Blocked users showing up in notifications collapsed as if they were muted
- `pleroma_ctl` not working on Debian's default shell

## [1.1.2] - 2019-10-18
### Fixed
- `pleroma_ctl` trying to connect to a running instance when generating the config, which of course doesn't exist.

## [1.1.1] - 2019-10-18
### Fixed
- One of the migrations between 1.0.0 and 1.1.0 wiping user info of the relay user because of unexpected behavior of postgresql's `jsonb_set`, resulting in inability to post in the default configuration. If you were affected, please run the following query in postgres console, the relay user will be recreated automatically:
```
delete from users where ap_id = 'https://your.instance.hostname/relay';
```
- Bad user search matches

## [1.1.0] - 2019-10-14
**Breaking:** The stable branch has been changed from `master` to `stable`. If you want to keep using 1.0, the `release/1.0` branch will receive security updates for 6 months after 1.1 release.

**OTP Note:** `pleroma_ctl` in 1.0 defaults to `master` and doesn't support specifying arbitrary branches, making `./pleroma_ctl update` fail. To fix this, fetch a version of `pleroma_ctl` from 1.1 using the command below and proceed with the update normally:
```
curl -Lo ./bin/pleroma_ctl 'https://git.pleroma.social/pleroma/pleroma/raw/develop/rel/files/bin/pleroma_ctl'
```
### Security
- Mastodon API: respect post privacy in `/api/v1/statuses/:id/{favourited,reblogged}_by`

### Removed
- **Breaking:** GNU Social API with Qvitter extensions support
- Emoji: Remove longfox emojis.
- Remove `Reply-To` header from report emails for admins.
- ActivityPub: The `/objects/:uuid/likes` endpoint.

### Changed
- **Breaking:** Configuration: A setting to explicitly disable the mailer was added, defaulting to true, if you are using a mailer add `config :pleroma, Pleroma.Emails.Mailer, enabled: true` to your config
- **Breaking:** Configuration: `/media/` is now removed when `base_url` is configured, append `/media/` to your `base_url` config to keep the old behaviour if desired
- **Breaking:** `/api/pleroma/notifications/read` is moved to `/api/v1/pleroma/notifications/read` and now supports `max_id` and responds with Mastodon API entities.
- Configuration: added `config/description.exs`, from which `docs/config.md` is generated
- Configuration: OpenGraph and TwitterCard providers enabled by default
- Configuration: Filter.AnonymizeFilename added ability to retain file extension with custom text
- Federation: Return 403 errors when trying to request pages from a user's follower/following collections if they have `hide_followers`/`hide_follows` set
- NodeInfo: Return `skipThreadContainment` in `metadata` for the `skip_thread_containment` option
- NodeInfo: Return `mailerEnabled` in `metadata`
- Mastodon API: Unsubscribe followers when they unfollow a user
- Mastodon API: `pleroma.thread_muted` key in the Status entity
- AdminAPI: Add "godmode" while fetching user statuses (i.e. admin can see private statuses)
- Improve digest email template
– Pagination: (optional) return `total` alongside with `items` when paginating
- The `Pleroma.FlakeId` module has been replaced with the `flake_id` library.

### Fixed
- Following from Osada
- Favorites timeline doing database-intensive queries
- Metadata rendering errors resulting in the entire page being inaccessible
- `federation_incoming_replies_max_depth` option being ignored in certain cases
- Mastodon API: Handling of search timeouts (`/api/v1/search` and `/api/v2/search`)
- Mastodon API: Misskey's endless polls being unable to render
- Mastodon API: Embedded relationships not being properly rendered in the Account entity of Status entity
- Mastodon API: Notifications endpoint crashing if one notification failed to render
- Mastodon API: `exclude_replies` is correctly handled again.
- Mastodon API: Add `account_id`, `type`, `offset`, and `limit` to search API (`/api/v1/search` and `/api/v2/search`)
- Mastodon API, streaming: Fix filtering of notifications based on blocks/mutes/thread mutes
- Mastodon API: Fix private and direct statuses not being filtered out from the public timeline for an authenticated user (`GET /api/v1/timelines/public`)
- Mastodon API: Ensure the `account` field is not empty when rendering Notification entities.
- Mastodon API: Inability to get some local users by nickname in `/api/v1/accounts/:id_or_nickname`
- Mastodon API: Blocks are now treated consistently between the Streaming API and the Timeline APIs
- Rich Media: Parser failing when no TTL can be found by image TTL setters
- Rich Media: The crawled URL is now spliced into the rich media data.
- ActivityPub S2S: sharedInbox usage has been mostly aligned with the rules in the AP specification.
- ActivityPub C2S: follower/following collection pages being inaccessible even when authentifucated if `hide_followers`/ `hide_follows` was set
- ActivityPub: Deactivated user deletion
- ActivityPub: Fix `/users/:nickname/inbox` crashing without an authenticated user
- MRF: fix ability to follow a relay when AntiFollowbotPolicy was enabled
- ActivityPub: Correct addressing of Undo.
- ActivityPub: Correct addressing of profile update activities.
- ActivityPub: Polls are now refreshed when necessary.
- Report emails now include functional links to profiles of remote user accounts
- Existing user id not being preserved on insert conflict
- Pleroma.Upload base_url was not automatically whitelisted by MediaProxy. Now your custom CDN or file hosting will be accessed directly as expected.
- Report email not being sent to admins when the reporter is a remote user
- Reverse Proxy limiting `max_body_length` was incorrectly defined and only checked `Content-Length` headers which may not be sufficient in some circumstances

### Added
- Expiring/ephemeral activites. All activities can have expires_at value set, which controls when they should be deleted automatically.
- Mastodon API: in post_status, the expires_in parameter lets you set the number of seconds until an activity expires. It must be at least one hour.
- Mastodon API: all status JSON responses contain a `pleroma.expires_at` item which states when an activity will expire. The value is only shown to the user who created the activity. To everyone else it's empty.
- Configuration: `ActivityExpiration.enabled` controls whether expired activites will get deleted at the appropriate time. Enabled by default.
- Conversations: Add Pleroma-specific conversation endpoints and status posting extensions. Run the `bump_all_conversations` task again to create the necessary data.
- MRF: Support for priming the mediaproxy cache (`Pleroma.Web.ActivityPub.MRF.MediaProxyWarmingPolicy`)
- MRF: Support for excluding specific domains from Transparency.
- MRF: Support for filtering posts based on who they mention (`Pleroma.Web.ActivityPub.MRF.MentionPolicy`)
- Mastodon API: Support for the [`tagged` filter](https://github.com/tootsuite/mastodon/pull/9755) in [`GET /api/v1/accounts/:id/statuses`](https://docs.joinmastodon.org/api/rest/accounts/#get-api-v1-accounts-id-statuses)
- Mastodon API, streaming: Add support for passing the token in the `Sec-WebSocket-Protocol` header
- Mastodon API, extension: Ability to reset avatar, profile banner, and background
- Mastodon API: Add support for `fields_attributes` API parameter (setting custom fields)
- Mastodon API: Add support for categories for custom emojis by reusing the group feature. <https://github.com/tootsuite/mastodon/pull/11196>
- Mastodon API: Add support for muting/unmuting notifications
- Mastodon API: Add support for the `blocked_by` attribute in the relationship API (`GET /api/v1/accounts/relationships`). <https://github.com/tootsuite/mastodon/pull/10373>
- Mastodon API: Add support for the `domain_blocking` attribute in the relationship API (`GET /api/v1/accounts/relationships`).
- Mastodon API: Add `pleroma.deactivated` to the Account entity
- Mastodon API: added `/auth/password` endpoint for password reset with rate limit.
- Mastodon API: /api/v1/accounts/:id/statuses now supports nicknames or user id
- Mastodon API: Improve support for the user profile custom fields
- Mastodon API: Add support for `fields_attributes` API parameter (setting custom fields)
- Mastodon API: Added an endpoint to get multiple statuses by IDs (`GET /api/v1/statuses/?ids[]=1&ids[]=2`)
- Admin API: Return users' tags when querying reports
- Admin API: Return avatar and display name when querying users
- Admin API: Allow querying user by ID
- Admin API: Added support for `tuples`.
- Admin API: Added endpoints to run mix tasks pleroma.config migrate_to_db & pleroma.config migrate_from_db
- Added synchronization of following/followers counters for external users
- Configuration: `enabled` option for `Pleroma.Emails.Mailer`, defaulting to `false`.
- Configuration: Pleroma.Plugs.RateLimiter `bucket_name`, `params` options.
- Configuration: `user_bio_length` and `user_name_length` options.
- Addressable lists
- Twitter API: added rate limit for `/api/account/password_reset` endpoint.
- ActivityPub: Add an internal service actor for fetching ActivityPub objects.
- ActivityPub: Optional signing of ActivityPub object fetches.
- Admin API: Endpoint for fetching latest user's statuses
- Pleroma API: Add `/api/v1/pleroma/accounts/confirmation_resend?email=<email>` for resending account confirmation.
- Pleroma API: Email change endpoint.
- Admin API: Added moderation log
- Web response cache (currently, enabled for ActivityPub)
- Reverse Proxy: Do not retry failed requests to limit pressure on the peer

### Changed
- Configuration: Filter.AnonymizeFilename added ability to retain file extension with custom text
- Admin API: changed json structure for saving config settings.
- RichMedia: parsers and their order are configured in `rich_media` config.
- RichMedia: add the rich media ttl based on image expiration time.

## [1.0.7] - 2019-09-26
### Fixed
- Broken federation on Erlang 22 (previous versions of hackney http client were using an option that got deprecated)
### Changed
- ActivityPub: The first page in inboxes/outboxes is no longer embedded.

## [1.0.6] - 2019-08-14
### Fixed
- MRF: fix use of unserializable keyword lists in describe() implementations
- ActivityPub S2S: POST requests are now signed with `(request-target)` pseudo-header.

## [1.0.5] - 2019-08-13
### Fixed
- Mastodon API: follower/following counters not being nullified, when `hide_follows`/`hide_followers` is set
- Mastodon API: `muted` in the Status entity, using author's account to determine if the thread was muted
- Mastodon API: return the actual profile URL in the Account entity's `url` property when appropriate
- Templates: properly style anchor tags
- Objects being re-embedded to activities after being updated (e.g faved/reposted). Running 'mix pleroma.database prune_objects' again is advised.
- Not being able to access the Mastodon FE login page on private instances
- MRF: ensure that subdomain_match calls are case-insensitive
- Fix internal server error when using the healthcheck API.

### Added
- **Breaking:** MRF describe API, which adds support for exposing configuration information about MRF policies to NodeInfo.
  Custom modules will need to be updated by adding, at the very least, `def describe, do: {:ok, %{}}` to the MRF policy modules.
- Relays: Added a task to list relay subscriptions.
- MRF: Support for filtering posts based on ActivityStreams vocabulary (`Pleroma.Web.ActivityPub.MRF.VocabularyPolicy`)
- MRF (Simple Policy): Support for wildcard domains.
- Support for wildcard domains in user domain blocks setting.
- Configuration: `quarantined_instances` support wildcard domains.
- Mix Tasks: `mix pleroma.database fix_likes_collections`
- Configuration: `federation_incoming_replies_max_depth` option

### Removed
- Federation: Remove `likes` from objects.
- **Breaking:** ActivityPub: The `accept_blocks` configuration setting.

## [1.0.4] - 2019-08-01
### Fixed
- Invalid SemVer version generation, when the current branch does not have commits ahead of tag/checked out on a tag

## [1.0.3] - 2019-07-31
### Security
- OStatus: eliminate the possibility of a protocol downgrade attack.
- OStatus: prevent following locked accounts, bypassing the approval process.
- TwitterAPI: use CommonAPI to handle remote follows instead of OStatus.

## [1.0.2] - 2019-07-28
### Fixed
- Not being able to pin unlisted posts
- Mastodon API: represent poll IDs as strings
- MediaProxy: fix matching filenames
- MediaProxy: fix filename encoding
- Migrations: fix a sporadic migration failure
- Metadata rendering errors resulting in the entire page being inaccessible
- Federation/MediaProxy not working with instances that have wrong certificate order
- ActivityPub S2S: remote user deletions now work the same as local user deletions.

### Changed
- Configuration: OpenGraph and TwitterCard providers enabled by default
- Configuration: Filter.AnonymizeFilename added ability to retain file extension with custom text

## [1.0.1] - 2019-07-14
### Security
- OStatus: fix an object spoofing vulnerability.

## [1.0.0] - 2019-06-29
### Security
- Mastodon API: Fix display names not being sanitized
- Rich media: Do not crawl private IP ranges

### Added
- Digest email for inactive users
- Add a generic settings store for frontends / clients to use.
- Explicit addressing option for posting.
- Optional SSH access mode. (Needs `erlang-ssh` package on some distributions).
- [MongooseIM](https://github.com/esl/MongooseIM) http authentication support.
- LDAP authentication
- External OAuth provider authentication
- Support for building a release using [`mix release`](https://hexdocs.pm/mix/master/Mix.Tasks.Release.html)
- A [job queue](https://git.pleroma.social/pleroma/pleroma_job_queue) for federation, emails, web push, etc.
- [Prometheus](https://prometheus.io/) metrics
- Support for Mastodon's remote interaction
- Mix Tasks: `mix pleroma.database bump_all_conversations`
- Mix Tasks: `mix pleroma.database remove_embedded_objects`
- Mix Tasks: `mix pleroma.database update_users_following_followers_counts`
- Mix Tasks: `mix pleroma.user toggle_confirmed`
- Mix Tasks: `mix pleroma.config migrate_to_db`
- Mix Tasks: `mix pleroma.config migrate_from_db`
- Federation: Support for `Question` and `Answer` objects
- Federation: Support for reports
- Configuration: `poll_limits` option
- Configuration: `pack_extensions` option
- Configuration: `safe_dm_mentions` option
- Configuration: `link_name` option
- Configuration: `fetch_initial_posts` option
- Configuration: `notify_email` option
- Configuration: Media proxy `whitelist` option
- Configuration: `report_uri` option
- Configuration: `email_notifications` option
- Configuration: `limit_to_local_content` option
- Pleroma API: User subscriptions
- Pleroma API: Healthcheck endpoint
- Pleroma API: `/api/v1/pleroma/mascot` per-user frontend mascot configuration endpoints
- Admin API: Endpoints for listing/revoking invite tokens
- Admin API: Endpoints for making users follow/unfollow each other
- Admin API: added filters (role, tags, email, name) for users endpoint
- Admin API: Endpoints for managing reports
- Admin API: Endpoints for deleting and changing the scope of individual reported statuses
- Admin API: Endpoints to view and change config settings.
- AdminFE: initial release with basic user management accessible at /pleroma/admin/
- Mastodon API: Add chat token to `verify_credentials` response
- Mastodon API: Add background image setting to `update_credentials`
- Mastodon API: [Scheduled statuses](https://docs.joinmastodon.org/api/rest/scheduled-statuses/)
- Mastodon API: `/api/v1/notifications/destroy_multiple` (glitch-soc extension)
- Mastodon API: `/api/v1/pleroma/accounts/:id/favourites` (API extension)
- Mastodon API: [Reports](https://docs.joinmastodon.org/api/rest/reports/)
- Mastodon API: `POST /api/v1/accounts` (account creation API)
- Mastodon API: [Polls](https://docs.joinmastodon.org/api/rest/polls/)
- ActivityPub C2S: OAuth endpoints
- Metadata: RelMe provider
- OAuth: added support for refresh tokens
- Emoji packs and emoji pack manager
- Object pruning (`mix pleroma.database prune_objects`)
- OAuth: added job to clean expired access tokens
- MRF: Support for rejecting reports from specific instances (`mrf_simple`)
- MRF: Support for stripping avatars and banner images from specific instances (`mrf_simple`)
- MRF: Support for running subchains.
- Configuration: `skip_thread_containment` option
- Configuration: `rate_limit` option. See `Pleroma.Plugs.RateLimiter` documentation for details.
- MRF: Support for filtering out likely spam messages by rejecting posts from new users that contain links.
- Configuration: `ignore_hosts` option
- Configuration: `ignore_tld` option
- Configuration: default syslog tag "Pleroma" is now lowercased to "pleroma"

### Changed
- **Breaking:** bind to 127.0.0.1 instead of 0.0.0.0 by default
- **Breaking:** Configuration: move from Pleroma.Mailer to Pleroma.Emails.Mailer
- Thread containment / test for complete visibility will be skipped by default.
- Enforcement of OAuth scopes
- Add multiple use/time expiring invite token
- Restyled OAuth pages to fit with Pleroma's default theme
- Link/mention/hashtag detection is now handled by [auto_linker](https://git.pleroma.social/pleroma/auto_linker)
- NodeInfo: Return `safe_dm_mentions` feature flag
- Federation: Expand the audience of delete activities to all recipients of the deleted object
- Federation: Removed `inReplyToStatusId` from objects
- Configuration: Dedupe enabled by default
- Configuration: Default log level in `prod` environment is now set to `warn`
- Configuration: Added `extra_cookie_attrs` for setting non-standard cookie attributes. Defaults to ["SameSite=Lax"] so that remote follows work.
- Timelines: Messages involving people you have blocked will be excluded from the timeline in all cases instead of just repeats.
- Admin API: Move the user related API to `api/pleroma/admin/users`
- Admin API: `POST /api/pleroma/admin/users` will take list of users
- Pleroma API: Support for emoji tags in `/api/pleroma/emoji` resulting in a breaking API change
- Mastodon API: Support for `exclude_types`, `limit` and `min_id` in `/api/v1/notifications`
- Mastodon API: Add `languages` and `registrations` to `/api/v1/instance`
- Mastodon API: Provide plaintext versions of cw/content in the Status entity
- Mastodon API: Add `pleroma.conversation_id`, `pleroma.in_reply_to_account_acct` fields to the Status entity
- Mastodon API: Add `pleroma.tags`, `pleroma.relationship{}`, `pleroma.is_moderator`, `pleroma.is_admin`, `pleroma.confirmation_pending`, `pleroma.hide_followers`, `pleroma.hide_follows`, `pleroma.hide_favorites` fields to the User entity
- Mastodon API: Add `pleroma.show_role`, `pleroma.no_rich_text` fields to the Source subentity
- Mastodon API: Add support for updating `no_rich_text`, `hide_followers`, `hide_follows`, `hide_favorites`, `show_role` in `PATCH /api/v1/update_credentials`
- Mastodon API: Add `pleroma.is_seen` to the Notification entity
- Mastodon API: Add `pleroma.local` to the Status entity
- Mastodon API: Add `preview` parameter to `POST /api/v1/statuses`
- Mastodon API: Add `with_muted` parameter to timeline endpoints
- Mastodon API: Actual reblog hiding instead of a dummy
- Mastodon API: Remove attachment limit in the Status entity
- Mastodon API: Added support max_id & since_id for bookmark timeline endpoints.
- Deps: Updated Cowboy to 2.6
- Deps: Updated Ecto to 3.0.7
- Don't ship finmoji by default, they can be installed as an emoji pack
- Hide deactivated users and their statuses
- Posts which are marked sensitive or tagged nsfw no longer have link previews.
- HTTP connection timeout is now set to 10 seconds.
- Respond with a 404 Not implemented JSON error message when requested API is not implemented
- Rich Media: crawl only https URLs.

### Fixed
- Follow requests don't get 'stuck' anymore.
- Added an FTS index on objects. Running `vacuum analyze` and setting a larger `work_mem` is recommended.
- Followers counter not being updated when a follower is blocked
- Deactivated users being able to request an access token
- Limit on request body in rich media/relme parsers being ignored resulting in a possible memory leak
- Proper Twitter Card generation instead of a dummy
- Deletions failing for users with a large number of posts
- NodeInfo: Include admins in `staffAccounts`
- ActivityPub: Crashing when requesting empty local user's outbox
- Federation: Handling of objects without `summary` property
- Federation: Add a language tag to activities as required by ActivityStreams 2.0
- Federation: Do not federate avatar/banner if set to default allowing other servers/clients to use their defaults
- Federation: Cope with missing or explicitly nulled address lists
- Federation: Explicitly ensure activities addressed to `as:Public` become addressed to the followers collection
- Federation: Better cope with actors which do not declare a followers collection and use `as:Public` with these semantics
- Federation: Follow requests from remote users who have been blocked will be automatically rejected if appropriate
- MediaProxy: Parse name from content disposition headers even for non-whitelisted types
- MediaProxy: S3 link encoding
- Rich Media: Reject any data which cannot be explicitly encoded into JSON
- Pleroma API: Importing follows from Mastodon 2.8+
- Twitter API: Exposing default scope, `no_rich_text` of the user to anyone
- Twitter API: Returning the `role` object in user entity despite `show_role = false`
- Mastodon API: `/api/v1/favourites` serving only public activities
- Mastodon API: Reblogs having `in_reply_to_id` - `null` even when they are replies
- Mastodon API: Streaming API broadcasting wrong activity id
- Mastodon API: 500 errors when requesting a card for a private conversation
- Mastodon API: Handling of `reblogs` in `/api/v1/accounts/:id/follow`
- Mastodon API: Correct `reblogged`, `favourited`, and `bookmarked` values in the reblog status JSON
- Mastodon API: Exposing default scope of the user to anyone
- Mastodon API: Make `irreversible` field default to `false` [`POST /api/v1/filters`]
- Mastodon API: Replace missing non-nullable Card attributes with empty strings
- User-Agent is now sent correctly for all HTTP requests.
- MRF: Simple policy now properly delists imported or relayed statuses

## Removed
- Configuration: `config :pleroma, :fe` in favor of the more flexible `config :pleroma, :frontend_configurations`

## [0.9.99999] - 2019-05-31
### Security
- Mastodon API: Fix lists leaking private posts

## [0.9.9999] - 2019-04-05
### Security
- Mastodon API: Fix content warnings skipping HTML sanitization

## [0.9.999] - 2019-03-13
Frontend changes only.
### Added
- Added floating action button for posting status on mobile
### Changed
- Changed user-settings icon to a pencil
### Fixed
- Keyboard shortcuts activating when typing a message
- Gaps when scrolling down on a timeline after showing new

## [0.9.99] - 2019-03-08
### Changed
- Update the frontend to the 0.9.99 tag
### Fixed
- Sign the date header in federation to fix Mastodon federation.

## [0.9.9] - 2019-02-22
This is our first stable release.<|MERGE_RESOLUTION|>--- conflicted
+++ resolved
@@ -83,11 +83,8 @@
 
 - Mastodon API: Fix private and direct statuses not being filtered out from the public timeline for an authenticated user (`GET /api/v1/timelines/public`)
 - Mastodon API: Inability to get some local users by nickname in `/api/v1/accounts/:id_or_nickname`
-<<<<<<< HEAD
 - AdminAPI: If some status received reports both in the "new" format and "old" format it was considered reports on two different statuses (in the context of grouped reports)
-=======
 - Admin API: Error when trying to update reports in the "old" format
->>>>>>> dc909081
 </details>
 
 ## [1.1.6] - 2019-11-19
