# Changelog
All notable changes to this project will be documented in this file.

The format is based on [Keep a Changelog](https://keepachangelog.com/en/1.0.0/).

## [Unreleased]
### Removed
- **Breaking**: Removed 1.0+ deprecated configurations `Pleroma.Upload, :strip_exif` and `:instance, :dedupe_media`
- **Breaking**: OStatus protocol support

### Changed
- **Breaking:** Elixir >=1.8 is now required (was >= 1.7)
- **Breaking:** attachment links (`config :pleroma, :instance, no_attachment_links` and `config :pleroma, Pleroma.Upload, link_name`) disabled by default
- Replaced [pleroma_job_queue](https://git.pleroma.social/pleroma/pleroma_job_queue) and `Pleroma.Web.Federator.RetryQueue` with [Oban](https://github.com/sorentwo/oban) (see [`docs/config.md`](docs/config.md) on migrating customized worker / retry settings)
- Introduced [quantum](https://github.com/quantum-elixir/quantum-core) job scheduler
- Enabled `:instance, extended_nickname_format` in the default config
- Add `rel="ugc"` to all links in statuses, to prevent SEO spam
- Extract RSS functionality from OStatus
- MRF (Simple Policy): Also use `:accept`/`:reject` on the actors rather than only their activities
- OStatus: Extract RSS functionality
- Deprecated `User.Info` embedded schema (fields moved to `User`)
- Store status data inside Flag activity
- Deprecated (reorganized as `UserRelationship` entity) User fields with user AP IDs (`blocks`, `mutes`, `muted_reblogs`, `muted_notifications`, `subscribers`).
<details>
  <summary>API Changes</summary>

- **Breaking** Admin API: `PATCH /api/pleroma/admin/users/:nickname/force_password_reset` is now `PATCH /api/pleroma/admin/users/force_password_reset` (accepts `nicknames` array in the request body)
- **Breaking:** Admin API: Return link alongside with token on password reset
- **Breaking:** Admin API: `PUT /api/pleroma/admin/reports/:id` is now `PATCH /api/pleroma/admin/reports`, see admin_api.md for details
- **Breaking:** `/api/pleroma/admin/users/invite_token` now uses `POST`, changed accepted params and returns full invite in json instead of only token string.
- Admin API: Return `total` when querying for reports
- Mastodon API: Return `pleroma.direct_conversation_id` when creating a direct message (`POST /api/v1/statuses`)
- Admin API: Return link alongside with token on password reset
- Admin API: Support authentication via `x-admin-token` HTTP header
- Mastodon API: Add `pleroma.direct_conversation_id` to the status endpoint (`GET /api/v1/statuses/:id`)
- Mastodon API: `pleroma.thread_muted` to the Status entity
- Mastodon API: Mark the direct conversation as read for the author when they send a new direct message
- Mastodon API, streaming: Add `pleroma.direct_conversation_id` to the `conversation` stream event payload.
- Admin API: Render whole status in grouped reports
</details>

### Added
- `:chat_limit` option to limit chat characters.
- Refreshing poll results for remote polls
- Authentication: Added rate limit for password-authorized actions / login existence checks
- Static Frontend: Add the ability to render user profiles and notices server-side without requiring JS app.
- Mix task to re-count statuses for all users (`mix pleroma.count_statuses`)
- Mix task to list all users (`mix pleroma.user list`)
- Support for `X-Forwarded-For` and similar HTTP headers which used by reverse proxies to pass a real user IP address to the backend. Must not be enabled unless your instance is behind at least one reverse proxy (such as Nginx, Apache HTTPD or Varnish Cache).
- MRF: New module which handles incoming posts based on their age. By default, all incoming posts that are older than 2 days will be unlisted and not shown to their followers.
<<<<<<< HEAD
- Support for custom Elixir modules (such as MRF policies)
=======
- User notification settings: Add `privacy_option` option.
>>>>>>> 0d2c13a1
<details>
  <summary>API Changes</summary>

- Job queue stats to the healthcheck page
- Admin API: Add ability to fetch reports, grouped by status `GET /api/pleroma/admin/grouped_reports`
- Admin API: Add ability to require password reset
- Mastodon API: Account entities now include `follow_requests_count` (planned Mastodon 3.x addition)
- Pleroma API: `GET /api/v1/pleroma/accounts/:id/scrobbles` to get a list of recently scrobbled items
- Pleroma API: `POST /api/v1/pleroma/scrobble` to scrobble a media item
- Mastodon API: Add `upload_limit`, `avatar_upload_limit`, `background_upload_limit`, and `banner_upload_limit` to `/api/v1/instance`
- Mastodon API: Add `pleroma.unread_conversation_count` to the Account entity
- OAuth: support for hierarchical permissions / [Mastodon 2.4.3 OAuth permissions](https://docs.joinmastodon.org/api/permissions/)
- Metadata Link: Atom syndication Feed
- Mix task to re-count statuses for all users (`mix pleroma.count_statuses`)
- Mastodon API: Add `exclude_visibilities` parameter to the timeline and notification endpoints
- Admin API: `/users/:nickname/toggle_activation` endpoint is now deprecated in favor of: `/users/activate`, `/users/deactivate`, both accept `nicknames` array
- Admin API: Multiple endpoints now require `nicknames` array, instead of singe `nickname`:
  - `POST/DELETE /api/pleroma/admin/users/:nickname/permission_group/:permission_group` are deprecated in favor of: `POST/DELETE /api/pleroma/admin/users/permission_group/:permission_group`
  - `DELETE /api/pleroma/admin/users` (`nickname` query param or `nickname` sent in JSON body) is deprecated in favor of: `DELETE /api/pleroma/admin/users` (`nicknames` query array param or `nicknames` sent in JSON body)
- Admin API: Add `GET /api/pleroma/admin/relay` endpoint - lists all followed relays
- Pleroma API: `POST /api/v1/pleroma/conversations/read` to mark all conversations as read
- ActivityPub: Support `Move` activities
- Mastodon API: Add `/api/v1/markers` for managing timeline read markers
- Mastodon API: Add the `recipients` parameter to `GET /api/v1/conversations`
- Configuration: `feed` option for user atom feed.
- Pleroma API: Add Emoji reactions
- Admin API: Add `/api/pleroma/admin/instances/:instance/statuses` - lists all statuses from a given instance
- Admin API: `PATCH /api/pleroma/users/confirm_email` to confirm email for multiple users, `PATCH /api/pleroma/users/resend_confirmation_email` to resend confirmation email for multiple users
</details>

### Fixed
- Report emails now include functional links to profiles of remote user accounts
- Not being able to log in to some third-party apps when logged in to MastoFE
- MRF: `Delete` activities being exempt from MRF policies
- OTP releases: Not being able to configure OAuth expired token cleanup interval
- OTP releases: Not being able to configure HTML sanitization policy
<details>
  <summary>API Changes</summary>

- Mastodon API: Fix private and direct statuses not being filtered out from the public timeline for an authenticated user (`GET /api/v1/timelines/public`)
- Mastodon API: Inability to get some local users by nickname in `/api/v1/accounts/:id_or_nickname`
- AdminAPI: If some status received reports both in the "new" format and "old" format it was considered reports on two different statuses (in the context of grouped reports)
- Admin API: Error when trying to update reports in the "old" format
</details>

## [1.1.6] - 2019-11-19
### Fixed
- Not being able to log into to third party apps when the browser is logged into mastofe
- Email confirmation not being required even when enabled
- Mastodon API: conversations API crashing when one status is malformed

### Bundled Pleroma-FE Changes
#### Added
- About page
- Meme arrows

#### Fixed
- Image modal not closing unless clicked outside of image
- Attachment upload spinner not being centered
- Showing follow counters being 0 when they are actually hidden

## [1.1.5] - 2019-11-09
### Fixed
- Polls having different numbers in timelines/notifications/poll api endpoints due to cache desyncronization
- Pleroma API: OAuth token endpoint not being found when ".json" suffix is appended

### Changed
- Frontend bundle updated to [044c9ad0](https://git.pleroma.social/pleroma/pleroma-fe/commit/044c9ad0562af059dd961d50961a3880fca9c642)

## [1.1.4] - 2019-11-01
### Fixed
- Added a migration that fills up empty user.info fields to prevent breakage after previous unsafe migrations.
- Failure to migrate from pre-1.0.0 versions
- Mastodon API: Notification stream not including follow notifications

## [1.1.3] - 2019-10-25
### Fixed
- Blocked users showing up in notifications collapsed as if they were muted
- `pleroma_ctl` not working on Debian's default shell

## [1.1.2] - 2019-10-18
### Fixed
- `pleroma_ctl` trying to connect to a running instance when generating the config, which of course doesn't exist.

## [1.1.1] - 2019-10-18
### Fixed
- One of the migrations between 1.0.0 and 1.1.0 wiping user info of the relay user because of unexpected behavior of postgresql's `jsonb_set`, resulting in inability to post in the default configuration. If you were affected, please run the following query in postgres console, the relay user will be recreated automatically:
```
delete from users where ap_id = 'https://your.instance.hostname/relay';
```
- Bad user search matches

## [1.1.0] - 2019-10-14
**Breaking:** The stable branch has been changed from `master` to `stable`. If you want to keep using 1.0, the `release/1.0` branch will receive security updates for 6 months after 1.1 release.

**OTP Note:** `pleroma_ctl` in 1.0 defaults to `master` and doesn't support specifying arbitrary branches, making `./pleroma_ctl update` fail. To fix this, fetch a version of `pleroma_ctl` from 1.1 using the command below and proceed with the update normally:
```
curl -Lo ./bin/pleroma_ctl 'https://git.pleroma.social/pleroma/pleroma/raw/develop/rel/files/bin/pleroma_ctl'
```
### Security
- Mastodon API: respect post privacy in `/api/v1/statuses/:id/{favourited,reblogged}_by`

### Removed
- **Breaking:** GNU Social API with Qvitter extensions support
- Emoji: Remove longfox emojis.
- Remove `Reply-To` header from report emails for admins.
- ActivityPub: The `/objects/:uuid/likes` endpoint.

### Changed
- **Breaking:** Configuration: A setting to explicitly disable the mailer was added, defaulting to true, if you are using a mailer add `config :pleroma, Pleroma.Emails.Mailer, enabled: true` to your config
- **Breaking:** Configuration: `/media/` is now removed when `base_url` is configured, append `/media/` to your `base_url` config to keep the old behaviour if desired
- **Breaking:** `/api/pleroma/notifications/read` is moved to `/api/v1/pleroma/notifications/read` and now supports `max_id` and responds with Mastodon API entities.
- Configuration: added `config/description.exs`, from which `docs/config.md` is generated
- Configuration: OpenGraph and TwitterCard providers enabled by default
- Configuration: Filter.AnonymizeFilename added ability to retain file extension with custom text
- Federation: Return 403 errors when trying to request pages from a user's follower/following collections if they have `hide_followers`/`hide_follows` set
- NodeInfo: Return `skipThreadContainment` in `metadata` for the `skip_thread_containment` option
- NodeInfo: Return `mailerEnabled` in `metadata`
- Mastodon API: Unsubscribe followers when they unfollow a user
- Mastodon API: `pleroma.thread_muted` key in the Status entity
- AdminAPI: Add "godmode" while fetching user statuses (i.e. admin can see private statuses)
- Improve digest email template
– Pagination: (optional) return `total` alongside with `items` when paginating
- The `Pleroma.FlakeId` module has been replaced with the `flake_id` library.

### Fixed
- Following from Osada
- Favorites timeline doing database-intensive queries
- Metadata rendering errors resulting in the entire page being inaccessible
- `federation_incoming_replies_max_depth` option being ignored in certain cases
- Mastodon API: Handling of search timeouts (`/api/v1/search` and `/api/v2/search`)
- Mastodon API: Misskey's endless polls being unable to render
- Mastodon API: Embedded relationships not being properly rendered in the Account entity of Status entity
- Mastodon API: Notifications endpoint crashing if one notification failed to render
- Mastodon API: `exclude_replies` is correctly handled again.
- Mastodon API: Add `account_id`, `type`, `offset`, and `limit` to search API (`/api/v1/search` and `/api/v2/search`)
- Mastodon API, streaming: Fix filtering of notifications based on blocks/mutes/thread mutes
- Mastodon API: Fix private and direct statuses not being filtered out from the public timeline for an authenticated user (`GET /api/v1/timelines/public`)
- Mastodon API: Ensure the `account` field is not empty when rendering Notification entities.
- Mastodon API: Inability to get some local users by nickname in `/api/v1/accounts/:id_or_nickname`
- Mastodon API: Blocks are now treated consistently between the Streaming API and the Timeline APIs
- Rich Media: Parser failing when no TTL can be found by image TTL setters
- Rich Media: The crawled URL is now spliced into the rich media data.
- ActivityPub S2S: sharedInbox usage has been mostly aligned with the rules in the AP specification.
- ActivityPub C2S: follower/following collection pages being inaccessible even when authentifucated if `hide_followers`/ `hide_follows` was set
- ActivityPub: Deactivated user deletion
- ActivityPub: Fix `/users/:nickname/inbox` crashing without an authenticated user
- MRF: fix ability to follow a relay when AntiFollowbotPolicy was enabled
- ActivityPub: Correct addressing of Undo.
- ActivityPub: Correct addressing of profile update activities.
- ActivityPub: Polls are now refreshed when necessary.
- Report emails now include functional links to profiles of remote user accounts
- Existing user id not being preserved on insert conflict
- Pleroma.Upload base_url was not automatically whitelisted by MediaProxy. Now your custom CDN or file hosting will be accessed directly as expected.
- Report email not being sent to admins when the reporter is a remote user
- Reverse Proxy limiting `max_body_length` was incorrectly defined and only checked `Content-Length` headers which may not be sufficient in some circumstances

### Added
- Expiring/ephemeral activites. All activities can have expires_at value set, which controls when they should be deleted automatically.
- Mastodon API: in post_status, the expires_in parameter lets you set the number of seconds until an activity expires. It must be at least one hour.
- Mastodon API: all status JSON responses contain a `pleroma.expires_at` item which states when an activity will expire. The value is only shown to the user who created the activity. To everyone else it's empty.
- Configuration: `ActivityExpiration.enabled` controls whether expired activites will get deleted at the appropriate time. Enabled by default.
- Conversations: Add Pleroma-specific conversation endpoints and status posting extensions. Run the `bump_all_conversations` task again to create the necessary data.
- MRF: Support for priming the mediaproxy cache (`Pleroma.Web.ActivityPub.MRF.MediaProxyWarmingPolicy`)
- MRF: Support for excluding specific domains from Transparency.
- MRF: Support for filtering posts based on who they mention (`Pleroma.Web.ActivityPub.MRF.MentionPolicy`)
- Mastodon API: Support for the [`tagged` filter](https://github.com/tootsuite/mastodon/pull/9755) in [`GET /api/v1/accounts/:id/statuses`](https://docs.joinmastodon.org/api/rest/accounts/#get-api-v1-accounts-id-statuses)
- Mastodon API, streaming: Add support for passing the token in the `Sec-WebSocket-Protocol` header
- Mastodon API, extension: Ability to reset avatar, profile banner, and background
- Mastodon API: Add support for `fields_attributes` API parameter (setting custom fields)
- Mastodon API: Add support for categories for custom emojis by reusing the group feature. <https://github.com/tootsuite/mastodon/pull/11196>
- Mastodon API: Add support for muting/unmuting notifications
- Mastodon API: Add support for the `blocked_by` attribute in the relationship API (`GET /api/v1/accounts/relationships`). <https://github.com/tootsuite/mastodon/pull/10373>
- Mastodon API: Add support for the `domain_blocking` attribute in the relationship API (`GET /api/v1/accounts/relationships`).
- Mastodon API: Add `pleroma.deactivated` to the Account entity
- Mastodon API: added `/auth/password` endpoint for password reset with rate limit.
- Mastodon API: /api/v1/accounts/:id/statuses now supports nicknames or user id
- Mastodon API: Improve support for the user profile custom fields
- Mastodon API: Add support for `fields_attributes` API parameter (setting custom fields)
- Mastodon API: Added an endpoint to get multiple statuses by IDs (`GET /api/v1/statuses/?ids[]=1&ids[]=2`)
- Admin API: Return users' tags when querying reports
- Admin API: Return avatar and display name when querying users
- Admin API: Allow querying user by ID
- Admin API: Added support for `tuples`.
- Admin API: Added endpoints to run mix tasks pleroma.config migrate_to_db & pleroma.config migrate_from_db
- Added synchronization of following/followers counters for external users
- Configuration: `enabled` option for `Pleroma.Emails.Mailer`, defaulting to `false`.
- Configuration: Pleroma.Plugs.RateLimiter `bucket_name`, `params` options.
- Configuration: `user_bio_length` and `user_name_length` options.
- Addressable lists
- Twitter API: added rate limit for `/api/account/password_reset` endpoint.
- ActivityPub: Add an internal service actor for fetching ActivityPub objects.
- ActivityPub: Optional signing of ActivityPub object fetches.
- Admin API: Endpoint for fetching latest user's statuses
- Pleroma API: Add `/api/v1/pleroma/accounts/confirmation_resend?email=<email>` for resending account confirmation.
- Pleroma API: Email change endpoint.
- Admin API: Added moderation log
- Web response cache (currently, enabled for ActivityPub)
- Reverse Proxy: Do not retry failed requests to limit pressure on the peer

### Changed
- Configuration: Filter.AnonymizeFilename added ability to retain file extension with custom text
- Admin API: changed json structure for saving config settings.
- RichMedia: parsers and their order are configured in `rich_media` config.
- RichMedia: add the rich media ttl based on image expiration time.

## [1.0.7] - 2019-09-26
### Fixed
- Broken federation on Erlang 22 (previous versions of hackney http client were using an option that got deprecated)
### Changed
- ActivityPub: The first page in inboxes/outboxes is no longer embedded.

## [1.0.6] - 2019-08-14
### Fixed
- MRF: fix use of unserializable keyword lists in describe() implementations
- ActivityPub S2S: POST requests are now signed with `(request-target)` pseudo-header.

## [1.0.5] - 2019-08-13
### Fixed
- Mastodon API: follower/following counters not being nullified, when `hide_follows`/`hide_followers` is set
- Mastodon API: `muted` in the Status entity, using author's account to determine if the thread was muted
- Mastodon API: return the actual profile URL in the Account entity's `url` property when appropriate
- Templates: properly style anchor tags
- Objects being re-embedded to activities after being updated (e.g faved/reposted). Running 'mix pleroma.database prune_objects' again is advised.
- Not being able to access the Mastodon FE login page on private instances
- MRF: ensure that subdomain_match calls are case-insensitive
- Fix internal server error when using the healthcheck API.

### Added
- **Breaking:** MRF describe API, which adds support for exposing configuration information about MRF policies to NodeInfo.
  Custom modules will need to be updated by adding, at the very least, `def describe, do: {:ok, %{}}` to the MRF policy modules.
- Relays: Added a task to list relay subscriptions.
- MRF: Support for filtering posts based on ActivityStreams vocabulary (`Pleroma.Web.ActivityPub.MRF.VocabularyPolicy`)
- MRF (Simple Policy): Support for wildcard domains.
- Support for wildcard domains in user domain blocks setting.
- Configuration: `quarantined_instances` support wildcard domains.
- Mix Tasks: `mix pleroma.database fix_likes_collections`
- Configuration: `federation_incoming_replies_max_depth` option

### Removed
- Federation: Remove `likes` from objects.
- **Breaking:** ActivityPub: The `accept_blocks` configuration setting.

## [1.0.4] - 2019-08-01
### Fixed
- Invalid SemVer version generation, when the current branch does not have commits ahead of tag/checked out on a tag

## [1.0.3] - 2019-07-31
### Security
- OStatus: eliminate the possibility of a protocol downgrade attack.
- OStatus: prevent following locked accounts, bypassing the approval process.
- TwitterAPI: use CommonAPI to handle remote follows instead of OStatus.

## [1.0.2] - 2019-07-28
### Fixed
- Not being able to pin unlisted posts
- Mastodon API: represent poll IDs as strings
- MediaProxy: fix matching filenames
- MediaProxy: fix filename encoding
- Migrations: fix a sporadic migration failure
- Metadata rendering errors resulting in the entire page being inaccessible
- Federation/MediaProxy not working with instances that have wrong certificate order
- ActivityPub S2S: remote user deletions now work the same as local user deletions.

### Changed
- Configuration: OpenGraph and TwitterCard providers enabled by default
- Configuration: Filter.AnonymizeFilename added ability to retain file extension with custom text

## [1.0.1] - 2019-07-14
### Security
- OStatus: fix an object spoofing vulnerability.

## [1.0.0] - 2019-06-29
### Security
- Mastodon API: Fix display names not being sanitized
- Rich media: Do not crawl private IP ranges

### Added
- Digest email for inactive users
- Add a generic settings store for frontends / clients to use.
- Explicit addressing option for posting.
- Optional SSH access mode. (Needs `erlang-ssh` package on some distributions).
- [MongooseIM](https://github.com/esl/MongooseIM) http authentication support.
- LDAP authentication
- External OAuth provider authentication
- Support for building a release using [`mix release`](https://hexdocs.pm/mix/master/Mix.Tasks.Release.html)
- A [job queue](https://git.pleroma.social/pleroma/pleroma_job_queue) for federation, emails, web push, etc.
- [Prometheus](https://prometheus.io/) metrics
- Support for Mastodon's remote interaction
- Mix Tasks: `mix pleroma.database bump_all_conversations`
- Mix Tasks: `mix pleroma.database remove_embedded_objects`
- Mix Tasks: `mix pleroma.database update_users_following_followers_counts`
- Mix Tasks: `mix pleroma.user toggle_confirmed`
- Mix Tasks: `mix pleroma.config migrate_to_db`
- Mix Tasks: `mix pleroma.config migrate_from_db`
- Federation: Support for `Question` and `Answer` objects
- Federation: Support for reports
- Configuration: `poll_limits` option
- Configuration: `pack_extensions` option
- Configuration: `safe_dm_mentions` option
- Configuration: `link_name` option
- Configuration: `fetch_initial_posts` option
- Configuration: `notify_email` option
- Configuration: Media proxy `whitelist` option
- Configuration: `report_uri` option
- Configuration: `email_notifications` option
- Configuration: `limit_to_local_content` option
- Pleroma API: User subscriptions
- Pleroma API: Healthcheck endpoint
- Pleroma API: `/api/v1/pleroma/mascot` per-user frontend mascot configuration endpoints
- Admin API: Endpoints for listing/revoking invite tokens
- Admin API: Endpoints for making users follow/unfollow each other
- Admin API: added filters (role, tags, email, name) for users endpoint
- Admin API: Endpoints for managing reports
- Admin API: Endpoints for deleting and changing the scope of individual reported statuses
- Admin API: Endpoints to view and change config settings.
- AdminFE: initial release with basic user management accessible at /pleroma/admin/
- Mastodon API: Add chat token to `verify_credentials` response
- Mastodon API: Add background image setting to `update_credentials`
- Mastodon API: [Scheduled statuses](https://docs.joinmastodon.org/api/rest/scheduled-statuses/)
- Mastodon API: `/api/v1/notifications/destroy_multiple` (glitch-soc extension)
- Mastodon API: `/api/v1/pleroma/accounts/:id/favourites` (API extension)
- Mastodon API: [Reports](https://docs.joinmastodon.org/api/rest/reports/)
- Mastodon API: `POST /api/v1/accounts` (account creation API)
- Mastodon API: [Polls](https://docs.joinmastodon.org/api/rest/polls/)
- ActivityPub C2S: OAuth endpoints
- Metadata: RelMe provider
- OAuth: added support for refresh tokens
- Emoji packs and emoji pack manager
- Object pruning (`mix pleroma.database prune_objects`)
- OAuth: added job to clean expired access tokens
- MRF: Support for rejecting reports from specific instances (`mrf_simple`)
- MRF: Support for stripping avatars and banner images from specific instances (`mrf_simple`)
- MRF: Support for running subchains.
- Configuration: `skip_thread_containment` option
- Configuration: `rate_limit` option. See `Pleroma.Plugs.RateLimiter` documentation for details.
- MRF: Support for filtering out likely spam messages by rejecting posts from new users that contain links.
- Configuration: `ignore_hosts` option
- Configuration: `ignore_tld` option
- Configuration: default syslog tag "Pleroma" is now lowercased to "pleroma"

### Changed
- **Breaking:** bind to 127.0.0.1 instead of 0.0.0.0 by default
- **Breaking:** Configuration: move from Pleroma.Mailer to Pleroma.Emails.Mailer
- Thread containment / test for complete visibility will be skipped by default.
- Enforcement of OAuth scopes
- Add multiple use/time expiring invite token
- Restyled OAuth pages to fit with Pleroma's default theme
- Link/mention/hashtag detection is now handled by [auto_linker](https://git.pleroma.social/pleroma/auto_linker)
- NodeInfo: Return `safe_dm_mentions` feature flag
- Federation: Expand the audience of delete activities to all recipients of the deleted object
- Federation: Removed `inReplyToStatusId` from objects
- Configuration: Dedupe enabled by default
- Configuration: Default log level in `prod` environment is now set to `warn`
- Configuration: Added `extra_cookie_attrs` for setting non-standard cookie attributes. Defaults to ["SameSite=Lax"] so that remote follows work.
- Timelines: Messages involving people you have blocked will be excluded from the timeline in all cases instead of just repeats.
- Admin API: Move the user related API to `api/pleroma/admin/users`
- Admin API: `POST /api/pleroma/admin/users` will take list of users
- Pleroma API: Support for emoji tags in `/api/pleroma/emoji` resulting in a breaking API change
- Mastodon API: Support for `exclude_types`, `limit` and `min_id` in `/api/v1/notifications`
- Mastodon API: Add `languages` and `registrations` to `/api/v1/instance`
- Mastodon API: Provide plaintext versions of cw/content in the Status entity
- Mastodon API: Add `pleroma.conversation_id`, `pleroma.in_reply_to_account_acct` fields to the Status entity
- Mastodon API: Add `pleroma.tags`, `pleroma.relationship{}`, `pleroma.is_moderator`, `pleroma.is_admin`, `pleroma.confirmation_pending`, `pleroma.hide_followers`, `pleroma.hide_follows`, `pleroma.hide_favorites` fields to the User entity
- Mastodon API: Add `pleroma.show_role`, `pleroma.no_rich_text` fields to the Source subentity
- Mastodon API: Add support for updating `no_rich_text`, `hide_followers`, `hide_follows`, `hide_favorites`, `show_role` in `PATCH /api/v1/update_credentials`
- Mastodon API: Add `pleroma.is_seen` to the Notification entity
- Mastodon API: Add `pleroma.local` to the Status entity
- Mastodon API: Add `preview` parameter to `POST /api/v1/statuses`
- Mastodon API: Add `with_muted` parameter to timeline endpoints
- Mastodon API: Actual reblog hiding instead of a dummy
- Mastodon API: Remove attachment limit in the Status entity
- Mastodon API: Added support max_id & since_id for bookmark timeline endpoints.
- Deps: Updated Cowboy to 2.6
- Deps: Updated Ecto to 3.0.7
- Don't ship finmoji by default, they can be installed as an emoji pack
- Hide deactivated users and their statuses
- Posts which are marked sensitive or tagged nsfw no longer have link previews.
- HTTP connection timeout is now set to 10 seconds.
- Respond with a 404 Not implemented JSON error message when requested API is not implemented
- Rich Media: crawl only https URLs.

### Fixed
- Follow requests don't get 'stuck' anymore.
- Added an FTS index on objects. Running `vacuum analyze` and setting a larger `work_mem` is recommended.
- Followers counter not being updated when a follower is blocked
- Deactivated users being able to request an access token
- Limit on request body in rich media/relme parsers being ignored resulting in a possible memory leak
- Proper Twitter Card generation instead of a dummy
- Deletions failing for users with a large number of posts
- NodeInfo: Include admins in `staffAccounts`
- ActivityPub: Crashing when requesting empty local user's outbox
- Federation: Handling of objects without `summary` property
- Federation: Add a language tag to activities as required by ActivityStreams 2.0
- Federation: Do not federate avatar/banner if set to default allowing other servers/clients to use their defaults
- Federation: Cope with missing or explicitly nulled address lists
- Federation: Explicitly ensure activities addressed to `as:Public` become addressed to the followers collection
- Federation: Better cope with actors which do not declare a followers collection and use `as:Public` with these semantics
- Federation: Follow requests from remote users who have been blocked will be automatically rejected if appropriate
- MediaProxy: Parse name from content disposition headers even for non-whitelisted types
- MediaProxy: S3 link encoding
- Rich Media: Reject any data which cannot be explicitly encoded into JSON
- Pleroma API: Importing follows from Mastodon 2.8+
- Twitter API: Exposing default scope, `no_rich_text` of the user to anyone
- Twitter API: Returning the `role` object in user entity despite `show_role = false`
- Mastodon API: `/api/v1/favourites` serving only public activities
- Mastodon API: Reblogs having `in_reply_to_id` - `null` even when they are replies
- Mastodon API: Streaming API broadcasting wrong activity id
- Mastodon API: 500 errors when requesting a card for a private conversation
- Mastodon API: Handling of `reblogs` in `/api/v1/accounts/:id/follow`
- Mastodon API: Correct `reblogged`, `favourited`, and `bookmarked` values in the reblog status JSON
- Mastodon API: Exposing default scope of the user to anyone
- Mastodon API: Make `irreversible` field default to `false` [`POST /api/v1/filters`]
- Mastodon API: Replace missing non-nullable Card attributes with empty strings
- User-Agent is now sent correctly for all HTTP requests.
- MRF: Simple policy now properly delists imported or relayed statuses

## Removed
- Configuration: `config :pleroma, :fe` in favor of the more flexible `config :pleroma, :frontend_configurations`

## [0.9.99999] - 2019-05-31
### Security
- Mastodon API: Fix lists leaking private posts

## [0.9.9999] - 2019-04-05
### Security
- Mastodon API: Fix content warnings skipping HTML sanitization

## [0.9.999] - 2019-03-13
Frontend changes only.
### Added
- Added floating action button for posting status on mobile
### Changed
- Changed user-settings icon to a pencil
### Fixed
- Keyboard shortcuts activating when typing a message
- Gaps when scrolling down on a timeline after showing new

## [0.9.99] - 2019-03-08
### Changed
- Update the frontend to the 0.9.99 tag
### Fixed
- Sign the date header in federation to fix Mastodon federation.

## [0.9.9] - 2019-02-22
This is our first stable release.<|MERGE_RESOLUTION|>--- conflicted
+++ resolved
@@ -48,11 +48,8 @@
 - Mix task to list all users (`mix pleroma.user list`)
 - Support for `X-Forwarded-For` and similar HTTP headers which used by reverse proxies to pass a real user IP address to the backend. Must not be enabled unless your instance is behind at least one reverse proxy (such as Nginx, Apache HTTPD or Varnish Cache).
 - MRF: New module which handles incoming posts based on their age. By default, all incoming posts that are older than 2 days will be unlisted and not shown to their followers.
-<<<<<<< HEAD
+- User notification settings: Add `privacy_option` option.
 - Support for custom Elixir modules (such as MRF policies)
-=======
-- User notification settings: Add `privacy_option` option.
->>>>>>> 0d2c13a1
 <details>
   <summary>API Changes</summary>
 
