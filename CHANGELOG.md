# Changelog
All notable changes to this project will be documented in this file.

The format is based on [Keep a Changelog](https://keepachangelog.com/en/1.0.0/).

## [Unreleased]
### Removed
- **Breaking**: Removed 1.0+ deprecated configurations `Pleroma.Upload, :strip_exif` and `:instance, :dedupe_media`
- **Breaking**: OStatus protocol support

### Changed
- **Breaking:** Elixir >=1.8 is now required (was >= 1.7)
- Replaced [pleroma_job_queue](https://git.pleroma.social/pleroma/pleroma_job_queue) and `Pleroma.Web.Federator.RetryQueue` with [Oban](https://github.com/sorentwo/oban) (see [`docs/config.md`](docs/config.md) on migrating customized worker / retry settings)
- Introduced [quantum](https://github.com/quantum-elixir/quantum-core) job scheduler
- Enabled `:instance, extended_nickname_format` in the default config
- Add `rel="ugc"` to all links in statuses, to prevent SEO spam
- Extract RSS functionality from OStatus
- MRF (Simple Policy): Also use `:accept`/`:reject` on the actors rather than only their activities
<details>
  <summary>API Changes</summary>

- **Breaking:** Admin API: Return link alongside with token on password reset
- **Breaking:** `/api/pleroma/admin/users/invite_token` now uses `POST`, changed accepted params and returns full invite in json instead of only token string.
- Admin API: Return `total` when querying for reports
- Mastodon API: Return `pleroma.direct_conversation_id` when creating a direct message (`POST /api/v1/statuses`)
- Admin API: Return link alongside with token on password reset
- Mastodon API: Add `pleroma.direct_conversation_id` to the status endpoint (`GET /api/v1/statuses/:id`)
- Mastodon API: `pleroma.thread_muted` to the Status entity
- Mastodon API: Mark the direct conversation as read for the author when they send a new direct message
</details>

### Added
- Refreshing poll results for remote polls
- Authentication: Added rate limit for password-authorized actions / login existence checks
- Mix task to re-count statuses for all users (`mix pleroma.count_statuses`)
- Support for `X-Forwarded-For` and similar HTTP headers which used by reverse proxies to pass a real user IP address to the backend. Must not be enabled unless your instance is behind at least one reverse proxy (such as Nginx, Apache HTTPD or Varnish Cache).
<details>
  <summary>API Changes</summary>

- Job queue stats to the healthcheck page
- Admin API: Add ability to require password reset
- Mastodon API: Account entities now include `follow_requests_count` (planned Mastodon 3.x addition)
- Pleroma API: `GET /api/v1/pleroma/accounts/:id/scrobbles` to get a list of recently scrobbled items
- Pleroma API: `POST /api/v1/pleroma/scrobble` to scrobble a media item
- Mastodon API: Add `upload_limit`, `avatar_upload_limit`, `background_upload_limit`, and `banner_upload_limit` to `/api/v1/instance`
- Mastodon API: Add `pleroma.unread_conversation_count` to the Account entity
- OAuth: support for hierarchical permissions / [Mastodon 2.4.3 OAuth permissions](https://docs.joinmastodon.org/api/permissions/)
- Metadata Link: Atom syndication Feed
- Mastodon API: Add `exclude_visibilities` parameter to the timeline and notification endpoints
- Admin API: `/users/:nickname/toggle_activation` endpoint is now deprecated in favor of: `/users/activate`, `/users/deactivate`, both accept `nicknames` array
- Admin API: `POST/DELETE /api/pleroma/admin/users/:nickname/permission_group/:permission_group` are deprecated in favor of: `POST/DELETE /api/pleroma/admin/users/permission_group/:permission_group` (both accept `nicknames` array), `DELETE /api/pleroma/admin/users` (`nickname` query param or `nickname` sent in JSON body) is deprecated in favor of: `DELETE /api/pleroma/admin/users` (`nicknames` query array param or `nicknames` sent in JSON body).
- Admin API: Add `GET /api/pleroma/admin/relay` endpoint - lists all followed relays
- Pleroma API: `POST /api/v1/pleroma/conversations/read` to mark all conversations as read

### Changed
- **Breaking:** Elixir >=1.8 is now required (was >= 1.7)
- **Breaking:** Admin API: Return link alongside with token on password reset
- Replaced [pleroma_job_queue](https://git.pleroma.social/pleroma/pleroma_job_queue) and `Pleroma.Web.Federator.RetryQueue` with [Oban](https://github.com/sorentwo/oban) (see [`docs/config.md`](docs/config.md) on migrating customized worker / retry settings)
- Introduced [quantum](https://github.com/quantum-elixir/quantum-core) job scheduler
- Admin API: Return `total` when querying for reports
- Mastodon API: Return `pleroma.direct_conversation_id` when creating a direct message (`POST /api/v1/statuses`)
- Admin API: Return link alongside with token on password reset
- MRF (Simple Policy): Also use `:accept`/`:reject` on the actors rather than only their activities
- OStatus: Extract RSS functionality
- Mastodon API: Add `pleroma.direct_conversation_id` to the status endpoint (`GET /api/v1/statuses/:id`)
<<<<<<< HEAD
- Deprecated `User.Info` embedded schema (fields moved to `User`)
=======
- Mastodon API: Mark the direct conversation as read for the author when they send a new direct message
</details>
>>>>>>> 62e3d76a

### Fixed
- Report emails now include functional links to profiles of remote user accounts
<details>
  <summary>API Changes</summary>

- Mastodon API: Fix private and direct statuses not being filtered out from the public timeline for an authenticated user (`GET /api/v1/timelines/public`)
- Mastodon API: Inability to get some local users by nickname in `/api/v1/accounts/:id_or_nickname`
</details>

## [1.1.2] - 2019-10-18
### Fixed
- `pleroma_ctl` trying to connect to a running instance when generating the config, which of course doesn't exist.

## [1.1.1] - 2019-10-18
### Fixed
- One of the migrations between 1.0.0 and 1.1.0 wiping user info of the relay user because of unexpected behavior of postgresql's `jsonb_set`, resulting in inability to post in the default configuration. If you were affected, please run the following query in postgres console, the relay user will be recreated automatically:
```
delete from users where ap_id = 'https://your.instance.hostname/relay';
```
- Bad user search matches

## [1.1.0] - 2019-10-14
**Breaking:** The stable branch has been changed from `master` to `stable`. If you want to keep using 1.0, the `release/1.0` branch will receive security updates for 6 months after 1.1 release.

**OTP Note:** `pleroma_ctl` in 1.0 defaults to `master` and doesn't support specifying arbitrary branches, making `./pleroma_ctl update` fail. To fix this, fetch a version of `pleroma_ctl` from 1.1 using the command below and proceed with the update normally:
```
curl -Lo ./bin/pleroma_ctl 'https://git.pleroma.social/pleroma/pleroma/raw/develop/rel/files/bin/pleroma_ctl'
```
### Security
- Mastodon API: respect post privacy in `/api/v1/statuses/:id/{favourited,reblogged}_by`

### Removed
- **Breaking:** GNU Social API with Qvitter extensions support
- Emoji: Remove longfox emojis.
- Remove `Reply-To` header from report emails for admins.
- ActivityPub: The `/objects/:uuid/likes` endpoint.

### Changed
- **Breaking:** Configuration: A setting to explicitly disable the mailer was added, defaulting to true, if you are using a mailer add `config :pleroma, Pleroma.Emails.Mailer, enabled: true` to your config
- **Breaking:** Configuration: `/media/` is now removed when `base_url` is configured, append `/media/` to your `base_url` config to keep the old behaviour if desired
- **Breaking:** `/api/pleroma/notifications/read` is moved to `/api/v1/pleroma/notifications/read` and now supports `max_id` and responds with Mastodon API entities.
- Configuration: added `config/description.exs`, from which `docs/config.md` is generated
- Configuration: OpenGraph and TwitterCard providers enabled by default
- Configuration: Filter.AnonymizeFilename added ability to retain file extension with custom text
- Federation: Return 403 errors when trying to request pages from a user's follower/following collections if they have `hide_followers`/`hide_follows` set
- NodeInfo: Return `skipThreadContainment` in `metadata` for the `skip_thread_containment` option
- NodeInfo: Return `mailerEnabled` in `metadata`
- Mastodon API: Unsubscribe followers when they unfollow a user
- Mastodon API: `pleroma.thread_muted` key in the Status entity
- AdminAPI: Add "godmode" while fetching user statuses (i.e. admin can see private statuses)
- Improve digest email template
– Pagination: (optional) return `total` alongside with `items` when paginating
- The `Pleroma.FlakeId` module has been replaced with the `flake_id` library.

### Fixed
- Following from Osada
- Favorites timeline doing database-intensive queries
- Metadata rendering errors resulting in the entire page being inaccessible
- `federation_incoming_replies_max_depth` option being ignored in certain cases
- Mastodon API: Handling of search timeouts (`/api/v1/search` and `/api/v2/search`)
- Mastodon API: Misskey's endless polls being unable to render
- Mastodon API: Embedded relationships not being properly rendered in the Account entity of Status entity
- Mastodon API: Notifications endpoint crashing if one notification failed to render
- Mastodon API: `exclude_replies` is correctly handled again.
- Mastodon API: Add `account_id`, `type`, `offset`, and `limit` to search API (`/api/v1/search` and `/api/v2/search`)
- Mastodon API, streaming: Fix filtering of notifications based on blocks/mutes/thread mutes
- Mastodon API: Fix private and direct statuses not being filtered out from the public timeline for an authenticated user (`GET /api/v1/timelines/public`)
- Mastodon API: Ensure the `account` field is not empty when rendering Notification entities.
- Mastodon API: Inability to get some local users by nickname in `/api/v1/accounts/:id_or_nickname`
- Mastodon API: Blocks are now treated consistently between the Streaming API and the Timeline APIs
- Rich Media: Parser failing when no TTL can be found by image TTL setters
- Rich Media: The crawled URL is now spliced into the rich media data.
- ActivityPub S2S: sharedInbox usage has been mostly aligned with the rules in the AP specification.
- ActivityPub C2S: follower/following collection pages being inaccessible even when authentifucated if `hide_followers`/ `hide_follows` was set
- ActivityPub: Deactivated user deletion
- ActivityPub: Fix `/users/:nickname/inbox` crashing without an authenticated user
- MRF: fix ability to follow a relay when AntiFollowbotPolicy was enabled
- ActivityPub: Correct addressing of Undo.
- ActivityPub: Correct addressing of profile update activities.
- ActivityPub: Polls are now refreshed when necessary.
- Report emails now include functional links to profiles of remote user accounts
- Existing user id not being preserved on insert conflict
- Pleroma.Upload base_url was not automatically whitelisted by MediaProxy. Now your custom CDN or file hosting will be accessed directly as expected.
- Report email not being sent to admins when the reporter is a remote user
- Reverse Proxy limiting `max_body_length` was incorrectly defined and only checked `Content-Length` headers which may not be sufficient in some circumstances

### Added
- Expiring/ephemeral activites. All activities can have expires_at value set, which controls when they should be deleted automatically.
- Mastodon API: in post_status, the expires_in parameter lets you set the number of seconds until an activity expires. It must be at least one hour.
- Mastodon API: all status JSON responses contain a `pleroma.expires_at` item which states when an activity will expire. The value is only shown to the user who created the activity. To everyone else it's empty.
- Configuration: `ActivityExpiration.enabled` controls whether expired activites will get deleted at the appropriate time. Enabled by default.
- Conversations: Add Pleroma-specific conversation endpoints and status posting extensions. Run the `bump_all_conversations` task again to create the necessary data.
- MRF: Support for priming the mediaproxy cache (`Pleroma.Web.ActivityPub.MRF.MediaProxyWarmingPolicy`)
- MRF: Support for excluding specific domains from Transparency.
- MRF: Support for filtering posts based on who they mention (`Pleroma.Web.ActivityPub.MRF.MentionPolicy`)
- Mastodon API: Support for the [`tagged` filter](https://github.com/tootsuite/mastodon/pull/9755) in [`GET /api/v1/accounts/:id/statuses`](https://docs.joinmastodon.org/api/rest/accounts/#get-api-v1-accounts-id-statuses)
- Mastodon API, streaming: Add support for passing the token in the `Sec-WebSocket-Protocol` header
- Mastodon API, extension: Ability to reset avatar, profile banner, and background
- Mastodon API: Add support for `fields_attributes` API parameter (setting custom fields)
- Mastodon API: Add support for categories for custom emojis by reusing the group feature. <https://github.com/tootsuite/mastodon/pull/11196>
- Mastodon API: Add support for muting/unmuting notifications
- Mastodon API: Add support for the `blocked_by` attribute in the relationship API (`GET /api/v1/accounts/relationships`). <https://github.com/tootsuite/mastodon/pull/10373>
- Mastodon API: Add support for the `domain_blocking` attribute in the relationship API (`GET /api/v1/accounts/relationships`).
- Mastodon API: Add `pleroma.deactivated` to the Account entity
- Mastodon API: added `/auth/password` endpoint for password reset with rate limit.
- Mastodon API: /api/v1/accounts/:id/statuses now supports nicknames or user id
- Mastodon API: Improve support for the user profile custom fields
- Mastodon API: Add support for `fields_attributes` API parameter (setting custom fields)
- Mastodon API: Added an endpoint to get multiple statuses by IDs (`GET /api/v1/statuses/?ids[]=1&ids[]=2`)
- Admin API: Return users' tags when querying reports
- Admin API: Return avatar and display name when querying users
- Admin API: Allow querying user by ID
- Admin API: Added support for `tuples`.
- Admin API: Added endpoints to run mix tasks pleroma.config migrate_to_db & pleroma.config migrate_from_db
- Added synchronization of following/followers counters for external users
- Configuration: `enabled` option for `Pleroma.Emails.Mailer`, defaulting to `false`.
- Configuration: Pleroma.Plugs.RateLimiter `bucket_name`, `params` options.
- Configuration: `user_bio_length` and `user_name_length` options.
- Addressable lists
- Twitter API: added rate limit for `/api/account/password_reset` endpoint.
- ActivityPub: Add an internal service actor for fetching ActivityPub objects.
- ActivityPub: Optional signing of ActivityPub object fetches.
- Admin API: Endpoint for fetching latest user's statuses
- Pleroma API: Add `/api/v1/pleroma/accounts/confirmation_resend?email=<email>` for resending account confirmation.
- Pleroma API: Email change endpoint.
- Admin API: Added moderation log
- Web response cache (currently, enabled for ActivityPub)
- Reverse Proxy: Do not retry failed requests to limit pressure on the peer

### Changed
- Configuration: Filter.AnonymizeFilename added ability to retain file extension with custom text
- Admin API: changed json structure for saving config settings.
- RichMedia: parsers and their order are configured in `rich_media` config.
- RichMedia: add the rich media ttl based on image expiration time.

## [1.0.7] - 2019-09-26
### Fixed
- Broken federation on Erlang 22 (previous versions of hackney http client were using an option that got deprecated)
### Changed
- ActivityPub: The first page in inboxes/outboxes is no longer embedded.

## [1.0.6] - 2019-08-14
### Fixed
- MRF: fix use of unserializable keyword lists in describe() implementations
- ActivityPub S2S: POST requests are now signed with `(request-target)` pseudo-header.

## [1.0.5] - 2019-08-13
### Fixed
- Mastodon API: follower/following counters not being nullified, when `hide_follows`/`hide_followers` is set
- Mastodon API: `muted` in the Status entity, using author's account to determine if the thread was muted
- Mastodon API: return the actual profile URL in the Account entity's `url` property when appropriate
- Templates: properly style anchor tags
- Objects being re-embedded to activities after being updated (e.g faved/reposted). Running 'mix pleroma.database prune_objects' again is advised.
- Not being able to access the Mastodon FE login page on private instances
- MRF: ensure that subdomain_match calls are case-insensitive
- Fix internal server error when using the healthcheck API.

### Added
- **Breaking:** MRF describe API, which adds support for exposing configuration information about MRF policies to NodeInfo.
  Custom modules will need to be updated by adding, at the very least, `def describe, do: {:ok, %{}}` to the MRF policy modules.
- Relays: Added a task to list relay subscriptions.
- MRF: Support for filtering posts based on ActivityStreams vocabulary (`Pleroma.Web.ActivityPub.MRF.VocabularyPolicy`)
- MRF (Simple Policy): Support for wildcard domains.
- Support for wildcard domains in user domain blocks setting.
- Configuration: `quarantined_instances` support wildcard domains.
- Mix Tasks: `mix pleroma.database fix_likes_collections`
- Configuration: `federation_incoming_replies_max_depth` option

### Removed
- Federation: Remove `likes` from objects.
- **Breaking:** ActivityPub: The `accept_blocks` configuration setting.

## [1.0.4] - 2019-08-01
### Fixed
- Invalid SemVer version generation, when the current branch does not have commits ahead of tag/checked out on a tag

## [1.0.3] - 2019-07-31
### Security
- OStatus: eliminate the possibility of a protocol downgrade attack.
- OStatus: prevent following locked accounts, bypassing the approval process.
- TwitterAPI: use CommonAPI to handle remote follows instead of OStatus.

## [1.0.2] - 2019-07-28
### Fixed
- Not being able to pin unlisted posts
- Mastodon API: represent poll IDs as strings
- MediaProxy: fix matching filenames
- MediaProxy: fix filename encoding
- Migrations: fix a sporadic migration failure
- Metadata rendering errors resulting in the entire page being inaccessible
- Federation/MediaProxy not working with instances that have wrong certificate order
- ActivityPub S2S: remote user deletions now work the same as local user deletions.

### Changed
- Configuration: OpenGraph and TwitterCard providers enabled by default
- Configuration: Filter.AnonymizeFilename added ability to retain file extension with custom text

## [1.0.1] - 2019-07-14
### Security
- OStatus: fix an object spoofing vulnerability.

## [1.0.0] - 2019-06-29
### Security
- Mastodon API: Fix display names not being sanitized
- Rich media: Do not crawl private IP ranges

### Added
- Digest email for inactive users
- Add a generic settings store for frontends / clients to use.
- Explicit addressing option for posting.
- Optional SSH access mode. (Needs `erlang-ssh` package on some distributions).
- [MongooseIM](https://github.com/esl/MongooseIM) http authentication support.
- LDAP authentication
- External OAuth provider authentication
- Support for building a release using [`mix release`](https://hexdocs.pm/mix/master/Mix.Tasks.Release.html)
- A [job queue](https://git.pleroma.social/pleroma/pleroma_job_queue) for federation, emails, web push, etc.
- [Prometheus](https://prometheus.io/) metrics
- Support for Mastodon's remote interaction
- Mix Tasks: `mix pleroma.database bump_all_conversations`
- Mix Tasks: `mix pleroma.database remove_embedded_objects`
- Mix Tasks: `mix pleroma.database update_users_following_followers_counts`
- Mix Tasks: `mix pleroma.user toggle_confirmed`
- Mix Tasks: `mix pleroma.config migrate_to_db`
- Mix Tasks: `mix pleroma.config migrate_from_db`
- Federation: Support for `Question` and `Answer` objects
- Federation: Support for reports
- Configuration: `poll_limits` option
- Configuration: `pack_extensions` option
- Configuration: `safe_dm_mentions` option
- Configuration: `link_name` option
- Configuration: `fetch_initial_posts` option
- Configuration: `notify_email` option
- Configuration: Media proxy `whitelist` option
- Configuration: `report_uri` option
- Configuration: `email_notifications` option
- Configuration: `limit_to_local_content` option
- Pleroma API: User subscriptions
- Pleroma API: Healthcheck endpoint
- Pleroma API: `/api/v1/pleroma/mascot` per-user frontend mascot configuration endpoints
- Admin API: Endpoints for listing/revoking invite tokens
- Admin API: Endpoints for making users follow/unfollow each other
- Admin API: added filters (role, tags, email, name) for users endpoint
- Admin API: Endpoints for managing reports
- Admin API: Endpoints for deleting and changing the scope of individual reported statuses
- Admin API: Endpoints to view and change config settings.
- AdminFE: initial release with basic user management accessible at /pleroma/admin/
- Mastodon API: Add chat token to `verify_credentials` response
- Mastodon API: Add background image setting to `update_credentials`
- Mastodon API: [Scheduled statuses](https://docs.joinmastodon.org/api/rest/scheduled-statuses/)
- Mastodon API: `/api/v1/notifications/destroy_multiple` (glitch-soc extension)
- Mastodon API: `/api/v1/pleroma/accounts/:id/favourites` (API extension)
- Mastodon API: [Reports](https://docs.joinmastodon.org/api/rest/reports/)
- Mastodon API: `POST /api/v1/accounts` (account creation API)
- Mastodon API: [Polls](https://docs.joinmastodon.org/api/rest/polls/)
- ActivityPub C2S: OAuth endpoints
- Metadata: RelMe provider
- OAuth: added support for refresh tokens
- Emoji packs and emoji pack manager
- Object pruning (`mix pleroma.database prune_objects`)
- OAuth: added job to clean expired access tokens
- MRF: Support for rejecting reports from specific instances (`mrf_simple`)
- MRF: Support for stripping avatars and banner images from specific instances (`mrf_simple`)
- MRF: Support for running subchains.
- Configuration: `skip_thread_containment` option
- Configuration: `rate_limit` option. See `Pleroma.Plugs.RateLimiter` documentation for details.
- MRF: Support for filtering out likely spam messages by rejecting posts from new users that contain links.
- Configuration: `ignore_hosts` option
- Configuration: `ignore_tld` option
- Configuration: default syslog tag "Pleroma" is now lowercased to "pleroma"

### Changed
- **Breaking:** bind to 127.0.0.1 instead of 0.0.0.0 by default
- **Breaking:** Configuration: move from Pleroma.Mailer to Pleroma.Emails.Mailer
- Thread containment / test for complete visibility will be skipped by default.
- Enforcement of OAuth scopes
- Add multiple use/time expiring invite token
- Restyled OAuth pages to fit with Pleroma's default theme
- Link/mention/hashtag detection is now handled by [auto_linker](https://git.pleroma.social/pleroma/auto_linker)
- NodeInfo: Return `safe_dm_mentions` feature flag
- Federation: Expand the audience of delete activities to all recipients of the deleted object
- Federation: Removed `inReplyToStatusId` from objects
- Configuration: Dedupe enabled by default
- Configuration: Default log level in `prod` environment is now set to `warn`
- Configuration: Added `extra_cookie_attrs` for setting non-standard cookie attributes. Defaults to ["SameSite=Lax"] so that remote follows work.
- Timelines: Messages involving people you have blocked will be excluded from the timeline in all cases instead of just repeats.
- Admin API: Move the user related API to `api/pleroma/admin/users`
- Admin API: `POST /api/pleroma/admin/users` will take list of users
- Pleroma API: Support for emoji tags in `/api/pleroma/emoji` resulting in a breaking API change
- Mastodon API: Support for `exclude_types`, `limit` and `min_id` in `/api/v1/notifications`
- Mastodon API: Add `languages` and `registrations` to `/api/v1/instance`
- Mastodon API: Provide plaintext versions of cw/content in the Status entity
- Mastodon API: Add `pleroma.conversation_id`, `pleroma.in_reply_to_account_acct` fields to the Status entity
- Mastodon API: Add `pleroma.tags`, `pleroma.relationship{}`, `pleroma.is_moderator`, `pleroma.is_admin`, `pleroma.confirmation_pending`, `pleroma.hide_followers`, `pleroma.hide_follows`, `pleroma.hide_favorites` fields to the User entity
- Mastodon API: Add `pleroma.show_role`, `pleroma.no_rich_text` fields to the Source subentity
- Mastodon API: Add support for updating `no_rich_text`, `hide_followers`, `hide_follows`, `hide_favorites`, `show_role` in `PATCH /api/v1/update_credentials`
- Mastodon API: Add `pleroma.is_seen` to the Notification entity
- Mastodon API: Add `pleroma.local` to the Status entity
- Mastodon API: Add `preview` parameter to `POST /api/v1/statuses`
- Mastodon API: Add `with_muted` parameter to timeline endpoints
- Mastodon API: Actual reblog hiding instead of a dummy
- Mastodon API: Remove attachment limit in the Status entity
- Mastodon API: Added support max_id & since_id for bookmark timeline endpoints.
- Deps: Updated Cowboy to 2.6
- Deps: Updated Ecto to 3.0.7
- Don't ship finmoji by default, they can be installed as an emoji pack
- Hide deactivated users and their statuses
- Posts which are marked sensitive or tagged nsfw no longer have link previews.
- HTTP connection timeout is now set to 10 seconds.
- Respond with a 404 Not implemented JSON error message when requested API is not implemented
- Rich Media: crawl only https URLs.

### Fixed
- Follow requests don't get 'stuck' anymore.
- Added an FTS index on objects. Running `vacuum analyze` and setting a larger `work_mem` is recommended.
- Followers counter not being updated when a follower is blocked
- Deactivated users being able to request an access token
- Limit on request body in rich media/relme parsers being ignored resulting in a possible memory leak
- Proper Twitter Card generation instead of a dummy
- Deletions failing for users with a large number of posts
- NodeInfo: Include admins in `staffAccounts`
- ActivityPub: Crashing when requesting empty local user's outbox
- Federation: Handling of objects without `summary` property
- Federation: Add a language tag to activities as required by ActivityStreams 2.0
- Federation: Do not federate avatar/banner if set to default allowing other servers/clients to use their defaults
- Federation: Cope with missing or explicitly nulled address lists
- Federation: Explicitly ensure activities addressed to `as:Public` become addressed to the followers collection
- Federation: Better cope with actors which do not declare a followers collection and use `as:Public` with these semantics
- Federation: Follow requests from remote users who have been blocked will be automatically rejected if appropriate
- MediaProxy: Parse name from content disposition headers even for non-whitelisted types
- MediaProxy: S3 link encoding
- Rich Media: Reject any data which cannot be explicitly encoded into JSON
- Pleroma API: Importing follows from Mastodon 2.8+
- Twitter API: Exposing default scope, `no_rich_text` of the user to anyone
- Twitter API: Returning the `role` object in user entity despite `show_role = false`
- Mastodon API: `/api/v1/favourites` serving only public activities
- Mastodon API: Reblogs having `in_reply_to_id` - `null` even when they are replies
- Mastodon API: Streaming API broadcasting wrong activity id
- Mastodon API: 500 errors when requesting a card for a private conversation
- Mastodon API: Handling of `reblogs` in `/api/v1/accounts/:id/follow`
- Mastodon API: Correct `reblogged`, `favourited`, and `bookmarked` values in the reblog status JSON
- Mastodon API: Exposing default scope of the user to anyone
- Mastodon API: Make `irreversible` field default to `false` [`POST /api/v1/filters`]
- Mastodon API: Replace missing non-nullable Card attributes with empty strings
- User-Agent is now sent correctly for all HTTP requests.
- MRF: Simple policy now properly delists imported or relayed statuses

## Removed
- Configuration: `config :pleroma, :fe` in favor of the more flexible `config :pleroma, :frontend_configurations`

## [0.9.99999] - 2019-05-31
### Security
- Mastodon API: Fix lists leaking private posts

## [0.9.9999] - 2019-04-05
### Security
- Mastodon API: Fix content warnings skipping HTML sanitization

## [0.9.999] - 2019-03-13
Frontend changes only.
### Added
- Added floating action button for posting status on mobile
### Changed
- Changed user-settings icon to a pencil
### Fixed
- Keyboard shortcuts activating when typing a message
- Gaps when scrolling down on a timeline after showing new

## [0.9.99] - 2019-03-08
### Changed
- Update the frontend to the 0.9.99 tag
### Fixed
- Sign the date header in federation to fix Mastodon federation.

## [0.9.9] - 2019-02-22
This is our first stable release.<|MERGE_RESOLUTION|>--- conflicted
+++ resolved
@@ -63,12 +63,9 @@
 - MRF (Simple Policy): Also use `:accept`/`:reject` on the actors rather than only their activities
 - OStatus: Extract RSS functionality
 - Mastodon API: Add `pleroma.direct_conversation_id` to the status endpoint (`GET /api/v1/statuses/:id`)
-<<<<<<< HEAD
-- Deprecated `User.Info` embedded schema (fields moved to `User`)
-=======
 - Mastodon API: Mark the direct conversation as read for the author when they send a new direct message
 </details>
->>>>>>> 62e3d76a
+- Deprecated `User.Info` embedded schema (fields moved to `User`)
 
 ### Fixed
 - Report emails now include functional links to profiles of remote user accounts
