# Differences in Mastodon API responses from vanilla Mastodon

A Pleroma instance can be identified by "<Mastodon version> (compatible; Pleroma <version>)" present in `version` field in response from `/api/v1/instance`

## Flake IDs

Pleroma uses 128-bit ids as opposed to Mastodon's 64 bits. However just like Mastodon's ids they are lexically sortable strings

## Attachment cap

Some apps operate under the assumption that no more than 4 attachments can be returned or uploaded. Pleroma however does not enforce any limits on attachment count neither when returning the status object nor when posting.

## Timelines

Adding the parameter `with_muted=true` to the timeline queries will also return activities by muted (not by blocked!) users.
Adding the parameter `exclude_visibilities` to the timeline queries will exclude the statuses with the given visibilities. The parameter accepts an array of visibility types (`public`, `unlisted`, `private`, `direct`), e.g., `exclude_visibilities[]=direct&exclude_visibilities[]=private`.
Adding the parameter `reply_visibility` to the public and home timelines queries will filter replies. Possible values: without parameter (default) shows all replies, `following` - replies directed to you or users you follow, `self` - replies directed to you.

## Statuses

- `visibility`: has an additional possible value `list`

Has these additional fields under the `pleroma` object:

- `local`: true if the post was made on the local instance
- `conversation_id`: the ID of the AP context the status is associated with (if any)
- `direct_conversation_id`: the ID of the Mastodon direct message conversation the status is associated with (if any)
- `in_reply_to_account_acct`: the `acct` property of User entity for replied user (if any)
- `content`: a map consisting of alternate representations of the `content` property with the key being it's mimetype. Currently the only alternate representation supported is `text/plain`
- `spoiler_text`: a map consisting of alternate representations of the `spoiler_text` property with the key being it's mimetype. Currently the only alternate representation supported is `text/plain`
- `expires_at`: a datetime (iso8601) that states when the post will expire (be deleted automatically), or empty if the post won't expire
- `thread_muted`: true if the thread the post belongs to is muted
- `emoji_reactions`: A list with emoji / reaction maps. The format is `{name: "☕", count: 1, me: true}`. Contains no information about the reacting users, for that use the `/statuses/:id/reactions` endpoint.

## Attachments

Has these additional fields under the `pleroma` object:

- `mime_type`: mime type of the attachment.

## Accounts

The `id` parameter can also be the `nickname` of the user. This only works in these endpoints, not the deeper nested ones for following etc.

- `/api/v1/accounts/:id`
- `/api/v1/accounts/:id/statuses`

Has these additional fields under the `pleroma` object:

- `tags`: Lists an array of tags for the user
- `relationship{}`: Includes fields as documented for Mastodon API https://docs.joinmastodon.org/entities/relationship/
- `is_moderator`: boolean, nullable,  true if user is a moderator
- `is_admin`: boolean, nullable, true if user is an admin
- `confirmation_pending`: boolean, true if a new user account is waiting on email confirmation to be activated
- `hide_followers`: boolean, true when the user has follower hiding enabled
- `hide_follows`: boolean, true when the user has follow hiding enabled
- `hide_followers_count`: boolean, true when the user has follower stat hiding enabled
- `hide_follows_count`: boolean, true when the user has follow stat hiding enabled
- `settings_store`: A generic map of settings for frontends. Opaque to the backend. Only returned in `verify_credentials` and `update_credentials`
- `chat_token`: The token needed for Pleroma chat. Only returned in `verify_credentials`
- `deactivated`: boolean, true when the user is deactivated
- `allow_following_move`: boolean, true when the user allows automatically follow moved following accounts
- `unread_conversation_count`: The count of unread conversations. Only returned to the account owner.

### Source

Has these additional fields under the `pleroma` object:

- `show_role`: boolean, nullable, true when the user wants his role (e.g admin, moderator) to be shown
- `no_rich_text` - boolean, nullable, true when html tags are stripped from all statuses requested from the API
- `discoverable`: boolean, true when the user allows discovery of the account in search results and other services.
- `actor_type`: string, the type of this account.

## Conversations

Has an additional field under the `pleroma` object:

- `recipients`: The list of the recipients of this Conversation. These will be addressed when replying to this conversation.

## GET `/api/v1/conversations`

Accepts additional parameters:

- `recipients`: Only return conversations with the given recipients (a list of user ids). Usage example: `GET /api/v1/conversations?recipients[]=1&recipients[]=2`

## Account Search

Behavior has changed:

- `/api/v1/accounts/search`: Does not require authentication

## Search (global)

Unlisted posts are available in search results, they are considered to be public posts that shouldn't be shown in local/federated timeline.

## Notifications

Has these additional fields under the `pleroma` object:

- `is_seen`: true if the notification was read by the user

### Move Notification

The `type` value is `move`. Has an additional field:

- `target`: new account

### EmojiReact Notification

The `type` value is `pleroma:emoji_reaction`. Has these fields:

- `emoji`: The used emoji
- `account`: The account of the user who reacted
- `status`: The status that was reacted on

## GET `/api/v1/notifications`

Accepts additional parameters:

- `exclude_visibilities`: will exclude the notifications for activities with the given visibilities. The parameter accepts an array of visibility types (`public`, `unlisted`, `private`, `direct`). Usage example: `GET /api/v1/notifications?exclude_visibilities[]=direct&exclude_visibilities[]=private`.
- `include_types`: will include the notifications for activities with the given types. The parameter accepts an array of types (`mention`, `follow`, `reblog`, `favourite`, `move`, `pleroma:emoji_reaction`). Usage example: `GET /api/v1/notifications?include_types[]=mention&include_types[]=reblog`.

## DELETE `/api/v1/notifications/destroy_multiple`

An endpoint to delete multiple statuses by IDs.

Required parameters:

- `ids`: array of activity ids

Usage example: `DELETE /api/v1/notifications/destroy_multiple/?ids[]=1&ids[]=2`.

Returns on success: 200 OK `{}`

## POST `/api/v1/statuses`

Additional parameters can be added to the JSON body/Form data:

- `preview`: boolean, if set to `true` the post won't be actually posted, but the status entitiy would still be rendered back. This could be useful for previewing rich text/custom emoji, for example.
- `content_type`: string, contain the MIME type of the status, it is transformed into HTML by the backend. You can get the list of the supported MIME types with the nodeinfo endpoint.
- `to`: A list of nicknames (like `lain@soykaf.club` or `lain` on the local server) that will be used to determine who is going to be addressed by this post. Using this will disable the implicit addressing by mentioned names in the `status` body, only the people in the `to` list will be addressed. The normal rules for for post visibility are not affected by this and will still apply.
- `visibility`: string, besides standard MastoAPI values (`direct`, `private`, `unlisted` or `public`) it can be used to address a List by setting it to `list:LIST_ID`.
- `expires_in`: The number of seconds the posted activity should expire in. When a posted activity expires it will be deleted from the server, and a delete request for it will be federated. This needs to be longer than an hour.
- `in_reply_to_conversation_id`: Will reply to a given conversation, addressing only the people who are part of the recipient set of that conversation. Sets the visibility to `direct`.

## GET `/api/v1/statuses`

An endpoint to get multiple statuses by IDs.

Required parameters:

- `ids`: array of activity ids

Usage example: `GET /api/v1/statuses/?ids[]=1&ids[]=2`.

Returns: array of Status.

The maximum number of statuses is limited to 100 per request.

## PATCH `/api/v1/update_credentials`

Additional parameters can be added to the JSON body/Form data:

- `no_rich_text` - if true, html tags are stripped from all statuses requested from the API
- `hide_followers` - if true, user's followers will be hidden
- `hide_follows` - if true, user's follows will be hidden
- `hide_followers_count` - if true, user's follower count will be hidden
- `hide_follows_count` - if true, user's follow count will be hidden
- `hide_favorites` - if true, user's favorites timeline will be hidden
- `show_role` - if true, user's role (e.g admin, moderator) will be exposed to anyone in the API
- `default_scope` - the scope returned under `privacy` key in Source subentity
- `pleroma_settings_store` - Opaque user settings to be saved on the backend.
- `skip_thread_containment` - if true, skip filtering out broken threads
- `allow_following_move` - if true, allows automatically follow moved following accounts
- `pleroma_background_image` - sets the background image of the user.
- `discoverable` - if true, discovery of this account in search results and other services is allowed.
- `actor_type` - the type of this account.

### Pleroma Settings Store

Pleroma has mechanism that allows frontends to save blobs of json for each user on the backend. This can be used to save frontend-specific settings for a user that the backend does not need to know about.

The parameter should have a form of `{frontend_name: {...}}`, with `frontend_name` identifying your type of client, e.g. `pleroma_fe`. It will overwrite everything under this property, but will not overwrite other frontend's settings.

This information is returned in the `verify_credentials` endpoint.

## Authentication

*Pleroma supports refreshing tokens.*

`POST /oauth/token`

Post here request with `grant_type=refresh_token` to obtain new access token. Returns an access token.

## Account Registration

`POST /api/v1/accounts`

Has theses additional parameters (which are the same as in Pleroma-API):

- `fullname`: optional
- `bio`: optional
- `captcha_solution`: optional, contains provider-specific captcha solution,
- `captcha_token`: optional, contains provider-specific captcha token
<<<<<<< HEAD
- `token`: invite token required when the registrations aren't public.


## Markers

Has these additional fields under the `pleroma` object:

- `unread_count`: contains number unread notifications
=======
- `captcha_answer_data`: optional, contains provider-specific captcha data
- `token`: invite token required when the registrations aren't public.

## Instance

`GET /api/v1/instance` has additional fields

- `max_toot_chars`: The maximum characters per post
- `poll_limits`: The limits of polls
- `upload_limit`: The maximum upload file size
- `avatar_upload_limit`: The same for avatars
- `background_upload_limit`: The same for backgrounds
- `banner_upload_limit`: The same for banners
- `pleroma.metadata.features`: A list of supported features
- `pleroma.metadata.federation`: The federation restrictions of this instance
- `vapid_public_key`: The public key needed for push messages
>>>>>>> 09563545
<|MERGE_RESOLUTION|>--- conflicted
+++ resolved
@@ -202,16 +202,6 @@
 - `bio`: optional
 - `captcha_solution`: optional, contains provider-specific captcha solution,
 - `captcha_token`: optional, contains provider-specific captcha token
-<<<<<<< HEAD
-- `token`: invite token required when the registrations aren't public.
-
-
-## Markers
-
-Has these additional fields under the `pleroma` object:
-
-- `unread_count`: contains number unread notifications
-=======
 - `captcha_answer_data`: optional, contains provider-specific captcha data
 - `token`: invite token required when the registrations aren't public.
 
@@ -228,4 +218,9 @@
 - `pleroma.metadata.features`: A list of supported features
 - `pleroma.metadata.federation`: The federation restrictions of this instance
 - `vapid_public_key`: The public key needed for push messages
->>>>>>> 09563545
+
+## Markers
+
+Has these additional fields under the `pleroma` object:
+
+- `unread_count`: contains number unread notifications