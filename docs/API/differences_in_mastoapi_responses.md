--- conflicted
+++ resolved
@@ -184,23 +184,16 @@
 `POST /api/v1/accounts`
 
 Has theses additional parameters (which are the same as in Pleroma-API):
-<<<<<<< HEAD
-    * `fullname`: optional
-    * `bio`: optional
-    * `captcha_solution`: optional, contains provider-specific captcha solution,
-    * `captcha_token`: optional, contains provider-specific captcha token
-    * `token`: invite token required when the registerations aren't public.
+
+ `fullname`: optional
+ `bio`: optional
+ `captcha_solution`: optional, contains provider-specific captcha solution,
+ `captcha_token`: optional, contains provider-specific captcha token
+ `token`: invite token required when the registrations aren't public.
+
 
 ## Markers
 
 Has these additional fields under the `pleroma` object:
 
-- `unread_count`: contains number unread notifications
-=======
-
-- `fullname`: optional
-- `bio`: optional
-- `captcha_solution`: optional, contains provider-specific captcha solution,
-- `captcha_token`: optional, contains provider-specific captcha token
-- `token`: invite token required when the registrations aren't public.
->>>>>>> 1d4ab065
+- `unread_count`: contains number unread notifications