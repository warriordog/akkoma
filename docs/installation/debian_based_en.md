# Installing on Debian Based Distributions
## Installation

This guide will assume you are on Debian Stretch. This guide should also work with Ubuntu 16.04 and 18.04. It also assumes that you have administrative rights, either as root or a user with [sudo permissions](https://www.digitalocean.com/community/tutorials/how-to-add-delete-and-grant-sudo-privileges-to-users-on-a-debian-vps). If you want to run this guide with root, ignore the `sudo` at the beginning of the lines, unless it calls a user like `sudo -Hu pleroma`; in this case, use `su <username> -s $SHELL -c 'command'` instead.

### Required packages

* `postgresql` (9.6+, Ubuntu 16.04 comes with 9.5, you can get a newer version from [here](https://www.postgresql.org/download/linux/ubuntu/))
* `postgresql-contrib` (9.6+, same situtation as above)
* `elixir` (1.8+, Follow the guide to install from the Erlang Solutions repo or use [asdf](https://github.com/asdf-vm/asdf) as the pleroma user)
* `erlang-dev`
* `erlang-nox`
* `libmagic-dev`
* `git`
* `build-essential`
* `cmake`

#### Optional packages used in this guide

* `nginx` (preferred, example configs for other reverse proxies can be found in the repo)
* `certbot` (or any other ACME client for Let’s Encrypt certificates)

### Prepare the system

* First update the system, if not already done:

```shell
sudo apt update
sudo apt full-upgrade
```

* Install some of the above mentioned programs:

```shell
<<<<<<< HEAD
sudo apt install git build-essential postgresql postgresql-contrib libmagic-devel
=======
sudo apt install git build-essential postgresql postgresql-contrib cmake
>>>>>>> 63163509
```

### Install Elixir and Erlang

* Download and add the Erlang repository:

```shell
wget -P /tmp/ https://packages.erlang-solutions.com/erlang-solutions_2.0_all.deb
sudo dpkg -i /tmp/erlang-solutions_2.0_all.deb
```

* Install Elixir and Erlang:

```shell
sudo apt update
sudo apt install elixir erlang-dev erlang-nox
```

### Install PleromaBE

* Add a new system user for the Pleroma service:

```shell
sudo useradd -r -s /bin/false -m -d /var/lib/pleroma -U pleroma
```

**Note**: To execute a single command as the Pleroma system user, use `sudo -Hu pleroma command`. You can also switch to a shell by using `sudo -Hu pleroma $SHELL`. If you don’t have and want `sudo` on your system, you can use `su` as root user (UID 0) for a single command by using `su -l pleroma -s $SHELL -c 'command'` and `su -l pleroma -s $SHELL` for starting a shell.

* Git clone the PleromaBE repository and make the Pleroma user the owner of the directory:

```shell
sudo mkdir -p /opt/pleroma
sudo chown -R pleroma:pleroma /opt/pleroma
sudo -Hu pleroma git clone -b stable https://git.pleroma.social/pleroma/pleroma /opt/pleroma
```

* Change to the new directory:

```shell
cd /opt/pleroma
```

* Install the dependencies for Pleroma and answer with `yes` if it asks you to install `Hex`:

```shell
sudo -Hu pleroma mix deps.get
```

* Generate the configuration: `sudo -Hu pleroma mix pleroma.instance gen`
  * Answer with `yes` if it asks you to install `rebar3`.
  * This may take some time, because parts of pleroma get compiled first.
  * After that it will ask you a few questions about your instance and generates a configuration file in `config/generated_config.exs`.

* Check the configuration and if all looks right, rename it, so Pleroma will load it (`prod.secret.exs` for productive instance, `dev.secret.exs` for development instances):

```shell
mv config/{generated_config.exs,prod.secret.exs}
```

* The previous command creates also the file `config/setup_db.psql`, with which you can create the database:

```shell
sudo -Hu postgres psql -f config/setup_db.psql
```

* Now run the database migration:

```shell
sudo -Hu pleroma MIX_ENV=prod mix ecto.migrate
```

* Now you can start Pleroma already

```shell
sudo -Hu pleroma MIX_ENV=prod mix phx.server
```

### Finalize installation

If you want to open your newly installed instance to the world, you should run nginx or some other webserver/proxy in front of Pleroma and you should consider to create a systemd service file for Pleroma.

#### Nginx

* Install nginx, if not already done:

```shell
sudo apt install nginx
```

* Setup your SSL cert, using your method of choice or certbot. If using certbot, first install it:

```shell
sudo apt install certbot
```

and then set it up:

```shell
sudo mkdir -p /var/lib/letsencrypt/
sudo certbot certonly --email <your@emailaddress> -d <yourdomain> --standalone
```

If that doesn’t work, make sure, that nginx is not already running. If it still doesn’t work, try setting up nginx first (change ssl “on” to “off” and try again).

---

* Copy the example nginx configuration and activate it:

```shell
sudo cp /opt/pleroma/installation/pleroma.nginx /etc/nginx/sites-available/pleroma.nginx
sudo ln -s /etc/nginx/sites-available/pleroma.nginx /etc/nginx/sites-enabled/pleroma.nginx
```

* Before starting nginx edit the configuration and change it to your needs (e.g. change servername, change cert paths)
* Enable and start nginx:

```shell
sudo systemctl enable --now nginx.service
```

If you need to renew the certificate in the future, uncomment the relevant location block in the nginx config and run:

```shell
sudo certbot certonly --email <your@emailaddress> -d <yourdomain> --webroot -w /var/lib/letsencrypt/
```

#### Other webserver/proxies

You can find example configurations for them in `/opt/pleroma/installation/`.

#### Systemd service

* Copy example service file

```shell
sudo cp /opt/pleroma/installation/pleroma.service /etc/systemd/system/pleroma.service
```

* Edit the service file and make sure that all paths fit your installation
* Enable and start `pleroma.service`:

```shell
sudo systemctl enable --now pleroma.service
```

#### Create your first user

If your instance is up and running, you can create your first user with administrative rights with the following task:

```shell
sudo -Hu pleroma MIX_ENV=prod mix pleroma.user new <username> <your@emailaddress> --admin
```

#### Further reading

{! backend/installation/further_reading.include !}

## Questions

Questions about the installation or didn’t it work as it should be, ask in [#pleroma:matrix.org](https://matrix.heldscal.la/#/room/#freenode_#pleroma:matrix.org) or IRC Channel **#pleroma** on **Freenode**.<|MERGE_RESOLUTION|>--- conflicted
+++ resolved
@@ -32,11 +32,7 @@
 * Install some of the above mentioned programs:
 
 ```shell
-<<<<<<< HEAD
-sudo apt install git build-essential postgresql postgresql-contrib libmagic-devel
-=======
-sudo apt install git build-essential postgresql postgresql-contrib cmake
->>>>>>> 63163509
+sudo apt install git build-essential postgresql postgresql-contrib cmake libmagic-devel
 ```
 
 ### Install Elixir and Erlang
