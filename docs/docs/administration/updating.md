--- conflicted
+++ resolved
@@ -26,12 +26,6 @@
 # Run database migrations
 ./bin/pleroma_ctl migrate
 
-<<<<<<< HEAD
-# Update Pleroma-FE frontend to latest stable. For other Frontends see Frontend Configration doc for more information.
-./bin/pleroma_ctl frontend install pleroma-fe --ref stable
-
-=======
->>>>>>> 800fe404
 # Start akkoma
 ./bin/pleroma daemon # or using the system service manager (e.g. systemctl start akkoma)
 
