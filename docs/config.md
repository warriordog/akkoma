--- conflicted
+++ resolved
@@ -317,11 +317,8 @@
 * `federator_outgoing` - Outgoing federation
 * `federator_incoming` - Incoming federation
 * `mailer` - Email sender, see [`Pleroma.Mailer`](#pleroma-mailer)
-<<<<<<< HEAD
 * `web_push` - Web push notifications
-=======
 * `scheduled_activities` - Scheduled activities, see [`Pleroma.ScheduledActivities`](#pleromascheduledactivity)
->>>>>>> b177e1e7
 
 Example:
 
