<<<<<<< HEAD
This file is a placeholder, please run mix pleroma.docs to generate it.
=======
# Configuration

This file describe the configuration, it is recommended to edit the relevant *.secret.exs file instead of the others founds in the ``config`` directory.
If you run Pleroma with ``MIX_ENV=prod`` the file is ``prod.secret.exs``, otherwise it is ``dev.secret.exs``.

## Pleroma.Upload
* `uploader`: Select which `Pleroma.Uploaders` to use
* `filters`: List of `Pleroma.Upload.Filter` to use.
* `link_name`: When enabled Pleroma will add a `name` parameter to the url of the upload, for example `https://instance.tld/media/corndog.png?name=corndog.png`. This is needed to provide the correct filename in Content-Disposition headers when using filters like `Pleroma.Upload.Filter.Dedupe`
* `base_url`: The base URL to access a user-uploaded file. Useful when you want to proxy the media files via another host.
* `proxy_remote`: If you're using a remote uploader, Pleroma will proxy media requests instead of redirecting to it.
* `proxy_opts`: Proxy options, see `Pleroma.ReverseProxy` documentation.

Note: `strip_exif` has been replaced by `Pleroma.Upload.Filter.Mogrify`.

## Pleroma.Uploaders.Local
* `uploads`: Which directory to store the user-uploads in, relative to pleroma’s working directory

## Pleroma.Uploaders.S3
* `bucket`: S3 bucket name
* `bucket_namespace`: S3 bucket namespace
* `public_endpoint`: S3 endpoint that the user finally accesses(ex. "https://s3.dualstack.ap-northeast-1.amazonaws.com")
* `truncated_namespace`: If you use S3 compatible service such as Digital Ocean Spaces or CDN, set folder name or "" etc.
For example, when using CDN to S3 virtual host format, set "".
At this time, write CNAME to CDN in public_endpoint.

## Pleroma.Upload.Filter.Mogrify

* `args`: List of actions for the `mogrify` command like `"strip"` or `["strip", "auto-orient", {"implode", "1"}]`.

## Pleroma.Upload.Filter.Dedupe

No specific configuration.

## Pleroma.Upload.Filter.AnonymizeFilename

This filter replaces the filename (not the path) of an upload. For complete obfuscation, add
`Pleroma.Upload.Filter.Dedupe` before AnonymizeFilename.

* `text`: Text to replace filenames in links. If empty, `{random}.extension` will be used. You can get the original filename extension by using `{extension}`, for example `custom-file-name.{extension}`.

## Pleroma.Emails.Mailer
* `adapter`: one of the mail adapters listed in [Swoosh readme](https://github.com/swoosh/swoosh#adapters), or `Swoosh.Adapters.Local` for in-memory mailbox.
* `api_key` / `password` and / or other adapter-specific settings, per the above documentation.
* `enabled`: Allows enable/disable send  emails. Default: `false`.

An example for Sendgrid adapter:

```elixir
config :pleroma, Pleroma.Emails.Mailer,
  adapter: Swoosh.Adapters.Sendgrid,
  api_key: "YOUR_API_KEY"
```

An example for SMTP adapter:

```elixir
config :pleroma, Pleroma.Emails.Mailer,
  adapter: Swoosh.Adapters.SMTP,
  relay: "smtp.gmail.com",
  username: "YOUR_USERNAME@gmail.com",
  password: "YOUR_SMTP_PASSWORD",
  port: 465,
  ssl: true,
  tls: :always,
  auth: :always
```

## :uri_schemes
* `valid_schemes`: List of the scheme part that is considered valid to be an URL

## :instance
* `name`: The instance’s name
* `email`: Email used to reach an Administrator/Moderator of the instance
* `notify_email`: Email used for notifications.
* `description`: The instance’s description, can be seen in nodeinfo and ``/api/v1/instance``
* `limit`: Posts character limit (CW/Subject included in the counter)
* `remote_limit`: Hard character limit beyond which remote posts will be dropped.
* `upload_limit`: File size limit of uploads (except for avatar, background, banner)
* `avatar_upload_limit`: File size limit of user’s profile avatars
* `background_upload_limit`: File size limit of user’s profile backgrounds
* `banner_upload_limit`: File size limit of user’s profile banners
* `poll_limits`: A map with poll limits for **local** polls
  * `max_options`: Maximum number of options
  * `max_option_chars`: Maximum number of characters per option
  * `min_expiration`: Minimum expiration time (in seconds)
  * `max_expiration`: Maximum expiration time (in seconds)
* `registrations_open`: Enable registrations for anyone, invitations can be enabled when false.
* `invites_enabled`: Enable user invitations for admins (depends on `registrations_open: false`).
* `account_activation_required`: Require users to confirm their emails before signing in.
* `federating`: Enable federation with other instances
* `federation_incoming_replies_max_depth`: Max. depth of reply-to activities fetching on incoming federation, to prevent out-of-memory situations while fetching very long threads. If set to `nil`, threads of any depth will be fetched. Lower this value if you experience out-of-memory crashes.
* `federation_reachability_timeout_days`: Timeout (in days) of each external federation target being unreachable prior to pausing federating to it.
* `allow_relay`: Enable Pleroma’s Relay, which makes it possible to follow a whole instance
* `rewrite_policy`: Message Rewrite Policy, either one or a list. Here are the ones available by default:
  * `Pleroma.Web.ActivityPub.MRF.NoOpPolicy`: Doesn’t modify activities (default)
  * `Pleroma.Web.ActivityPub.MRF.DropPolicy`: Drops all activities. It generally doesn’t makes sense to use in production
  * `Pleroma.Web.ActivityPub.MRF.SimplePolicy`: Restrict the visibility of activities from certains instances (See ``:mrf_simple`` section)
  * `Pleroma.Web.ActivityPub.MRF.TagPolicy`: Applies policies to individual users based on tags, which can be set using pleroma-fe/admin-fe/any other app that supports Pleroma Admin API. For example it allows marking posts from individual users nsfw (sensitive)
  * `Pleroma.Web.ActivityPub.MRF.SubchainPolicy`: Selectively runs other MRF policies when messages match (see ``:mrf_subchain`` section)
  * `Pleroma.Web.ActivityPub.MRF.RejectNonPublic`: Drops posts with non-public visibility settings (See ``:mrf_rejectnonpublic`` section)
  * `Pleroma.Web.ActivityPub.MRF.EnsureRePrepended`: Rewrites posts to ensure that replies to posts with subjects do not have an identical subject and instead begin with re:.
  * `Pleroma.Web.ActivityPub.MRF.AntiLinkSpamPolicy`: Rejects posts from likely spambots by rejecting posts from new users that contain links.
  * `Pleroma.Web.ActivityPub.MRF.MediaProxyWarmingPolicy`: Crawls attachments using their MediaProxy URLs so that the MediaProxy cache is primed.
  * `Pleroma.Web.ActivityPub.MRF.MentionPolicy`: Drops posts mentioning configurable users. (see `:mrf_mention` section)
  * `Pleroma.Web.ActivityPub.MRF.VocabularyPolicy`: Restricts activities to a configured set of vocabulary. (see `:mrf_vocabulary` section)
* `public`: Makes the client API in authentificated mode-only except for user-profiles. Useful for disabling the Local Timeline and The Whole Known Network.
* `quarantined_instances`: List of ActivityPub instances where private(DMs, followers-only) activities will not be send.
* `managed_config`: Whenether the config for pleroma-fe is configured in this config or in ``static/config.json``
* `allowed_post_formats`: MIME-type list of formats allowed to be posted (transformed into HTML)
* `mrf_transparency`: Make the content of your Message Rewrite Facility settings public (via nodeinfo).
* `mrf_transparency_exclusions`: Exclude specific instance names from MRF transparency.  The use of the exclusions feature will be disclosed in nodeinfo as a boolean value.
* `scope_copy`: Copy the scope (private/unlisted/public) in replies to posts by default.
* `subject_line_behavior`: Allows changing the default behaviour of subject lines in replies. Valid values:
  * "email": Copy and preprend re:, as in email.
  * "masto": Copy verbatim, as in Mastodon.
  * "noop": Don't copy the subject.
* `always_show_subject_input`: When set to false, auto-hide the subject field when it's empty.
* `extended_nickname_format`: Set to `true` to use extended local nicknames format (allows underscores/dashes). This will break federation with
    older software for theses nicknames.
* `max_pinned_statuses`: The maximum number of pinned statuses. `0` will disable the feature.
* `autofollowed_nicknames`: Set to nicknames of (local) users that every new user should automatically follow.
* `no_attachment_links`: Set to true to disable automatically adding attachment link text to statuses
* `welcome_message`: A message that will be send to a newly registered users as a direct message.
* `welcome_user_nickname`: The nickname of the local user that sends the welcome message.
* `max_report_comment_size`: The maximum size of the report comment (Default: `1000`)
* `safe_dm_mentions`: If set to true, only mentions at the beginning of a post will be used to address people in direct messages. This is to prevent accidental mentioning of people when talking about them (e.g. "@friend hey i really don't like @enemy"). Default: `false`.
* `healthcheck`: If set to true, system data will be shown on ``/api/pleroma/healthcheck``.
* `remote_post_retention_days`: The default amount of days to retain remote posts when pruning the database.
* `user_bio_length`: A user bio maximum length (default: `5000`)
* `user_name_length`: A user name maximum length (default: `100`)
* `skip_thread_containment`: Skip filter out broken threads. The default is `false`.
* `limit_to_local_content`: Limit unauthenticated users to search for local statutes and users only. Possible values: `:unauthenticated`, `:all` and `false`. The default is `:unauthenticated`.
* `dynamic_configuration`: Allow transferring configuration to DB with the subsequent customization from Admin api.
* `max_account_fields`: The maximum number of custom fields in the user profile (default: `10`)
* `max_remote_account_fields`: The maximum number of custom fields in the remote user profile (default: `20`)
* `account_field_name_length`: An account field name maximum length (default: `512`)
* `account_field_value_length`: An account field value maximum length (default: `512`)
* `external_user_synchronization`: Enabling following/followers counters synchronization for external users.



## :logger
* `backends`: `:console` is used to send logs to stdout, `{ExSyslogger, :ex_syslogger}` to log to syslog, and `Quack.Logger` to log to Slack

An example to enable ONLY ExSyslogger (f/ex in ``prod.secret.exs``) with info and debug suppressed:
```elixir
config :logger,
  backends: [{ExSyslogger, :ex_syslogger}]

config :logger, :ex_syslogger,
  level: :warn
```

Another example, keeping console output and adding the pid to syslog output:
```elixir
config :logger,
  backends: [:console, {ExSyslogger, :ex_syslogger}]

config :logger, :ex_syslogger,
  level: :warn,
  option: [:pid, :ndelay]
```

See: [logger’s documentation](https://hexdocs.pm/logger/Logger.html) and [ex_syslogger’s documentation](https://hexdocs.pm/ex_syslogger/)

An example of logging info to local syslog, but warn to a Slack channel:
```elixir
config :logger,
  backends: [ {ExSyslogger, :ex_syslogger}, Quack.Logger ],
  level: :info

config :logger, :ex_syslogger,
  level: :info,
  ident: "pleroma",
  format: "$metadata[$level] $message"

config :quack,
  level: :warn,
  meta: [:all],
  webhook_url: "https://hooks.slack.com/services/YOUR-API-KEY-HERE"
```

See the [Quack Github](https://github.com/azohra/quack) for more details

## :frontend_configurations

This can be used to configure a keyword list that keeps the configuration data for any kind of frontend. By default, settings for `pleroma_fe` and `masto_fe` are configured.

Frontends can access these settings at `/api/pleroma/frontend_configurations`

To add your own configuration for PleromaFE, use it like this:

```elixir
config :pleroma, :frontend_configurations,
  pleroma_fe: %{
    theme: "pleroma-dark",
    # ... see /priv/static/static/config.json for the available keys.
},
  masto_fe: %{
    showInstanceSpecificPanel: true
  }
```

These settings **need to be complete**, they will override the defaults.

NOTE: for versions < 1.0, you need to set [`:fe`](#fe) to false, as shown a few lines below.

## :fe
__THIS IS DEPRECATED__

If you are using this method, please change it to the [`frontend_configurations`](#frontend_configurations) method.
Please **set this option to false** in your config like this:

```elixir
config :pleroma, :fe, false
```

This section is used to configure Pleroma-FE, unless ``:managed_config`` in ``:instance`` is set to false.

* `theme`: Which theme to use, they are defined in ``styles.json``
* `logo`: URL of the logo, defaults to Pleroma’s logo
* `logo_mask`: Whether to use only the logo's shape as a mask (true) or as a regular image (false)
* `logo_margin`: What margin to use around the logo
* `background`: URL of the background, unless viewing a user profile with a background that is set
* `redirect_root_no_login`: relative URL which indicates where to redirect when a user isn’t logged in.
* `redirect_root_login`: relative URL which indicates where to redirect when a user is logged in.
* `show_instance_panel`: Whenether to show the instance’s specific panel.
* `scope_options_enabled`: Enable setting an notice visibility and subject/CW when posting
* `formatting_options_enabled`: Enable setting a formatting different than plain-text (ie. HTML, Markdown) when posting, relates to ``:instance, allowed_post_formats``
* `collapse_message_with_subjects`: When a message has a subject(aka Content Warning), collapse it by default
* `hide_post_stats`: Hide notices statistics(repeats, favorites, …)
* `hide_user_stats`: Hide profile statistics(posts, posts per day, followers, followings, …)

## :assets

This section configures assets to be used with various frontends. Currently the only option
relates to mascots on the mastodon frontend

* `mascots`: KeywordList of mascots, each element __MUST__ contain both a `url` and a
  `mime_type` key.
* `default_mascot`: An element from `mascots` - This will be used as the default mascot
  on MastoFE (default: `:pleroma_fox_tan`)

## :mrf_simple
* `media_removal`: List of instances to remove medias from
* `media_nsfw`: List of instances to put medias as NSFW(sensitive) from
* `federated_timeline_removal`: List of instances to remove from Federated (aka The Whole Known Network) Timeline
* `reject`: List of instances to reject any activities from
* `accept`: List of instances to accept any activities from
* `report_removal`: List of instances to reject reports from
* `avatar_removal`: List of instances to strip avatars from
* `banner_removal`: List of instances to strip banners from

## :mrf_subchain
This policy processes messages through an alternate pipeline when a given message matches certain criteria.
All criteria are configured as a map of regular expressions to lists of policy modules.

* `match_actor`: Matches a series of regular expressions against the actor field.

Example:

```
config :pleroma, :mrf_subchain,
  match_actor: %{
    ~r/https:\/\/example.com/s => [Pleroma.Web.ActivityPub.MRF.DropPolicy]
  }
```

## :mrf_rejectnonpublic
* `allow_followersonly`: whether to allow followers-only posts
* `allow_direct`: whether to allow direct messages

## :mrf_hellthread
* `delist_threshold`: Number of mentioned users after which the message gets delisted (the message can still be seen, but it will not show up in public timelines and mentioned users won't get notifications about it). Set to 0 to disable.
* `reject_threshold`: Number of mentioned users after which the messaged gets rejected. Set to 0 to disable.

## :mrf_keyword
* `reject`: A list of patterns which result in message being rejected, each pattern can be a string or a [regular expression](https://hexdocs.pm/elixir/Regex.html)
* `federated_timeline_removal`: A list of patterns which result in message being removed from federated timelines (a.k.a unlisted), each pattern can be a string or a [regular expression](https://hexdocs.pm/elixir/Regex.html)
* `replace`: A list of tuples containing `{pattern, replacement}`, `pattern` can be a string or a [regular expression](https://hexdocs.pm/elixir/Regex.html)

## :mrf_mention
* `actors`: A list of actors, for which to drop any posts mentioning.

## :mrf_vocabulary
* `accept`: A list of ActivityStreams terms to accept.  If empty, all supported messages are accepted.
* `reject`: A list of ActivityStreams terms to reject.  If empty, no messages are rejected.

## :media_proxy
* `enabled`: Enables proxying of remote media to the instance’s proxy
* `base_url`: The base URL to access a user-uploaded file. Useful when you want to proxy the media files via another host/CDN fronts.
* `proxy_opts`: All options defined in `Pleroma.ReverseProxy` documentation, defaults to `[max_body_length: (25*1_048_576)]`.
* `whitelist`: List of domains to bypass the mediaproxy

## :gopher
* `enabled`: Enables the gopher interface
* `ip`: IP address to bind to
* `port`: Port to bind to
* `dstport`: Port advertised in urls (optional, defaults to `port`)

## Pleroma.Web.Endpoint
`Phoenix` endpoint configuration, all configuration options can be viewed [here](https://hexdocs.pm/phoenix/Phoenix.Endpoint.html#module-dynamic-configuration), only common options are listed here
* `http` - a list containing http protocol configuration, all configuration options can be viewed [here](https://hexdocs.pm/plug_cowboy/Plug.Cowboy.html#module-options), only common options are listed here. For deployment using docker, you need to set this to `[ip: {0,0,0,0}, port: 4000]` to make pleroma accessible from other containers (such as your nginx server).
  - `ip` - a tuple consisting of 4 integers
  - `port`
* `url` - a list containing the configuration for generating urls, accepts
  - `host` - the host without the scheme and a post (e.g `example.com`, not `https://example.com:2020`)
  - `scheme` - e.g `http`, `https`
  - `port`
  - `path`
* `extra_cookie_attrs` - a list of `Key=Value` strings to be added as non-standard cookie attributes. Defaults to `["SameSite=Lax"]`. See the [SameSite article](https://www.owasp.org/index.php/SameSite) on OWASP for more info.



**Important note**: if you modify anything inside these lists, default `config.exs` values will be overwritten, which may result in breakage, to make sure this does not happen please copy the default value for the list from `config.exs` and modify/add only what you need

Example:
```elixir
config :pleroma, Pleroma.Web.Endpoint,
  url: [host: "example.com", port: 2020, scheme: "https"],
  http: [
    # start copied from config.exs
    dispatch: [
      {:_,
       [
         {"/api/v1/streaming", Pleroma.Web.MastodonAPI.WebsocketHandler, []},
         {"/websocket", Phoenix.Endpoint.CowboyWebSocket,
          {Phoenix.Transports.WebSocket,
           {Pleroma.Web.Endpoint, Pleroma.Web.UserSocket, websocket_config}}},
         {:_, Phoenix.Endpoint.Cowboy2Handler, {Pleroma.Web.Endpoint, []}}
       ]}
    # end copied from config.exs
    ],
    port: 8080,
    ip: {127, 0, 0, 1}
  ]
```

This will make Pleroma listen on `127.0.0.1` port `8080` and generate urls starting with `https://example.com:2020`

## :activitypub
* ``unfollow_blocked``: Whether blocks result in people getting unfollowed
* ``outgoing_blocks``: Whether to federate blocks to other instances
* ``deny_follow_blocked``: Whether to disallow following an account that has blocked the user in question
* ``sign_object_fetches``: Sign object fetches with HTTP signatures

## :http_security
* ``enabled``: Whether the managed content security policy is enabled
* ``sts``: Whether to additionally send a `Strict-Transport-Security` header
* ``sts_max_age``: The maximum age for the `Strict-Transport-Security` header if sent
* ``ct_max_age``: The maximum age for the `Expect-CT` header if sent
* ``referrer_policy``: The referrer policy to use, either `"same-origin"` or `"no-referrer"`
* ``report_uri``: Adds the specified url to `report-uri` and `report-to` group in CSP header.

## :mrf_user_allowlist

The keys in this section are the domain names that the policy should apply to.
Each key should be assigned a list of users that should be allowed through by
their ActivityPub ID.

An example:

```elixir
config :pleroma, :mrf_user_allowlist,
  "example.org": ["https://example.org/users/admin"]
```

## :web_push_encryption, :vapid_details

Web Push Notifications configuration. You can use the mix task `mix web_push.gen.keypair` to generate it.

* ``subject``: a mailto link for the administrative contact. It’s best if this email is not a personal email address, but rather a group email so that if a person leaves an organization, is unavailable for an extended period, or otherwise can’t respond, someone else on the list can.
* ``public_key``: VAPID public key
* ``private_key``: VAPID private key

## Pleroma.Captcha
* `enabled`: Whether the captcha should be shown on registration
* `method`: The method/service to use for captcha
* `seconds_valid`: The time in seconds for which the captcha is valid

### Pleroma.Captcha.Kocaptcha
Kocaptcha is a very simple captcha service with a single API endpoint,
the source code is here: https://github.com/koto-bank/kocaptcha. The default endpoint
`https://captcha.kotobank.ch` is hosted by the developer.

* `endpoint`: the kocaptcha endpoint to use

## :admin_token

Allows to set a token that can be used to authenticate with the admin api without using an actual user by giving it as the 'admin_token' parameter. Example:

```elixir
config :pleroma, :admin_token, "somerandomtoken"
```

You can then do

```sh
curl "http://localhost:4000/api/pleroma/admin/invite_token?admin_token=somerandomtoken"
```

## :pleroma_job_queue

[Pleroma Job Queue](https://git.pleroma.social/pleroma/pleroma_job_queue) configuration: a list of queues with maximum concurrent jobs.

Pleroma has the following queues:

* `federator_outgoing` - Outgoing federation
* `federator_incoming` - Incoming federation
* `mailer` - Email sender, see [`Pleroma.Emails.Mailer`](#pleroma-emails-mailer)
* `transmogrifier` - Transmogrifier
* `web_push` - Web push notifications
* `scheduled_activities` - Scheduled activities, see [`Pleroma.ScheduledActivities`](#pleromascheduledactivity)

Example:

```elixir
config :pleroma_job_queue, :queues,
  federator_incoming: 50,
  federator_outgoing: 50
```

This config contains two queues: `federator_incoming` and `federator_outgoing`. Both have the `max_jobs` set to `50`.

## Pleroma.Web.Federator.RetryQueue

* `enabled`: If set to `true`, failed federation jobs will be retried
* `max_jobs`: The maximum amount of parallel federation jobs running at the same time.
* `initial_timeout`: The initial timeout in seconds
* `max_retries`: The maximum number of times a federation job is retried

## Pleroma.Web.Metadata
* `providers`: a list of metadata providers to enable. Providers available:
  * Pleroma.Web.Metadata.Providers.OpenGraph
  * Pleroma.Web.Metadata.Providers.TwitterCard
  * Pleroma.Web.Metadata.Providers.RelMe - add links from user bio with rel=me into the `<header>` as `<link rel=me>`
* `unfurl_nsfw`: If set to `true` nsfw attachments will be shown in previews

## :rich_media
* `enabled`: if enabled the instance will parse metadata from attached links to generate link previews
* `ignore_hosts`: list of hosts which will be ignored by the metadata parser. For example `["accounts.google.com", "xss.website"]`, defaults to `[]`.
* `ignore_tld`: list TLDs (top-level domains) which will ignore for parse metadata. default is ["local", "localdomain", "lan"]
* `parsers`: list of Rich Media parsers

## :fetch_initial_posts
* `enabled`: if enabled, when a new user is federated with, fetch some of their latest posts
* `pages`: the amount of pages to fetch

## :hackney_pools

Advanced. Tweaks Hackney (http client) connections pools.

There's three pools used:

* `:federation` for the federation jobs.
  You may want this pool max_connections to be at least equal to the number of federator jobs + retry queue jobs.
* `:media` for rich media, media proxy
* `:upload` for uploaded media (if using a remote uploader and `proxy_remote: true`)

For each pool, the options are:

* `max_connections` - how much connections a pool can hold
* `timeout` - retention duration for connections

## :auto_linker

Configuration for the `auto_linker` library:

* `class: "auto-linker"` - specify the class to be added to the generated link. false to clear
* `rel: "noopener noreferrer"` - override the rel attribute. false to clear
* `new_window: true` - set to false to remove `target='_blank'` attribute
* `scheme: false` - Set to true to link urls with schema `http://google.com`
* `truncate: false` - Set to a number to truncate urls longer then the number. Truncated urls will end in `..`
* `strip_prefix: true` - Strip the scheme prefix
* `extra: false` - link urls with rarely used schemes (magnet, ipfs, irc, etc.)

Example:

```elixir
config :auto_linker,
  opts: [
    scheme: true,
    extra: true,
    class: false,
    strip_prefix: false,
    new_window: false,
    rel: false
  ]
```

## Pleroma.ScheduledActivity

* `daily_user_limit`: the number of scheduled activities a user is allowed to create in a single day (Default: `25`)
* `total_user_limit`: the number of scheduled activities a user is allowed to create in total (Default: `300`)
* `enabled`: whether scheduled activities are sent to the job queue to be executed

## Pleroma.ActivityExpiration

# `enabled`: whether expired activities will be sent to the job queue to be deleted

## Pleroma.Web.Auth.Authenticator

* `Pleroma.Web.Auth.PleromaAuthenticator`: default database authenticator
* `Pleroma.Web.Auth.LDAPAuthenticator`: LDAP authentication

## :ldap

Use LDAP for user authentication.  When a user logs in to the Pleroma
instance, the name and password will be verified by trying to authenticate
(bind) to an LDAP server.  If a user exists in the LDAP directory but there
is no account with the same name yet on the Pleroma instance then a new
Pleroma account will be created with the same name as the LDAP user name.

* `enabled`: enables LDAP authentication
* `host`: LDAP server hostname
* `port`: LDAP port, e.g. 389 or 636
* `ssl`: true to use SSL, usually implies the port 636
* `sslopts`: additional SSL options
* `tls`: true to start TLS, usually implies the port 389
* `tlsopts`: additional TLS options
* `base`: LDAP base, e.g. "dc=example,dc=com"
* `uid`: LDAP attribute name to authenticate the user, e.g. when "cn", the filter will be "cn=username,base"

## BBS / SSH access

To enable simple command line interface accessible over ssh, add a setting like this to your configuration file:

```exs
app_dir = File.cwd!
priv_dir = Path.join([app_dir, "priv/ssh_keys"])

config :esshd,
  enabled: true,
  priv_dir: priv_dir,
  handler: "Pleroma.BBS.Handler",
  port: 10_022,
  password_authenticator: "Pleroma.BBS.Authenticator"
```

Feel free to adjust the priv_dir and port number. Then you will have to create the key for the keys (in the example `priv/ssh_keys`) and create the host keys with `ssh-keygen -m PEM -N "" -b 2048 -t rsa -f ssh_host_rsa_key`. After restarting, you should be able to connect to your Pleroma instance with `ssh username@server -p $PORT`

## :auth

* `Pleroma.Web.Auth.PleromaAuthenticator`: default database authenticator
* `Pleroma.Web.Auth.LDAPAuthenticator`: LDAP authentication

Authentication / authorization settings.

* `auth_template`: authentication form template. By default it's `show.html` which corresponds to `lib/pleroma/web/templates/o_auth/o_auth/show.html.eex`.
* `oauth_consumer_template`: OAuth consumer mode authentication form template. By default it's `consumer.html` which corresponds to `lib/pleroma/web/templates/o_auth/o_auth/consumer.html.eex`.
* `oauth_consumer_strategies`: the list of enabled OAuth consumer strategies; by default it's set by `OAUTH_CONSUMER_STRATEGIES` environment variable. Each entry in this space-delimited string should be of format `<strategy>` or `<strategy>:<dependency>` (e.g. `twitter` or `keycloak:ueberauth_keycloak_strategy` in case dependency is named differently than `ueberauth_<strategy>`).

## :email_notifications

Email notifications settings.

  - digest - emails of "what you've missed" for users who have been
    inactive for a while.
    - active: globally enable or disable digest emails
    - schedule: When to send digest email, in [crontab format](https://en.wikipedia.org/wiki/Cron).
      "0 0 * * 0" is the default, meaning "once a week at midnight on Sunday morning"
    - interval: Minimum interval between digest emails to one user
    - inactivity_threshold: Minimum user inactivity threshold

## Pleroma.Emails.UserEmail

- `:logo` - a path to a custom logo. Set it to `nil` to use the default Pleroma logo.
- `:styling` - a map with color settings for email templates.

## OAuth consumer mode

OAuth consumer mode allows sign in / sign up via external OAuth providers (e.g. Twitter, Facebook, Google, Microsoft, etc.).
Implementation is based on Ueberauth; see the list of [available strategies](https://github.com/ueberauth/ueberauth/wiki/List-of-Strategies).

Note: each strategy is shipped as a separate dependency; in order to get the strategies, run `OAUTH_CONSUMER_STRATEGIES="..." mix deps.get`,
e.g. `OAUTH_CONSUMER_STRATEGIES="twitter facebook google microsoft" mix deps.get`.
The server should also be started with `OAUTH_CONSUMER_STRATEGIES="..." mix phx.server` in case you enable any strategies.

Note: each strategy requires separate setup (on external provider side and Pleroma side). Below are the guidelines on setting up most popular strategies.

Note: make sure that `"SameSite=Lax"` is set in `extra_cookie_attrs` when you have this feature enabled. OAuth consumer mode will not work with `"SameSite=Strict"`

* For Twitter, [register an app](https://developer.twitter.com/en/apps), configure callback URL to https://<your_host>/oauth/twitter/callback

* For Facebook, [register an app](https://developers.facebook.com/apps), configure callback URL to https://<your_host>/oauth/facebook/callback, enable Facebook Login service at https://developers.facebook.com/apps/<app_id>/fb-login/settings/

* For Google, [register an app](https://console.developers.google.com), configure callback URL to https://<your_host>/oauth/google/callback

* For Microsoft, [register an app](https://portal.azure.com), configure callback URL to https://<your_host>/oauth/microsoft/callback

Once the app is configured on external OAuth provider side, add app's credentials and strategy-specific settings (if any — e.g. see Microsoft below) to `config/prod.secret.exs`,
per strategy's documentation (e.g. [ueberauth_twitter](https://github.com/ueberauth/ueberauth_twitter)). Example config basing on environment variables:

```elixir
# Twitter
config :ueberauth, Ueberauth.Strategy.Twitter.OAuth,
  consumer_key: System.get_env("TWITTER_CONSUMER_KEY"),
  consumer_secret: System.get_env("TWITTER_CONSUMER_SECRET")

# Facebook
config :ueberauth, Ueberauth.Strategy.Facebook.OAuth,
  client_id: System.get_env("FACEBOOK_APP_ID"),
  client_secret: System.get_env("FACEBOOK_APP_SECRET"),
  redirect_uri: System.get_env("FACEBOOK_REDIRECT_URI")

# Google
config :ueberauth, Ueberauth.Strategy.Google.OAuth,
  client_id: System.get_env("GOOGLE_CLIENT_ID"),
  client_secret: System.get_env("GOOGLE_CLIENT_SECRET"),
  redirect_uri: System.get_env("GOOGLE_REDIRECT_URI")

# Microsoft
config :ueberauth, Ueberauth.Strategy.Microsoft.OAuth,
  client_id: System.get_env("MICROSOFT_CLIENT_ID"),
  client_secret: System.get_env("MICROSOFT_CLIENT_SECRET")

config :ueberauth, Ueberauth,
  providers: [
    microsoft: {Ueberauth.Strategy.Microsoft, [callback_params: []]}
  ]

# Keycloak
# Note: make sure to add `keycloak:ueberauth_keycloak_strategy` entry to `OAUTH_CONSUMER_STRATEGIES` environment variable
keycloak_url = "https://publicly-reachable-keycloak-instance.org:8080"

config :ueberauth, Ueberauth.Strategy.Keycloak.OAuth,
  client_id: System.get_env("KEYCLOAK_CLIENT_ID"),
  client_secret: System.get_env("KEYCLOAK_CLIENT_SECRET"),
  site: keycloak_url,
  authorize_url: "#{keycloak_url}/auth/realms/master/protocol/openid-connect/auth",
  token_url: "#{keycloak_url}/auth/realms/master/protocol/openid-connect/token",
  userinfo_url: "#{keycloak_url}/auth/realms/master/protocol/openid-connect/userinfo",
  token_method: :post

config :ueberauth, Ueberauth,
  providers: [
    keycloak: {Ueberauth.Strategy.Keycloak, [uid_field: :email]}
  ]
```

## OAuth 2.0 provider - :oauth2

Configure OAuth 2 provider capabilities:

* `token_expires_in` - The lifetime in seconds of the access token.
* `issue_new_refresh_token` - Keeps old refresh token or generate new refresh token when to obtain an access token.
* `clean_expired_tokens` - Enable a background job to clean expired oauth tokens. Defaults to `false`.
* `clean_expired_tokens_interval` - Interval to run the job to clean expired tokens. Defaults to `86_400_000` (24 hours).

## :emoji
* `shortcode_globs`: Location of custom emoji files. `*` can be used as a wildcard. Example `["/emoji/custom/**/*.png"]`
* `pack_extensions`: A list of file extensions for emojis, when no emoji.txt for a pack is present. Example `[".png", ".gif"]`
* `groups`: Emojis are ordered in groups (tags). This is an array of key-value pairs where the key is the groupname and the value the location or array of locations. `*` can be used as a wildcard. Example `[Custom: ["/emoji/*.png", "/emoji/custom/*.png"]]`
* `default_manifest`: Location of the JSON-manifest. This manifest contains information about the emoji-packs you can download. Currently only one manifest can be added (no arrays).

## Database options

### RUM indexing for full text search
* `rum_enabled`: If RUM indexes should be used. Defaults to `false`.

RUM indexes are an alternative indexing scheme that is not included in PostgreSQL by default. While they may eventually be mainlined, for now they have to be installed as a PostgreSQL extension from https://github.com/postgrespro/rum.

Their advantage over the standard GIN indexes is that they allow efficient ordering of search results by timestamp, which makes search queries a lot faster on larger servers, by one or two orders of magnitude. They take up around 3 times as much space as GIN indexes.

To enable them, both the `rum_enabled` flag has to be set and the following special migration has to be run:

`mix ecto.migrate --migrations-path priv/repo/optional_migrations/rum_indexing/`

This will probably take a long time.

## :rate_limit

This is an advanced feature and disabled by default.

A keyword list of rate limiters where a key is a limiter name and value is the limiter configuration. The basic configuration is a tuple where:

* The first element: `scale` (Integer). The time scale in milliseconds.
* The second element: `limit` (Integer). How many requests to limit in the time scale provided.

It is also possible to have different limits for unauthenticated and authenticated users: the keyword value must be a list of two tuples where the first one is a config for unauthenticated users and the second one is for authenticated.

See [`Pleroma.Plugs.RateLimiter`](Pleroma.Plugs.RateLimiter.html) documentation for examples.

Supported rate limiters:

* `:search` for the search requests (account & status search etc.)
* `:app_account_creation` for registering user accounts from the same IP address
* `:relations_actions` for actions on relations with all users (follow, unfollow)
* `:relation_id_action` for actions on relation with a specific user (follow, unfollow)
* `:statuses_actions` for create / delete / fav / unfav / reblog / unreblog actions on any statuses
* `:status_id_action` for fav / unfav or reblog / unreblog actions on the same status by the same user

## :web_cache_ttl

The expiration time for the web responses cache. Values should be in milliseconds or `nil` to disable expiration.

Available caches:

* `:activity_pub` - activity pub routes (except question activities). Defaults to `nil` (no expiration).
* `:activity_pub_question` - activity pub routes (question activities). Defaults to `30_000` (30 seconds).
>>>>>>> 9c64a257
<|MERGE_RESOLUTION|>--- conflicted
+++ resolved
@@ -1,705 +1,701 @@
-<<<<<<< HEAD
-This file is a placeholder, please run mix pleroma.docs to generate it.
-=======
-# Configuration
-
-This file describe the configuration, it is recommended to edit the relevant *.secret.exs file instead of the others founds in the ``config`` directory.
-If you run Pleroma with ``MIX_ENV=prod`` the file is ``prod.secret.exs``, otherwise it is ``dev.secret.exs``.
-
-## Pleroma.Upload
-* `uploader`: Select which `Pleroma.Uploaders` to use
-* `filters`: List of `Pleroma.Upload.Filter` to use.
-* `link_name`: When enabled Pleroma will add a `name` parameter to the url of the upload, for example `https://instance.tld/media/corndog.png?name=corndog.png`. This is needed to provide the correct filename in Content-Disposition headers when using filters like `Pleroma.Upload.Filter.Dedupe`
-* `base_url`: The base URL to access a user-uploaded file. Useful when you want to proxy the media files via another host.
-* `proxy_remote`: If you're using a remote uploader, Pleroma will proxy media requests instead of redirecting to it.
-* `proxy_opts`: Proxy options, see `Pleroma.ReverseProxy` documentation.
-
-Note: `strip_exif` has been replaced by `Pleroma.Upload.Filter.Mogrify`.
-
-## Pleroma.Uploaders.Local
-* `uploads`: Which directory to store the user-uploads in, relative to pleroma’s working directory
-
-## Pleroma.Uploaders.S3
-* `bucket`: S3 bucket name
-* `bucket_namespace`: S3 bucket namespace
-* `public_endpoint`: S3 endpoint that the user finally accesses(ex. "https://s3.dualstack.ap-northeast-1.amazonaws.com")
-* `truncated_namespace`: If you use S3 compatible service such as Digital Ocean Spaces or CDN, set folder name or "" etc.
-For example, when using CDN to S3 virtual host format, set "".
-At this time, write CNAME to CDN in public_endpoint.
-
-## Pleroma.Upload.Filter.Mogrify
-
-* `args`: List of actions for the `mogrify` command like `"strip"` or `["strip", "auto-orient", {"implode", "1"}]`.
-
-## Pleroma.Upload.Filter.Dedupe
-
-No specific configuration.
-
-## Pleroma.Upload.Filter.AnonymizeFilename
-
-This filter replaces the filename (not the path) of an upload. For complete obfuscation, add
-`Pleroma.Upload.Filter.Dedupe` before AnonymizeFilename.
-
-* `text`: Text to replace filenames in links. If empty, `{random}.extension` will be used. You can get the original filename extension by using `{extension}`, for example `custom-file-name.{extension}`.
-
-## Pleroma.Emails.Mailer
-* `adapter`: one of the mail adapters listed in [Swoosh readme](https://github.com/swoosh/swoosh#adapters), or `Swoosh.Adapters.Local` for in-memory mailbox.
-* `api_key` / `password` and / or other adapter-specific settings, per the above documentation.
-* `enabled`: Allows enable/disable send  emails. Default: `false`.
-
-An example for Sendgrid adapter:
-
-```elixir
-config :pleroma, Pleroma.Emails.Mailer,
-  adapter: Swoosh.Adapters.Sendgrid,
-  api_key: "YOUR_API_KEY"
-```
-
-An example for SMTP adapter:
-
-```elixir
-config :pleroma, Pleroma.Emails.Mailer,
-  adapter: Swoosh.Adapters.SMTP,
-  relay: "smtp.gmail.com",
-  username: "YOUR_USERNAME@gmail.com",
-  password: "YOUR_SMTP_PASSWORD",
-  port: 465,
-  ssl: true,
-  tls: :always,
-  auth: :always
-```
-
-## :uri_schemes
-* `valid_schemes`: List of the scheme part that is considered valid to be an URL
-
-## :instance
-* `name`: The instance’s name
-* `email`: Email used to reach an Administrator/Moderator of the instance
-* `notify_email`: Email used for notifications.
-* `description`: The instance’s description, can be seen in nodeinfo and ``/api/v1/instance``
-* `limit`: Posts character limit (CW/Subject included in the counter)
-* `remote_limit`: Hard character limit beyond which remote posts will be dropped.
-* `upload_limit`: File size limit of uploads (except for avatar, background, banner)
-* `avatar_upload_limit`: File size limit of user’s profile avatars
-* `background_upload_limit`: File size limit of user’s profile backgrounds
-* `banner_upload_limit`: File size limit of user’s profile banners
-* `poll_limits`: A map with poll limits for **local** polls
-  * `max_options`: Maximum number of options
-  * `max_option_chars`: Maximum number of characters per option
-  * `min_expiration`: Minimum expiration time (in seconds)
-  * `max_expiration`: Maximum expiration time (in seconds)
-* `registrations_open`: Enable registrations for anyone, invitations can be enabled when false.
-* `invites_enabled`: Enable user invitations for admins (depends on `registrations_open: false`).
-* `account_activation_required`: Require users to confirm their emails before signing in.
-* `federating`: Enable federation with other instances
-* `federation_incoming_replies_max_depth`: Max. depth of reply-to activities fetching on incoming federation, to prevent out-of-memory situations while fetching very long threads. If set to `nil`, threads of any depth will be fetched. Lower this value if you experience out-of-memory crashes.
-* `federation_reachability_timeout_days`: Timeout (in days) of each external federation target being unreachable prior to pausing federating to it.
-* `allow_relay`: Enable Pleroma’s Relay, which makes it possible to follow a whole instance
-* `rewrite_policy`: Message Rewrite Policy, either one or a list. Here are the ones available by default:
-  * `Pleroma.Web.ActivityPub.MRF.NoOpPolicy`: Doesn’t modify activities (default)
-  * `Pleroma.Web.ActivityPub.MRF.DropPolicy`: Drops all activities. It generally doesn’t makes sense to use in production
-  * `Pleroma.Web.ActivityPub.MRF.SimplePolicy`: Restrict the visibility of activities from certains instances (See ``:mrf_simple`` section)
-  * `Pleroma.Web.ActivityPub.MRF.TagPolicy`: Applies policies to individual users based on tags, which can be set using pleroma-fe/admin-fe/any other app that supports Pleroma Admin API. For example it allows marking posts from individual users nsfw (sensitive)
-  * `Pleroma.Web.ActivityPub.MRF.SubchainPolicy`: Selectively runs other MRF policies when messages match (see ``:mrf_subchain`` section)
-  * `Pleroma.Web.ActivityPub.MRF.RejectNonPublic`: Drops posts with non-public visibility settings (See ``:mrf_rejectnonpublic`` section)
-  * `Pleroma.Web.ActivityPub.MRF.EnsureRePrepended`: Rewrites posts to ensure that replies to posts with subjects do not have an identical subject and instead begin with re:.
-  * `Pleroma.Web.ActivityPub.MRF.AntiLinkSpamPolicy`: Rejects posts from likely spambots by rejecting posts from new users that contain links.
-  * `Pleroma.Web.ActivityPub.MRF.MediaProxyWarmingPolicy`: Crawls attachments using their MediaProxy URLs so that the MediaProxy cache is primed.
-  * `Pleroma.Web.ActivityPub.MRF.MentionPolicy`: Drops posts mentioning configurable users. (see `:mrf_mention` section)
-  * `Pleroma.Web.ActivityPub.MRF.VocabularyPolicy`: Restricts activities to a configured set of vocabulary. (see `:mrf_vocabulary` section)
-* `public`: Makes the client API in authentificated mode-only except for user-profiles. Useful for disabling the Local Timeline and The Whole Known Network.
-* `quarantined_instances`: List of ActivityPub instances where private(DMs, followers-only) activities will not be send.
-* `managed_config`: Whenether the config for pleroma-fe is configured in this config or in ``static/config.json``
-* `allowed_post_formats`: MIME-type list of formats allowed to be posted (transformed into HTML)
-* `mrf_transparency`: Make the content of your Message Rewrite Facility settings public (via nodeinfo).
-* `mrf_transparency_exclusions`: Exclude specific instance names from MRF transparency.  The use of the exclusions feature will be disclosed in nodeinfo as a boolean value.
-* `scope_copy`: Copy the scope (private/unlisted/public) in replies to posts by default.
-* `subject_line_behavior`: Allows changing the default behaviour of subject lines in replies. Valid values:
-  * "email": Copy and preprend re:, as in email.
-  * "masto": Copy verbatim, as in Mastodon.
-  * "noop": Don't copy the subject.
-* `always_show_subject_input`: When set to false, auto-hide the subject field when it's empty.
-* `extended_nickname_format`: Set to `true` to use extended local nicknames format (allows underscores/dashes). This will break federation with
-    older software for theses nicknames.
-* `max_pinned_statuses`: The maximum number of pinned statuses. `0` will disable the feature.
-* `autofollowed_nicknames`: Set to nicknames of (local) users that every new user should automatically follow.
-* `no_attachment_links`: Set to true to disable automatically adding attachment link text to statuses
-* `welcome_message`: A message that will be send to a newly registered users as a direct message.
-* `welcome_user_nickname`: The nickname of the local user that sends the welcome message.
-* `max_report_comment_size`: The maximum size of the report comment (Default: `1000`)
-* `safe_dm_mentions`: If set to true, only mentions at the beginning of a post will be used to address people in direct messages. This is to prevent accidental mentioning of people when talking about them (e.g. "@friend hey i really don't like @enemy"). Default: `false`.
-* `healthcheck`: If set to true, system data will be shown on ``/api/pleroma/healthcheck``.
-* `remote_post_retention_days`: The default amount of days to retain remote posts when pruning the database.
-* `user_bio_length`: A user bio maximum length (default: `5000`)
-* `user_name_length`: A user name maximum length (default: `100`)
-* `skip_thread_containment`: Skip filter out broken threads. The default is `false`.
-* `limit_to_local_content`: Limit unauthenticated users to search for local statutes and users only. Possible values: `:unauthenticated`, `:all` and `false`. The default is `:unauthenticated`.
-* `dynamic_configuration`: Allow transferring configuration to DB with the subsequent customization from Admin api.
-* `max_account_fields`: The maximum number of custom fields in the user profile (default: `10`)
-* `max_remote_account_fields`: The maximum number of custom fields in the remote user profile (default: `20`)
-* `account_field_name_length`: An account field name maximum length (default: `512`)
-* `account_field_value_length`: An account field value maximum length (default: `512`)
-* `external_user_synchronization`: Enabling following/followers counters synchronization for external users.
-
-
-
-## :logger
-* `backends`: `:console` is used to send logs to stdout, `{ExSyslogger, :ex_syslogger}` to log to syslog, and `Quack.Logger` to log to Slack
-
-An example to enable ONLY ExSyslogger (f/ex in ``prod.secret.exs``) with info and debug suppressed:
-```elixir
-config :logger,
-  backends: [{ExSyslogger, :ex_syslogger}]
-
-config :logger, :ex_syslogger,
-  level: :warn
-```
-
-Another example, keeping console output and adding the pid to syslog output:
-```elixir
-config :logger,
-  backends: [:console, {ExSyslogger, :ex_syslogger}]
-
-config :logger, :ex_syslogger,
-  level: :warn,
-  option: [:pid, :ndelay]
-```
-
-See: [logger’s documentation](https://hexdocs.pm/logger/Logger.html) and [ex_syslogger’s documentation](https://hexdocs.pm/ex_syslogger/)
-
-An example of logging info to local syslog, but warn to a Slack channel:
-```elixir
-config :logger,
-  backends: [ {ExSyslogger, :ex_syslogger}, Quack.Logger ],
-  level: :info
-
-config :logger, :ex_syslogger,
-  level: :info,
-  ident: "pleroma",
-  format: "$metadata[$level] $message"
-
-config :quack,
-  level: :warn,
-  meta: [:all],
-  webhook_url: "https://hooks.slack.com/services/YOUR-API-KEY-HERE"
-```
-
-See the [Quack Github](https://github.com/azohra/quack) for more details
-
-## :frontend_configurations
-
-This can be used to configure a keyword list that keeps the configuration data for any kind of frontend. By default, settings for `pleroma_fe` and `masto_fe` are configured.
-
-Frontends can access these settings at `/api/pleroma/frontend_configurations`
-
-To add your own configuration for PleromaFE, use it like this:
-
-```elixir
-config :pleroma, :frontend_configurations,
-  pleroma_fe: %{
-    theme: "pleroma-dark",
-    # ... see /priv/static/static/config.json for the available keys.
-},
-  masto_fe: %{
-    showInstanceSpecificPanel: true
-  }
-```
-
-These settings **need to be complete**, they will override the defaults.
-
-NOTE: for versions < 1.0, you need to set [`:fe`](#fe) to false, as shown a few lines below.
-
-## :fe
-__THIS IS DEPRECATED__
-
-If you are using this method, please change it to the [`frontend_configurations`](#frontend_configurations) method.
-Please **set this option to false** in your config like this:
-
-```elixir
-config :pleroma, :fe, false
-```
-
-This section is used to configure Pleroma-FE, unless ``:managed_config`` in ``:instance`` is set to false.
-
-* `theme`: Which theme to use, they are defined in ``styles.json``
-* `logo`: URL of the logo, defaults to Pleroma’s logo
-* `logo_mask`: Whether to use only the logo's shape as a mask (true) or as a regular image (false)
-* `logo_margin`: What margin to use around the logo
-* `background`: URL of the background, unless viewing a user profile with a background that is set
-* `redirect_root_no_login`: relative URL which indicates where to redirect when a user isn’t logged in.
-* `redirect_root_login`: relative URL which indicates where to redirect when a user is logged in.
-* `show_instance_panel`: Whenether to show the instance’s specific panel.
-* `scope_options_enabled`: Enable setting an notice visibility and subject/CW when posting
-* `formatting_options_enabled`: Enable setting a formatting different than plain-text (ie. HTML, Markdown) when posting, relates to ``:instance, allowed_post_formats``
-* `collapse_message_with_subjects`: When a message has a subject(aka Content Warning), collapse it by default
-* `hide_post_stats`: Hide notices statistics(repeats, favorites, …)
-* `hide_user_stats`: Hide profile statistics(posts, posts per day, followers, followings, …)
-
-## :assets
-
-This section configures assets to be used with various frontends. Currently the only option
-relates to mascots on the mastodon frontend
-
-* `mascots`: KeywordList of mascots, each element __MUST__ contain both a `url` and a
-  `mime_type` key.
-* `default_mascot`: An element from `mascots` - This will be used as the default mascot
-  on MastoFE (default: `:pleroma_fox_tan`)
-
-## :mrf_simple
-* `media_removal`: List of instances to remove medias from
-* `media_nsfw`: List of instances to put medias as NSFW(sensitive) from
-* `federated_timeline_removal`: List of instances to remove from Federated (aka The Whole Known Network) Timeline
-* `reject`: List of instances to reject any activities from
-* `accept`: List of instances to accept any activities from
-* `report_removal`: List of instances to reject reports from
-* `avatar_removal`: List of instances to strip avatars from
-* `banner_removal`: List of instances to strip banners from
-
-## :mrf_subchain
-This policy processes messages through an alternate pipeline when a given message matches certain criteria.
-All criteria are configured as a map of regular expressions to lists of policy modules.
-
-* `match_actor`: Matches a series of regular expressions against the actor field.
-
-Example:
-
-```
-config :pleroma, :mrf_subchain,
-  match_actor: %{
-    ~r/https:\/\/example.com/s => [Pleroma.Web.ActivityPub.MRF.DropPolicy]
-  }
-```
-
-## :mrf_rejectnonpublic
-* `allow_followersonly`: whether to allow followers-only posts
-* `allow_direct`: whether to allow direct messages
-
-## :mrf_hellthread
-* `delist_threshold`: Number of mentioned users after which the message gets delisted (the message can still be seen, but it will not show up in public timelines and mentioned users won't get notifications about it). Set to 0 to disable.
-* `reject_threshold`: Number of mentioned users after which the messaged gets rejected. Set to 0 to disable.
-
-## :mrf_keyword
-* `reject`: A list of patterns which result in message being rejected, each pattern can be a string or a [regular expression](https://hexdocs.pm/elixir/Regex.html)
-* `federated_timeline_removal`: A list of patterns which result in message being removed from federated timelines (a.k.a unlisted), each pattern can be a string or a [regular expression](https://hexdocs.pm/elixir/Regex.html)
-* `replace`: A list of tuples containing `{pattern, replacement}`, `pattern` can be a string or a [regular expression](https://hexdocs.pm/elixir/Regex.html)
-
-## :mrf_mention
-* `actors`: A list of actors, for which to drop any posts mentioning.
-
-## :mrf_vocabulary
-* `accept`: A list of ActivityStreams terms to accept.  If empty, all supported messages are accepted.
-* `reject`: A list of ActivityStreams terms to reject.  If empty, no messages are rejected.
-
-## :media_proxy
-* `enabled`: Enables proxying of remote media to the instance’s proxy
-* `base_url`: The base URL to access a user-uploaded file. Useful when you want to proxy the media files via another host/CDN fronts.
-* `proxy_opts`: All options defined in `Pleroma.ReverseProxy` documentation, defaults to `[max_body_length: (25*1_048_576)]`.
-* `whitelist`: List of domains to bypass the mediaproxy
-
-## :gopher
-* `enabled`: Enables the gopher interface
-* `ip`: IP address to bind to
-* `port`: Port to bind to
-* `dstport`: Port advertised in urls (optional, defaults to `port`)
-
-## Pleroma.Web.Endpoint
-`Phoenix` endpoint configuration, all configuration options can be viewed [here](https://hexdocs.pm/phoenix/Phoenix.Endpoint.html#module-dynamic-configuration), only common options are listed here
-* `http` - a list containing http protocol configuration, all configuration options can be viewed [here](https://hexdocs.pm/plug_cowboy/Plug.Cowboy.html#module-options), only common options are listed here. For deployment using docker, you need to set this to `[ip: {0,0,0,0}, port: 4000]` to make pleroma accessible from other containers (such as your nginx server).
-  - `ip` - a tuple consisting of 4 integers
-  - `port`
-* `url` - a list containing the configuration for generating urls, accepts
-  - `host` - the host without the scheme and a post (e.g `example.com`, not `https://example.com:2020`)
-  - `scheme` - e.g `http`, `https`
-  - `port`
-  - `path`
-* `extra_cookie_attrs` - a list of `Key=Value` strings to be added as non-standard cookie attributes. Defaults to `["SameSite=Lax"]`. See the [SameSite article](https://www.owasp.org/index.php/SameSite) on OWASP for more info.
-
-
-
-**Important note**: if you modify anything inside these lists, default `config.exs` values will be overwritten, which may result in breakage, to make sure this does not happen please copy the default value for the list from `config.exs` and modify/add only what you need
-
-Example:
-```elixir
-config :pleroma, Pleroma.Web.Endpoint,
-  url: [host: "example.com", port: 2020, scheme: "https"],
-  http: [
-    # start copied from config.exs
-    dispatch: [
-      {:_,
-       [
-         {"/api/v1/streaming", Pleroma.Web.MastodonAPI.WebsocketHandler, []},
-         {"/websocket", Phoenix.Endpoint.CowboyWebSocket,
-          {Phoenix.Transports.WebSocket,
-           {Pleroma.Web.Endpoint, Pleroma.Web.UserSocket, websocket_config}}},
-         {:_, Phoenix.Endpoint.Cowboy2Handler, {Pleroma.Web.Endpoint, []}}
-       ]}
-    # end copied from config.exs
-    ],
-    port: 8080,
-    ip: {127, 0, 0, 1}
-  ]
-```
-
-This will make Pleroma listen on `127.0.0.1` port `8080` and generate urls starting with `https://example.com:2020`
-
-## :activitypub
-* ``unfollow_blocked``: Whether blocks result in people getting unfollowed
-* ``outgoing_blocks``: Whether to federate blocks to other instances
-* ``deny_follow_blocked``: Whether to disallow following an account that has blocked the user in question
-* ``sign_object_fetches``: Sign object fetches with HTTP signatures
-
-## :http_security
-* ``enabled``: Whether the managed content security policy is enabled
-* ``sts``: Whether to additionally send a `Strict-Transport-Security` header
-* ``sts_max_age``: The maximum age for the `Strict-Transport-Security` header if sent
-* ``ct_max_age``: The maximum age for the `Expect-CT` header if sent
-* ``referrer_policy``: The referrer policy to use, either `"same-origin"` or `"no-referrer"`
-* ``report_uri``: Adds the specified url to `report-uri` and `report-to` group in CSP header.
-
-## :mrf_user_allowlist
-
-The keys in this section are the domain names that the policy should apply to.
-Each key should be assigned a list of users that should be allowed through by
-their ActivityPub ID.
-
-An example:
-
-```elixir
-config :pleroma, :mrf_user_allowlist,
-  "example.org": ["https://example.org/users/admin"]
-```
-
-## :web_push_encryption, :vapid_details
-
-Web Push Notifications configuration. You can use the mix task `mix web_push.gen.keypair` to generate it.
-
-* ``subject``: a mailto link for the administrative contact. It’s best if this email is not a personal email address, but rather a group email so that if a person leaves an organization, is unavailable for an extended period, or otherwise can’t respond, someone else on the list can.
-* ``public_key``: VAPID public key
-* ``private_key``: VAPID private key
-
-## Pleroma.Captcha
-* `enabled`: Whether the captcha should be shown on registration
-* `method`: The method/service to use for captcha
-* `seconds_valid`: The time in seconds for which the captcha is valid
-
-### Pleroma.Captcha.Kocaptcha
-Kocaptcha is a very simple captcha service with a single API endpoint,
-the source code is here: https://github.com/koto-bank/kocaptcha. The default endpoint
-`https://captcha.kotobank.ch` is hosted by the developer.
-
-* `endpoint`: the kocaptcha endpoint to use
-
-## :admin_token
-
-Allows to set a token that can be used to authenticate with the admin api without using an actual user by giving it as the 'admin_token' parameter. Example:
-
-```elixir
-config :pleroma, :admin_token, "somerandomtoken"
-```
-
-You can then do
-
-```sh
-curl "http://localhost:4000/api/pleroma/admin/invite_token?admin_token=somerandomtoken"
-```
-
-## :pleroma_job_queue
-
-[Pleroma Job Queue](https://git.pleroma.social/pleroma/pleroma_job_queue) configuration: a list of queues with maximum concurrent jobs.
-
-Pleroma has the following queues:
-
-* `federator_outgoing` - Outgoing federation
-* `federator_incoming` - Incoming federation
-* `mailer` - Email sender, see [`Pleroma.Emails.Mailer`](#pleroma-emails-mailer)
-* `transmogrifier` - Transmogrifier
-* `web_push` - Web push notifications
-* `scheduled_activities` - Scheduled activities, see [`Pleroma.ScheduledActivities`](#pleromascheduledactivity)
-
-Example:
-
-```elixir
-config :pleroma_job_queue, :queues,
-  federator_incoming: 50,
-  federator_outgoing: 50
-```
-
-This config contains two queues: `federator_incoming` and `federator_outgoing`. Both have the `max_jobs` set to `50`.
-
-## Pleroma.Web.Federator.RetryQueue
-
-* `enabled`: If set to `true`, failed federation jobs will be retried
-* `max_jobs`: The maximum amount of parallel federation jobs running at the same time.
-* `initial_timeout`: The initial timeout in seconds
-* `max_retries`: The maximum number of times a federation job is retried
-
-## Pleroma.Web.Metadata
-* `providers`: a list of metadata providers to enable. Providers available:
-  * Pleroma.Web.Metadata.Providers.OpenGraph
-  * Pleroma.Web.Metadata.Providers.TwitterCard
-  * Pleroma.Web.Metadata.Providers.RelMe - add links from user bio with rel=me into the `<header>` as `<link rel=me>`
-* `unfurl_nsfw`: If set to `true` nsfw attachments will be shown in previews
-
-## :rich_media
-* `enabled`: if enabled the instance will parse metadata from attached links to generate link previews
-* `ignore_hosts`: list of hosts which will be ignored by the metadata parser. For example `["accounts.google.com", "xss.website"]`, defaults to `[]`.
-* `ignore_tld`: list TLDs (top-level domains) which will ignore for parse metadata. default is ["local", "localdomain", "lan"]
-* `parsers`: list of Rich Media parsers
-
-## :fetch_initial_posts
-* `enabled`: if enabled, when a new user is federated with, fetch some of their latest posts
-* `pages`: the amount of pages to fetch
-
-## :hackney_pools
-
-Advanced. Tweaks Hackney (http client) connections pools.
-
-There's three pools used:
-
-* `:federation` for the federation jobs.
-  You may want this pool max_connections to be at least equal to the number of federator jobs + retry queue jobs.
-* `:media` for rich media, media proxy
-* `:upload` for uploaded media (if using a remote uploader and `proxy_remote: true`)
-
-For each pool, the options are:
-
-* `max_connections` - how much connections a pool can hold
-* `timeout` - retention duration for connections
-
-## :auto_linker
-
-Configuration for the `auto_linker` library:
-
-* `class: "auto-linker"` - specify the class to be added to the generated link. false to clear
-* `rel: "noopener noreferrer"` - override the rel attribute. false to clear
-* `new_window: true` - set to false to remove `target='_blank'` attribute
-* `scheme: false` - Set to true to link urls with schema `http://google.com`
-* `truncate: false` - Set to a number to truncate urls longer then the number. Truncated urls will end in `..`
-* `strip_prefix: true` - Strip the scheme prefix
-* `extra: false` - link urls with rarely used schemes (magnet, ipfs, irc, etc.)
-
-Example:
-
-```elixir
-config :auto_linker,
-  opts: [
-    scheme: true,
-    extra: true,
-    class: false,
-    strip_prefix: false,
-    new_window: false,
-    rel: false
-  ]
-```
-
-## Pleroma.ScheduledActivity
-
-* `daily_user_limit`: the number of scheduled activities a user is allowed to create in a single day (Default: `25`)
-* `total_user_limit`: the number of scheduled activities a user is allowed to create in total (Default: `300`)
-* `enabled`: whether scheduled activities are sent to the job queue to be executed
-
-## Pleroma.ActivityExpiration
-
-# `enabled`: whether expired activities will be sent to the job queue to be deleted
-
-## Pleroma.Web.Auth.Authenticator
-
-* `Pleroma.Web.Auth.PleromaAuthenticator`: default database authenticator
-* `Pleroma.Web.Auth.LDAPAuthenticator`: LDAP authentication
-
-## :ldap
-
-Use LDAP for user authentication.  When a user logs in to the Pleroma
-instance, the name and password will be verified by trying to authenticate
-(bind) to an LDAP server.  If a user exists in the LDAP directory but there
-is no account with the same name yet on the Pleroma instance then a new
-Pleroma account will be created with the same name as the LDAP user name.
-
-* `enabled`: enables LDAP authentication
-* `host`: LDAP server hostname
-* `port`: LDAP port, e.g. 389 or 636
-* `ssl`: true to use SSL, usually implies the port 636
-* `sslopts`: additional SSL options
-* `tls`: true to start TLS, usually implies the port 389
-* `tlsopts`: additional TLS options
-* `base`: LDAP base, e.g. "dc=example,dc=com"
-* `uid`: LDAP attribute name to authenticate the user, e.g. when "cn", the filter will be "cn=username,base"
-
-## BBS / SSH access
-
-To enable simple command line interface accessible over ssh, add a setting like this to your configuration file:
-
-```exs
-app_dir = File.cwd!
-priv_dir = Path.join([app_dir, "priv/ssh_keys"])
-
-config :esshd,
-  enabled: true,
-  priv_dir: priv_dir,
-  handler: "Pleroma.BBS.Handler",
-  port: 10_022,
-  password_authenticator: "Pleroma.BBS.Authenticator"
-```
-
-Feel free to adjust the priv_dir and port number. Then you will have to create the key for the keys (in the example `priv/ssh_keys`) and create the host keys with `ssh-keygen -m PEM -N "" -b 2048 -t rsa -f ssh_host_rsa_key`. After restarting, you should be able to connect to your Pleroma instance with `ssh username@server -p $PORT`
-
-## :auth
-
-* `Pleroma.Web.Auth.PleromaAuthenticator`: default database authenticator
-* `Pleroma.Web.Auth.LDAPAuthenticator`: LDAP authentication
-
-Authentication / authorization settings.
-
-* `auth_template`: authentication form template. By default it's `show.html` which corresponds to `lib/pleroma/web/templates/o_auth/o_auth/show.html.eex`.
-* `oauth_consumer_template`: OAuth consumer mode authentication form template. By default it's `consumer.html` which corresponds to `lib/pleroma/web/templates/o_auth/o_auth/consumer.html.eex`.
-* `oauth_consumer_strategies`: the list of enabled OAuth consumer strategies; by default it's set by `OAUTH_CONSUMER_STRATEGIES` environment variable. Each entry in this space-delimited string should be of format `<strategy>` or `<strategy>:<dependency>` (e.g. `twitter` or `keycloak:ueberauth_keycloak_strategy` in case dependency is named differently than `ueberauth_<strategy>`).
-
-## :email_notifications
-
-Email notifications settings.
-
-  - digest - emails of "what you've missed" for users who have been
-    inactive for a while.
-    - active: globally enable or disable digest emails
-    - schedule: When to send digest email, in [crontab format](https://en.wikipedia.org/wiki/Cron).
-      "0 0 * * 0" is the default, meaning "once a week at midnight on Sunday morning"
-    - interval: Minimum interval between digest emails to one user
-    - inactivity_threshold: Minimum user inactivity threshold
-
-## Pleroma.Emails.UserEmail
-
-- `:logo` - a path to a custom logo. Set it to `nil` to use the default Pleroma logo.
-- `:styling` - a map with color settings for email templates.
-
-## OAuth consumer mode
-
-OAuth consumer mode allows sign in / sign up via external OAuth providers (e.g. Twitter, Facebook, Google, Microsoft, etc.).
-Implementation is based on Ueberauth; see the list of [available strategies](https://github.com/ueberauth/ueberauth/wiki/List-of-Strategies).
-
-Note: each strategy is shipped as a separate dependency; in order to get the strategies, run `OAUTH_CONSUMER_STRATEGIES="..." mix deps.get`,
-e.g. `OAUTH_CONSUMER_STRATEGIES="twitter facebook google microsoft" mix deps.get`.
-The server should also be started with `OAUTH_CONSUMER_STRATEGIES="..." mix phx.server` in case you enable any strategies.
-
-Note: each strategy requires separate setup (on external provider side and Pleroma side). Below are the guidelines on setting up most popular strategies.
-
-Note: make sure that `"SameSite=Lax"` is set in `extra_cookie_attrs` when you have this feature enabled. OAuth consumer mode will not work with `"SameSite=Strict"`
-
-* For Twitter, [register an app](https://developer.twitter.com/en/apps), configure callback URL to https://<your_host>/oauth/twitter/callback
-
-* For Facebook, [register an app](https://developers.facebook.com/apps), configure callback URL to https://<your_host>/oauth/facebook/callback, enable Facebook Login service at https://developers.facebook.com/apps/<app_id>/fb-login/settings/
-
-* For Google, [register an app](https://console.developers.google.com), configure callback URL to https://<your_host>/oauth/google/callback
-
-* For Microsoft, [register an app](https://portal.azure.com), configure callback URL to https://<your_host>/oauth/microsoft/callback
-
-Once the app is configured on external OAuth provider side, add app's credentials and strategy-specific settings (if any — e.g. see Microsoft below) to `config/prod.secret.exs`,
-per strategy's documentation (e.g. [ueberauth_twitter](https://github.com/ueberauth/ueberauth_twitter)). Example config basing on environment variables:
-
-```elixir
-# Twitter
-config :ueberauth, Ueberauth.Strategy.Twitter.OAuth,
-  consumer_key: System.get_env("TWITTER_CONSUMER_KEY"),
-  consumer_secret: System.get_env("TWITTER_CONSUMER_SECRET")
-
-# Facebook
-config :ueberauth, Ueberauth.Strategy.Facebook.OAuth,
-  client_id: System.get_env("FACEBOOK_APP_ID"),
-  client_secret: System.get_env("FACEBOOK_APP_SECRET"),
-  redirect_uri: System.get_env("FACEBOOK_REDIRECT_URI")
-
-# Google
-config :ueberauth, Ueberauth.Strategy.Google.OAuth,
-  client_id: System.get_env("GOOGLE_CLIENT_ID"),
-  client_secret: System.get_env("GOOGLE_CLIENT_SECRET"),
-  redirect_uri: System.get_env("GOOGLE_REDIRECT_URI")
-
-# Microsoft
-config :ueberauth, Ueberauth.Strategy.Microsoft.OAuth,
-  client_id: System.get_env("MICROSOFT_CLIENT_ID"),
-  client_secret: System.get_env("MICROSOFT_CLIENT_SECRET")
-
-config :ueberauth, Ueberauth,
-  providers: [
-    microsoft: {Ueberauth.Strategy.Microsoft, [callback_params: []]}
-  ]
-
-# Keycloak
-# Note: make sure to add `keycloak:ueberauth_keycloak_strategy` entry to `OAUTH_CONSUMER_STRATEGIES` environment variable
-keycloak_url = "https://publicly-reachable-keycloak-instance.org:8080"
-
-config :ueberauth, Ueberauth.Strategy.Keycloak.OAuth,
-  client_id: System.get_env("KEYCLOAK_CLIENT_ID"),
-  client_secret: System.get_env("KEYCLOAK_CLIENT_SECRET"),
-  site: keycloak_url,
-  authorize_url: "#{keycloak_url}/auth/realms/master/protocol/openid-connect/auth",
-  token_url: "#{keycloak_url}/auth/realms/master/protocol/openid-connect/token",
-  userinfo_url: "#{keycloak_url}/auth/realms/master/protocol/openid-connect/userinfo",
-  token_method: :post
-
-config :ueberauth, Ueberauth,
-  providers: [
-    keycloak: {Ueberauth.Strategy.Keycloak, [uid_field: :email]}
-  ]
-```
-
-## OAuth 2.0 provider - :oauth2
-
-Configure OAuth 2 provider capabilities:
-
-* `token_expires_in` - The lifetime in seconds of the access token.
-* `issue_new_refresh_token` - Keeps old refresh token or generate new refresh token when to obtain an access token.
-* `clean_expired_tokens` - Enable a background job to clean expired oauth tokens. Defaults to `false`.
-* `clean_expired_tokens_interval` - Interval to run the job to clean expired tokens. Defaults to `86_400_000` (24 hours).
-
-## :emoji
-* `shortcode_globs`: Location of custom emoji files. `*` can be used as a wildcard. Example `["/emoji/custom/**/*.png"]`
-* `pack_extensions`: A list of file extensions for emojis, when no emoji.txt for a pack is present. Example `[".png", ".gif"]`
-* `groups`: Emojis are ordered in groups (tags). This is an array of key-value pairs where the key is the groupname and the value the location or array of locations. `*` can be used as a wildcard. Example `[Custom: ["/emoji/*.png", "/emoji/custom/*.png"]]`
-* `default_manifest`: Location of the JSON-manifest. This manifest contains information about the emoji-packs you can download. Currently only one manifest can be added (no arrays).
-
-## Database options
-
-### RUM indexing for full text search
-* `rum_enabled`: If RUM indexes should be used. Defaults to `false`.
-
-RUM indexes are an alternative indexing scheme that is not included in PostgreSQL by default. While they may eventually be mainlined, for now they have to be installed as a PostgreSQL extension from https://github.com/postgrespro/rum.
-
-Their advantage over the standard GIN indexes is that they allow efficient ordering of search results by timestamp, which makes search queries a lot faster on larger servers, by one or two orders of magnitude. They take up around 3 times as much space as GIN indexes.
-
-To enable them, both the `rum_enabled` flag has to be set and the following special migration has to be run:
-
-`mix ecto.migrate --migrations-path priv/repo/optional_migrations/rum_indexing/`
-
-This will probably take a long time.
-
-## :rate_limit
-
-This is an advanced feature and disabled by default.
-
-A keyword list of rate limiters where a key is a limiter name and value is the limiter configuration. The basic configuration is a tuple where:
-
-* The first element: `scale` (Integer). The time scale in milliseconds.
-* The second element: `limit` (Integer). How many requests to limit in the time scale provided.
-
-It is also possible to have different limits for unauthenticated and authenticated users: the keyword value must be a list of two tuples where the first one is a config for unauthenticated users and the second one is for authenticated.
-
-See [`Pleroma.Plugs.RateLimiter`](Pleroma.Plugs.RateLimiter.html) documentation for examples.
-
-Supported rate limiters:
-
-* `:search` for the search requests (account & status search etc.)
-* `:app_account_creation` for registering user accounts from the same IP address
-* `:relations_actions` for actions on relations with all users (follow, unfollow)
-* `:relation_id_action` for actions on relation with a specific user (follow, unfollow)
-* `:statuses_actions` for create / delete / fav / unfav / reblog / unreblog actions on any statuses
-* `:status_id_action` for fav / unfav or reblog / unreblog actions on the same status by the same user
-
-## :web_cache_ttl
-
-The expiration time for the web responses cache. Values should be in milliseconds or `nil` to disable expiration.
-
-Available caches:
-
-* `:activity_pub` - activity pub routes (except question activities). Defaults to `nil` (no expiration).
-* `:activity_pub_question` - activity pub routes (question activities). Defaults to `30_000` (30 seconds).
->>>>>>> 9c64a257
+# Configuration
+
+This file describe the configuration, it is recommended to edit the relevant *.secret.exs file instead of the others founds in the ``config`` directory.
+If you run Pleroma with ``MIX_ENV=prod`` the file is ``prod.secret.exs``, otherwise it is ``dev.secret.exs``.
+
+## Pleroma.Upload
+* `uploader`: Select which `Pleroma.Uploaders` to use
+* `filters`: List of `Pleroma.Upload.Filter` to use.
+* `link_name`: When enabled Pleroma will add a `name` parameter to the url of the upload, for example `https://instance.tld/media/corndog.png?name=corndog.png`. This is needed to provide the correct filename in Content-Disposition headers when using filters like `Pleroma.Upload.Filter.Dedupe`
+* `base_url`: The base URL to access a user-uploaded file. Useful when you want to proxy the media files via another host.
+* `proxy_remote`: If you're using a remote uploader, Pleroma will proxy media requests instead of redirecting to it.
+* `proxy_opts`: Proxy options, see `Pleroma.ReverseProxy` documentation.
+
+Note: `strip_exif` has been replaced by `Pleroma.Upload.Filter.Mogrify`.
+
+## Pleroma.Uploaders.Local
+* `uploads`: Which directory to store the user-uploads in, relative to pleroma’s working directory
+
+## Pleroma.Uploaders.S3
+* `bucket`: S3 bucket name
+* `bucket_namespace`: S3 bucket namespace
+* `public_endpoint`: S3 endpoint that the user finally accesses(ex. "https://s3.dualstack.ap-northeast-1.amazonaws.com")
+* `truncated_namespace`: If you use S3 compatible service such as Digital Ocean Spaces or CDN, set folder name or "" etc.
+For example, when using CDN to S3 virtual host format, set "".
+At this time, write CNAME to CDN in public_endpoint.
+
+## Pleroma.Upload.Filter.Mogrify
+
+* `args`: List of actions for the `mogrify` command like `"strip"` or `["strip", "auto-orient", {"implode", "1"}]`.
+
+## Pleroma.Upload.Filter.Dedupe
+
+No specific configuration.
+
+## Pleroma.Upload.Filter.AnonymizeFilename
+
+This filter replaces the filename (not the path) of an upload. For complete obfuscation, add
+`Pleroma.Upload.Filter.Dedupe` before AnonymizeFilename.
+
+* `text`: Text to replace filenames in links. If empty, `{random}.extension` will be used. You can get the original filename extension by using `{extension}`, for example `custom-file-name.{extension}`.
+
+## Pleroma.Emails.Mailer
+* `adapter`: one of the mail adapters listed in [Swoosh readme](https://github.com/swoosh/swoosh#adapters), or `Swoosh.Adapters.Local` for in-memory mailbox.
+* `api_key` / `password` and / or other adapter-specific settings, per the above documentation.
+* `enabled`: Allows enable/disable send  emails. Default: `false`.
+
+An example for Sendgrid adapter:
+
+```elixir
+config :pleroma, Pleroma.Emails.Mailer,
+  adapter: Swoosh.Adapters.Sendgrid,
+  api_key: "YOUR_API_KEY"
+```
+
+An example for SMTP adapter:
+
+```elixir
+config :pleroma, Pleroma.Emails.Mailer,
+  adapter: Swoosh.Adapters.SMTP,
+  relay: "smtp.gmail.com",
+  username: "YOUR_USERNAME@gmail.com",
+  password: "YOUR_SMTP_PASSWORD",
+  port: 465,
+  ssl: true,
+  tls: :always,
+  auth: :always
+```
+
+## :uri_schemes
+* `valid_schemes`: List of the scheme part that is considered valid to be an URL
+
+## :instance
+* `name`: The instance’s name
+* `email`: Email used to reach an Administrator/Moderator of the instance
+* `notify_email`: Email used for notifications.
+* `description`: The instance’s description, can be seen in nodeinfo and ``/api/v1/instance``
+* `limit`: Posts character limit (CW/Subject included in the counter)
+* `remote_limit`: Hard character limit beyond which remote posts will be dropped.
+* `upload_limit`: File size limit of uploads (except for avatar, background, banner)
+* `avatar_upload_limit`: File size limit of user’s profile avatars
+* `background_upload_limit`: File size limit of user’s profile backgrounds
+* `banner_upload_limit`: File size limit of user’s profile banners
+* `poll_limits`: A map with poll limits for **local** polls
+  * `max_options`: Maximum number of options
+  * `max_option_chars`: Maximum number of characters per option
+  * `min_expiration`: Minimum expiration time (in seconds)
+  * `max_expiration`: Maximum expiration time (in seconds)
+* `registrations_open`: Enable registrations for anyone, invitations can be enabled when false.
+* `invites_enabled`: Enable user invitations for admins (depends on `registrations_open: false`).
+* `account_activation_required`: Require users to confirm their emails before signing in.
+* `federating`: Enable federation with other instances
+* `federation_incoming_replies_max_depth`: Max. depth of reply-to activities fetching on incoming federation, to prevent out-of-memory situations while fetching very long threads. If set to `nil`, threads of any depth will be fetched. Lower this value if you experience out-of-memory crashes.
+* `federation_reachability_timeout_days`: Timeout (in days) of each external federation target being unreachable prior to pausing federating to it.
+* `allow_relay`: Enable Pleroma’s Relay, which makes it possible to follow a whole instance
+* `rewrite_policy`: Message Rewrite Policy, either one or a list. Here are the ones available by default:
+  * `Pleroma.Web.ActivityPub.MRF.NoOpPolicy`: Doesn’t modify activities (default)
+  * `Pleroma.Web.ActivityPub.MRF.DropPolicy`: Drops all activities. It generally doesn’t makes sense to use in production
+  * `Pleroma.Web.ActivityPub.MRF.SimplePolicy`: Restrict the visibility of activities from certains instances (See ``:mrf_simple`` section)
+  * `Pleroma.Web.ActivityPub.MRF.TagPolicy`: Applies policies to individual users based on tags, which can be set using pleroma-fe/admin-fe/any other app that supports Pleroma Admin API. For example it allows marking posts from individual users nsfw (sensitive)
+  * `Pleroma.Web.ActivityPub.MRF.SubchainPolicy`: Selectively runs other MRF policies when messages match (see ``:mrf_subchain`` section)
+  * `Pleroma.Web.ActivityPub.MRF.RejectNonPublic`: Drops posts with non-public visibility settings (See ``:mrf_rejectnonpublic`` section)
+  * `Pleroma.Web.ActivityPub.MRF.EnsureRePrepended`: Rewrites posts to ensure that replies to posts with subjects do not have an identical subject and instead begin with re:.
+  * `Pleroma.Web.ActivityPub.MRF.AntiLinkSpamPolicy`: Rejects posts from likely spambots by rejecting posts from new users that contain links.
+  * `Pleroma.Web.ActivityPub.MRF.MediaProxyWarmingPolicy`: Crawls attachments using their MediaProxy URLs so that the MediaProxy cache is primed.
+  * `Pleroma.Web.ActivityPub.MRF.MentionPolicy`: Drops posts mentioning configurable users. (see `:mrf_mention` section)
+  * `Pleroma.Web.ActivityPub.MRF.VocabularyPolicy`: Restricts activities to a configured set of vocabulary. (see `:mrf_vocabulary` section)
+* `public`: Makes the client API in authentificated mode-only except for user-profiles. Useful for disabling the Local Timeline and The Whole Known Network.
+* `quarantined_instances`: List of ActivityPub instances where private(DMs, followers-only) activities will not be send.
+* `managed_config`: Whenether the config for pleroma-fe is configured in this config or in ``static/config.json``
+* `allowed_post_formats`: MIME-type list of formats allowed to be posted (transformed into HTML)
+* `mrf_transparency`: Make the content of your Message Rewrite Facility settings public (via nodeinfo).
+* `mrf_transparency_exclusions`: Exclude specific instance names from MRF transparency.  The use of the exclusions feature will be disclosed in nodeinfo as a boolean value.
+* `scope_copy`: Copy the scope (private/unlisted/public) in replies to posts by default.
+* `subject_line_behavior`: Allows changing the default behaviour of subject lines in replies. Valid values:
+  * "email": Copy and preprend re:, as in email.
+  * "masto": Copy verbatim, as in Mastodon.
+  * "noop": Don't copy the subject.
+* `always_show_subject_input`: When set to false, auto-hide the subject field when it's empty.
+* `extended_nickname_format`: Set to `true` to use extended local nicknames format (allows underscores/dashes). This will break federation with
+    older software for theses nicknames.
+* `max_pinned_statuses`: The maximum number of pinned statuses. `0` will disable the feature.
+* `autofollowed_nicknames`: Set to nicknames of (local) users that every new user should automatically follow.
+* `no_attachment_links`: Set to true to disable automatically adding attachment link text to statuses
+* `welcome_message`: A message that will be send to a newly registered users as a direct message.
+* `welcome_user_nickname`: The nickname of the local user that sends the welcome message.
+* `max_report_comment_size`: The maximum size of the report comment (Default: `1000`)
+* `safe_dm_mentions`: If set to true, only mentions at the beginning of a post will be used to address people in direct messages. This is to prevent accidental mentioning of people when talking about them (e.g. "@friend hey i really don't like @enemy"). Default: `false`.
+* `healthcheck`: If set to true, system data will be shown on ``/api/pleroma/healthcheck``.
+* `remote_post_retention_days`: The default amount of days to retain remote posts when pruning the database.
+* `user_bio_length`: A user bio maximum length (default: `5000`)
+* `user_name_length`: A user name maximum length (default: `100`)
+* `skip_thread_containment`: Skip filter out broken threads. The default is `false`.
+* `limit_to_local_content`: Limit unauthenticated users to search for local statutes and users only. Possible values: `:unauthenticated`, `:all` and `false`. The default is `:unauthenticated`.
+* `dynamic_configuration`: Allow transferring configuration to DB with the subsequent customization from Admin api.
+* `max_account_fields`: The maximum number of custom fields in the user profile (default: `10`)
+* `max_remote_account_fields`: The maximum number of custom fields in the remote user profile (default: `20`)
+* `account_field_name_length`: An account field name maximum length (default: `512`)
+* `account_field_value_length`: An account field value maximum length (default: `512`)
+* `external_user_synchronization`: Enabling following/followers counters synchronization for external users.
+
+
+
+## :logger
+* `backends`: `:console` is used to send logs to stdout, `{ExSyslogger, :ex_syslogger}` to log to syslog, and `Quack.Logger` to log to Slack
+
+An example to enable ONLY ExSyslogger (f/ex in ``prod.secret.exs``) with info and debug suppressed:
+```elixir
+config :logger,
+  backends: [{ExSyslogger, :ex_syslogger}]
+
+config :logger, :ex_syslogger,
+  level: :warn
+```
+
+Another example, keeping console output and adding the pid to syslog output:
+```elixir
+config :logger,
+  backends: [:console, {ExSyslogger, :ex_syslogger}]
+
+config :logger, :ex_syslogger,
+  level: :warn,
+  option: [:pid, :ndelay]
+```
+
+See: [logger’s documentation](https://hexdocs.pm/logger/Logger.html) and [ex_syslogger’s documentation](https://hexdocs.pm/ex_syslogger/)
+
+An example of logging info to local syslog, but warn to a Slack channel:
+```elixir
+config :logger,
+  backends: [ {ExSyslogger, :ex_syslogger}, Quack.Logger ],
+  level: :info
+
+config :logger, :ex_syslogger,
+  level: :info,
+  ident: "pleroma",
+  format: "$metadata[$level] $message"
+
+config :quack,
+  level: :warn,
+  meta: [:all],
+  webhook_url: "https://hooks.slack.com/services/YOUR-API-KEY-HERE"
+```
+
+See the [Quack Github](https://github.com/azohra/quack) for more details
+
+## :frontend_configurations
+
+This can be used to configure a keyword list that keeps the configuration data for any kind of frontend. By default, settings for `pleroma_fe` and `masto_fe` are configured.
+
+Frontends can access these settings at `/api/pleroma/frontend_configurations`
+
+To add your own configuration for PleromaFE, use it like this:
+
+```elixir
+config :pleroma, :frontend_configurations,
+  pleroma_fe: %{
+    theme: "pleroma-dark",
+    # ... see /priv/static/static/config.json for the available keys.
+},
+  masto_fe: %{
+    showInstanceSpecificPanel: true
+  }
+```
+
+These settings **need to be complete**, they will override the defaults.
+
+NOTE: for versions < 1.0, you need to set [`:fe`](#fe) to false, as shown a few lines below.
+
+## :fe
+__THIS IS DEPRECATED__
+
+If you are using this method, please change it to the [`frontend_configurations`](#frontend_configurations) method.
+Please **set this option to false** in your config like this:
+
+```elixir
+config :pleroma, :fe, false
+```
+
+This section is used to configure Pleroma-FE, unless ``:managed_config`` in ``:instance`` is set to false.
+
+* `theme`: Which theme to use, they are defined in ``styles.json``
+* `logo`: URL of the logo, defaults to Pleroma’s logo
+* `logo_mask`: Whether to use only the logo's shape as a mask (true) or as a regular image (false)
+* `logo_margin`: What margin to use around the logo
+* `background`: URL of the background, unless viewing a user profile with a background that is set
+* `redirect_root_no_login`: relative URL which indicates where to redirect when a user isn’t logged in.
+* `redirect_root_login`: relative URL which indicates where to redirect when a user is logged in.
+* `show_instance_panel`: Whenether to show the instance’s specific panel.
+* `scope_options_enabled`: Enable setting an notice visibility and subject/CW when posting
+* `formatting_options_enabled`: Enable setting a formatting different than plain-text (ie. HTML, Markdown) when posting, relates to ``:instance, allowed_post_formats``
+* `collapse_message_with_subjects`: When a message has a subject(aka Content Warning), collapse it by default
+* `hide_post_stats`: Hide notices statistics(repeats, favorites, …)
+* `hide_user_stats`: Hide profile statistics(posts, posts per day, followers, followings, …)
+
+## :assets
+
+This section configures assets to be used with various frontends. Currently the only option
+relates to mascots on the mastodon frontend
+
+* `mascots`: KeywordList of mascots, each element __MUST__ contain both a `url` and a
+  `mime_type` key.
+* `default_mascot`: An element from `mascots` - This will be used as the default mascot
+  on MastoFE (default: `:pleroma_fox_tan`)
+
+## :mrf_simple
+* `media_removal`: List of instances to remove medias from
+* `media_nsfw`: List of instances to put medias as NSFW(sensitive) from
+* `federated_timeline_removal`: List of instances to remove from Federated (aka The Whole Known Network) Timeline
+* `reject`: List of instances to reject any activities from
+* `accept`: List of instances to accept any activities from
+* `report_removal`: List of instances to reject reports from
+* `avatar_removal`: List of instances to strip avatars from
+* `banner_removal`: List of instances to strip banners from
+
+## :mrf_subchain
+This policy processes messages through an alternate pipeline when a given message matches certain criteria.
+All criteria are configured as a map of regular expressions to lists of policy modules.
+
+* `match_actor`: Matches a series of regular expressions against the actor field.
+
+Example:
+
+```
+config :pleroma, :mrf_subchain,
+  match_actor: %{
+    ~r/https:\/\/example.com/s => [Pleroma.Web.ActivityPub.MRF.DropPolicy]
+  }
+```
+
+## :mrf_rejectnonpublic
+* `allow_followersonly`: whether to allow followers-only posts
+* `allow_direct`: whether to allow direct messages
+
+## :mrf_hellthread
+* `delist_threshold`: Number of mentioned users after which the message gets delisted (the message can still be seen, but it will not show up in public timelines and mentioned users won't get notifications about it). Set to 0 to disable.
+* `reject_threshold`: Number of mentioned users after which the messaged gets rejected. Set to 0 to disable.
+
+## :mrf_keyword
+* `reject`: A list of patterns which result in message being rejected, each pattern can be a string or a [regular expression](https://hexdocs.pm/elixir/Regex.html)
+* `federated_timeline_removal`: A list of patterns which result in message being removed from federated timelines (a.k.a unlisted), each pattern can be a string or a [regular expression](https://hexdocs.pm/elixir/Regex.html)
+* `replace`: A list of tuples containing `{pattern, replacement}`, `pattern` can be a string or a [regular expression](https://hexdocs.pm/elixir/Regex.html)
+
+## :mrf_mention
+* `actors`: A list of actors, for which to drop any posts mentioning.
+
+## :mrf_vocabulary
+* `accept`: A list of ActivityStreams terms to accept.  If empty, all supported messages are accepted.
+* `reject`: A list of ActivityStreams terms to reject.  If empty, no messages are rejected.
+
+## :media_proxy
+* `enabled`: Enables proxying of remote media to the instance’s proxy
+* `base_url`: The base URL to access a user-uploaded file. Useful when you want to proxy the media files via another host/CDN fronts.
+* `proxy_opts`: All options defined in `Pleroma.ReverseProxy` documentation, defaults to `[max_body_length: (25*1_048_576)]`.
+* `whitelist`: List of domains to bypass the mediaproxy
+
+## :gopher
+* `enabled`: Enables the gopher interface
+* `ip`: IP address to bind to
+* `port`: Port to bind to
+* `dstport`: Port advertised in urls (optional, defaults to `port`)
+
+## Pleroma.Web.Endpoint
+`Phoenix` endpoint configuration, all configuration options can be viewed [here](https://hexdocs.pm/phoenix/Phoenix.Endpoint.html#module-dynamic-configuration), only common options are listed here
+* `http` - a list containing http protocol configuration, all configuration options can be viewed [here](https://hexdocs.pm/plug_cowboy/Plug.Cowboy.html#module-options), only common options are listed here. For deployment using docker, you need to set this to `[ip: {0,0,0,0}, port: 4000]` to make pleroma accessible from other containers (such as your nginx server).
+  - `ip` - a tuple consisting of 4 integers
+  - `port`
+* `url` - a list containing the configuration for generating urls, accepts
+  - `host` - the host without the scheme and a post (e.g `example.com`, not `https://example.com:2020`)
+  - `scheme` - e.g `http`, `https`
+  - `port`
+  - `path`
+* `extra_cookie_attrs` - a list of `Key=Value` strings to be added as non-standard cookie attributes. Defaults to `["SameSite=Lax"]`. See the [SameSite article](https://www.owasp.org/index.php/SameSite) on OWASP for more info.
+
+
+
+**Important note**: if you modify anything inside these lists, default `config.exs` values will be overwritten, which may result in breakage, to make sure this does not happen please copy the default value for the list from `config.exs` and modify/add only what you need
+
+Example:
+```elixir
+config :pleroma, Pleroma.Web.Endpoint,
+  url: [host: "example.com", port: 2020, scheme: "https"],
+  http: [
+    # start copied from config.exs
+    dispatch: [
+      {:_,
+       [
+         {"/api/v1/streaming", Pleroma.Web.MastodonAPI.WebsocketHandler, []},
+         {"/websocket", Phoenix.Endpoint.CowboyWebSocket,
+          {Phoenix.Transports.WebSocket,
+           {Pleroma.Web.Endpoint, Pleroma.Web.UserSocket, websocket_config}}},
+         {:_, Phoenix.Endpoint.Cowboy2Handler, {Pleroma.Web.Endpoint, []}}
+       ]}
+    # end copied from config.exs
+    ],
+    port: 8080,
+    ip: {127, 0, 0, 1}
+  ]
+```
+
+This will make Pleroma listen on `127.0.0.1` port `8080` and generate urls starting with `https://example.com:2020`
+
+## :activitypub
+* ``unfollow_blocked``: Whether blocks result in people getting unfollowed
+* ``outgoing_blocks``: Whether to federate blocks to other instances
+* ``deny_follow_blocked``: Whether to disallow following an account that has blocked the user in question
+* ``sign_object_fetches``: Sign object fetches with HTTP signatures
+
+## :http_security
+* ``enabled``: Whether the managed content security policy is enabled
+* ``sts``: Whether to additionally send a `Strict-Transport-Security` header
+* ``sts_max_age``: The maximum age for the `Strict-Transport-Security` header if sent
+* ``ct_max_age``: The maximum age for the `Expect-CT` header if sent
+* ``referrer_policy``: The referrer policy to use, either `"same-origin"` or `"no-referrer"`
+* ``report_uri``: Adds the specified url to `report-uri` and `report-to` group in CSP header.
+
+## :mrf_user_allowlist
+
+The keys in this section are the domain names that the policy should apply to.
+Each key should be assigned a list of users that should be allowed through by
+their ActivityPub ID.
+
+An example:
+
+```elixir
+config :pleroma, :mrf_user_allowlist,
+  "example.org": ["https://example.org/users/admin"]
+```
+
+## :web_push_encryption, :vapid_details
+
+Web Push Notifications configuration. You can use the mix task `mix web_push.gen.keypair` to generate it.
+
+* ``subject``: a mailto link for the administrative contact. It’s best if this email is not a personal email address, but rather a group email so that if a person leaves an organization, is unavailable for an extended period, or otherwise can’t respond, someone else on the list can.
+* ``public_key``: VAPID public key
+* ``private_key``: VAPID private key
+
+## Pleroma.Captcha
+* `enabled`: Whether the captcha should be shown on registration
+* `method`: The method/service to use for captcha
+* `seconds_valid`: The time in seconds for which the captcha is valid
+
+### Pleroma.Captcha.Kocaptcha
+Kocaptcha is a very simple captcha service with a single API endpoint,
+the source code is here: https://github.com/koto-bank/kocaptcha. The default endpoint
+`https://captcha.kotobank.ch` is hosted by the developer.
+
+* `endpoint`: the kocaptcha endpoint to use
+
+## :admin_token
+
+Allows to set a token that can be used to authenticate with the admin api without using an actual user by giving it as the 'admin_token' parameter. Example:
+
+```elixir
+config :pleroma, :admin_token, "somerandomtoken"
+```
+
+You can then do
+
+```sh
+curl "http://localhost:4000/api/pleroma/admin/invite_token?admin_token=somerandomtoken"
+```
+
+## :pleroma_job_queue
+
+[Pleroma Job Queue](https://git.pleroma.social/pleroma/pleroma_job_queue) configuration: a list of queues with maximum concurrent jobs.
+
+Pleroma has the following queues:
+
+* `federator_outgoing` - Outgoing federation
+* `federator_incoming` - Incoming federation
+* `mailer` - Email sender, see [`Pleroma.Emails.Mailer`](#pleroma-emails-mailer)
+* `transmogrifier` - Transmogrifier
+* `web_push` - Web push notifications
+* `scheduled_activities` - Scheduled activities, see [`Pleroma.ScheduledActivities`](#pleromascheduledactivity)
+
+Example:
+
+```elixir
+config :pleroma_job_queue, :queues,
+  federator_incoming: 50,
+  federator_outgoing: 50
+```
+
+This config contains two queues: `federator_incoming` and `federator_outgoing`. Both have the `max_jobs` set to `50`.
+
+## Pleroma.Web.Federator.RetryQueue
+
+* `enabled`: If set to `true`, failed federation jobs will be retried
+* `max_jobs`: The maximum amount of parallel federation jobs running at the same time.
+* `initial_timeout`: The initial timeout in seconds
+* `max_retries`: The maximum number of times a federation job is retried
+
+## Pleroma.Web.Metadata
+* `providers`: a list of metadata providers to enable. Providers available:
+  * Pleroma.Web.Metadata.Providers.OpenGraph
+  * Pleroma.Web.Metadata.Providers.TwitterCard
+  * Pleroma.Web.Metadata.Providers.RelMe - add links from user bio with rel=me into the `<header>` as `<link rel=me>`
+* `unfurl_nsfw`: If set to `true` nsfw attachments will be shown in previews
+
+## :rich_media
+* `enabled`: if enabled the instance will parse metadata from attached links to generate link previews
+* `ignore_hosts`: list of hosts which will be ignored by the metadata parser. For example `["accounts.google.com", "xss.website"]`, defaults to `[]`.
+* `ignore_tld`: list TLDs (top-level domains) which will ignore for parse metadata. default is ["local", "localdomain", "lan"]
+* `parsers`: list of Rich Media parsers
+
+## :fetch_initial_posts
+* `enabled`: if enabled, when a new user is federated with, fetch some of their latest posts
+* `pages`: the amount of pages to fetch
+
+## :hackney_pools
+
+Advanced. Tweaks Hackney (http client) connections pools.
+
+There's three pools used:
+
+* `:federation` for the federation jobs.
+  You may want this pool max_connections to be at least equal to the number of federator jobs + retry queue jobs.
+* `:media` for rich media, media proxy
+* `:upload` for uploaded media (if using a remote uploader and `proxy_remote: true`)
+
+For each pool, the options are:
+
+* `max_connections` - how much connections a pool can hold
+* `timeout` - retention duration for connections
+
+## :auto_linker
+
+Configuration for the `auto_linker` library:
+
+* `class: "auto-linker"` - specify the class to be added to the generated link. false to clear
+* `rel: "noopener noreferrer"` - override the rel attribute. false to clear
+* `new_window: true` - set to false to remove `target='_blank'` attribute
+* `scheme: false` - Set to true to link urls with schema `http://google.com`
+* `truncate: false` - Set to a number to truncate urls longer then the number. Truncated urls will end in `..`
+* `strip_prefix: true` - Strip the scheme prefix
+* `extra: false` - link urls with rarely used schemes (magnet, ipfs, irc, etc.)
+
+Example:
+
+```elixir
+config :auto_linker,
+  opts: [
+    scheme: true,
+    extra: true,
+    class: false,
+    strip_prefix: false,
+    new_window: false,
+    rel: false
+  ]
+```
+
+## Pleroma.ScheduledActivity
+
+* `daily_user_limit`: the number of scheduled activities a user is allowed to create in a single day (Default: `25`)
+* `total_user_limit`: the number of scheduled activities a user is allowed to create in total (Default: `300`)
+* `enabled`: whether scheduled activities are sent to the job queue to be executed
+
+## Pleroma.ActivityExpiration
+
+# `enabled`: whether expired activities will be sent to the job queue to be deleted
+
+## Pleroma.Web.Auth.Authenticator
+
+* `Pleroma.Web.Auth.PleromaAuthenticator`: default database authenticator
+* `Pleroma.Web.Auth.LDAPAuthenticator`: LDAP authentication
+
+## :ldap
+
+Use LDAP for user authentication.  When a user logs in to the Pleroma
+instance, the name and password will be verified by trying to authenticate
+(bind) to an LDAP server.  If a user exists in the LDAP directory but there
+is no account with the same name yet on the Pleroma instance then a new
+Pleroma account will be created with the same name as the LDAP user name.
+
+* `enabled`: enables LDAP authentication
+* `host`: LDAP server hostname
+* `port`: LDAP port, e.g. 389 or 636
+* `ssl`: true to use SSL, usually implies the port 636
+* `sslopts`: additional SSL options
+* `tls`: true to start TLS, usually implies the port 389
+* `tlsopts`: additional TLS options
+* `base`: LDAP base, e.g. "dc=example,dc=com"
+* `uid`: LDAP attribute name to authenticate the user, e.g. when "cn", the filter will be "cn=username,base"
+
+## BBS / SSH access
+
+To enable simple command line interface accessible over ssh, add a setting like this to your configuration file:
+
+```exs
+app_dir = File.cwd!
+priv_dir = Path.join([app_dir, "priv/ssh_keys"])
+
+config :esshd,
+  enabled: true,
+  priv_dir: priv_dir,
+  handler: "Pleroma.BBS.Handler",
+  port: 10_022,
+  password_authenticator: "Pleroma.BBS.Authenticator"
+```
+
+Feel free to adjust the priv_dir and port number. Then you will have to create the key for the keys (in the example `priv/ssh_keys`) and create the host keys with `ssh-keygen -m PEM -N "" -b 2048 -t rsa -f ssh_host_rsa_key`. After restarting, you should be able to connect to your Pleroma instance with `ssh username@server -p $PORT`
+
+## :auth
+
+* `Pleroma.Web.Auth.PleromaAuthenticator`: default database authenticator
+* `Pleroma.Web.Auth.LDAPAuthenticator`: LDAP authentication
+
+Authentication / authorization settings.
+
+* `auth_template`: authentication form template. By default it's `show.html` which corresponds to `lib/pleroma/web/templates/o_auth/o_auth/show.html.eex`.
+* `oauth_consumer_template`: OAuth consumer mode authentication form template. By default it's `consumer.html` which corresponds to `lib/pleroma/web/templates/o_auth/o_auth/consumer.html.eex`.
+* `oauth_consumer_strategies`: the list of enabled OAuth consumer strategies; by default it's set by `OAUTH_CONSUMER_STRATEGIES` environment variable. Each entry in this space-delimited string should be of format `<strategy>` or `<strategy>:<dependency>` (e.g. `twitter` or `keycloak:ueberauth_keycloak_strategy` in case dependency is named differently than `ueberauth_<strategy>`).
+
+## :email_notifications
+
+Email notifications settings.
+
+  - digest - emails of "what you've missed" for users who have been
+    inactive for a while.
+    - active: globally enable or disable digest emails
+    - schedule: When to send digest email, in [crontab format](https://en.wikipedia.org/wiki/Cron).
+      "0 0 * * 0" is the default, meaning "once a week at midnight on Sunday morning"
+    - interval: Minimum interval between digest emails to one user
+    - inactivity_threshold: Minimum user inactivity threshold
+
+## Pleroma.Emails.UserEmail
+
+- `:logo` - a path to a custom logo. Set it to `nil` to use the default Pleroma logo.
+- `:styling` - a map with color settings for email templates.
+
+## OAuth consumer mode
+
+OAuth consumer mode allows sign in / sign up via external OAuth providers (e.g. Twitter, Facebook, Google, Microsoft, etc.).
+Implementation is based on Ueberauth; see the list of [available strategies](https://github.com/ueberauth/ueberauth/wiki/List-of-Strategies).
+
+Note: each strategy is shipped as a separate dependency; in order to get the strategies, run `OAUTH_CONSUMER_STRATEGIES="..." mix deps.get`,
+e.g. `OAUTH_CONSUMER_STRATEGIES="twitter facebook google microsoft" mix deps.get`.
+The server should also be started with `OAUTH_CONSUMER_STRATEGIES="..." mix phx.server` in case you enable any strategies.
+
+Note: each strategy requires separate setup (on external provider side and Pleroma side). Below are the guidelines on setting up most popular strategies.
+
+Note: make sure that `"SameSite=Lax"` is set in `extra_cookie_attrs` when you have this feature enabled. OAuth consumer mode will not work with `"SameSite=Strict"`
+
+* For Twitter, [register an app](https://developer.twitter.com/en/apps), configure callback URL to https://<your_host>/oauth/twitter/callback
+
+* For Facebook, [register an app](https://developers.facebook.com/apps), configure callback URL to https://<your_host>/oauth/facebook/callback, enable Facebook Login service at https://developers.facebook.com/apps/<app_id>/fb-login/settings/
+
+* For Google, [register an app](https://console.developers.google.com), configure callback URL to https://<your_host>/oauth/google/callback
+
+* For Microsoft, [register an app](https://portal.azure.com), configure callback URL to https://<your_host>/oauth/microsoft/callback
+
+Once the app is configured on external OAuth provider side, add app's credentials and strategy-specific settings (if any — e.g. see Microsoft below) to `config/prod.secret.exs`,
+per strategy's documentation (e.g. [ueberauth_twitter](https://github.com/ueberauth/ueberauth_twitter)). Example config basing on environment variables:
+
+```elixir
+# Twitter
+config :ueberauth, Ueberauth.Strategy.Twitter.OAuth,
+  consumer_key: System.get_env("TWITTER_CONSUMER_KEY"),
+  consumer_secret: System.get_env("TWITTER_CONSUMER_SECRET")
+
+# Facebook
+config :ueberauth, Ueberauth.Strategy.Facebook.OAuth,
+  client_id: System.get_env("FACEBOOK_APP_ID"),
+  client_secret: System.get_env("FACEBOOK_APP_SECRET"),
+  redirect_uri: System.get_env("FACEBOOK_REDIRECT_URI")
+
+# Google
+config :ueberauth, Ueberauth.Strategy.Google.OAuth,
+  client_id: System.get_env("GOOGLE_CLIENT_ID"),
+  client_secret: System.get_env("GOOGLE_CLIENT_SECRET"),
+  redirect_uri: System.get_env("GOOGLE_REDIRECT_URI")
+
+# Microsoft
+config :ueberauth, Ueberauth.Strategy.Microsoft.OAuth,
+  client_id: System.get_env("MICROSOFT_CLIENT_ID"),
+  client_secret: System.get_env("MICROSOFT_CLIENT_SECRET")
+
+config :ueberauth, Ueberauth,
+  providers: [
+    microsoft: {Ueberauth.Strategy.Microsoft, [callback_params: []]}
+  ]
+
+# Keycloak
+# Note: make sure to add `keycloak:ueberauth_keycloak_strategy` entry to `OAUTH_CONSUMER_STRATEGIES` environment variable
+keycloak_url = "https://publicly-reachable-keycloak-instance.org:8080"
+
+config :ueberauth, Ueberauth.Strategy.Keycloak.OAuth,
+  client_id: System.get_env("KEYCLOAK_CLIENT_ID"),
+  client_secret: System.get_env("KEYCLOAK_CLIENT_SECRET"),
+  site: keycloak_url,
+  authorize_url: "#{keycloak_url}/auth/realms/master/protocol/openid-connect/auth",
+  token_url: "#{keycloak_url}/auth/realms/master/protocol/openid-connect/token",
+  userinfo_url: "#{keycloak_url}/auth/realms/master/protocol/openid-connect/userinfo",
+  token_method: :post
+
+config :ueberauth, Ueberauth,
+  providers: [
+    keycloak: {Ueberauth.Strategy.Keycloak, [uid_field: :email]}
+  ]
+```
+
+## OAuth 2.0 provider - :oauth2
+
+Configure OAuth 2 provider capabilities:
+
+* `token_expires_in` - The lifetime in seconds of the access token.
+* `issue_new_refresh_token` - Keeps old refresh token or generate new refresh token when to obtain an access token.
+* `clean_expired_tokens` - Enable a background job to clean expired oauth tokens. Defaults to `false`.
+* `clean_expired_tokens_interval` - Interval to run the job to clean expired tokens. Defaults to `86_400_000` (24 hours).
+
+## :emoji
+* `shortcode_globs`: Location of custom emoji files. `*` can be used as a wildcard. Example `["/emoji/custom/**/*.png"]`
+* `pack_extensions`: A list of file extensions for emojis, when no emoji.txt for a pack is present. Example `[".png", ".gif"]`
+* `groups`: Emojis are ordered in groups (tags). This is an array of key-value pairs where the key is the groupname and the value the location or array of locations. `*` can be used as a wildcard. Example `[Custom: ["/emoji/*.png", "/emoji/custom/*.png"]]`
+* `default_manifest`: Location of the JSON-manifest. This manifest contains information about the emoji-packs you can download. Currently only one manifest can be added (no arrays).
+
+## Database options
+
+### RUM indexing for full text search
+* `rum_enabled`: If RUM indexes should be used. Defaults to `false`.
+
+RUM indexes are an alternative indexing scheme that is not included in PostgreSQL by default. While they may eventually be mainlined, for now they have to be installed as a PostgreSQL extension from https://github.com/postgrespro/rum.
+
+Their advantage over the standard GIN indexes is that they allow efficient ordering of search results by timestamp, which makes search queries a lot faster on larger servers, by one or two orders of magnitude. They take up around 3 times as much space as GIN indexes.
+
+To enable them, both the `rum_enabled` flag has to be set and the following special migration has to be run:
+
+`mix ecto.migrate --migrations-path priv/repo/optional_migrations/rum_indexing/`
+
+This will probably take a long time.
+
+## :rate_limit
+
+This is an advanced feature and disabled by default.
+
+A keyword list of rate limiters where a key is a limiter name and value is the limiter configuration. The basic configuration is a tuple where:
+
+* The first element: `scale` (Integer). The time scale in milliseconds.
+* The second element: `limit` (Integer). How many requests to limit in the time scale provided.
+
+It is also possible to have different limits for unauthenticated and authenticated users: the keyword value must be a list of two tuples where the first one is a config for unauthenticated users and the second one is for authenticated.
+
+See [`Pleroma.Plugs.RateLimiter`](Pleroma.Plugs.RateLimiter.html) documentation for examples.
+
+Supported rate limiters:
+
+* `:search` for the search requests (account & status search etc.)
+* `:app_account_creation` for registering user accounts from the same IP address
+* `:relations_actions` for actions on relations with all users (follow, unfollow)
+* `:relation_id_action` for actions on relation with a specific user (follow, unfollow)
+* `:statuses_actions` for create / delete / fav / unfav / reblog / unreblog actions on any statuses
+* `:status_id_action` for fav / unfav or reblog / unreblog actions on the same status by the same user
+
+## :web_cache_ttl
+
+The expiration time for the web responses cache. Values should be in milliseconds or `nil` to disable expiration.
+
+Available caches:
+
+* `:activity_pub` - activity pub routes (except question activities). Defaults to `nil` (no expiration).
+* `:activity_pub_question` - activity pub routes (question activities). Defaults to `30_000` (30 seconds).