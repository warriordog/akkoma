# App artifacts
/_build
/db
/deps
/*.ez
/test/uploads
/.elixir_ls
/test/fixtures/test_tmp.txt
/test/fixtures/image_tmp.jpg
/test/tmp/
/doc
/instance
/priv/ssh_keys

# Prevent committing custom emojis
/priv/static/emoji/custom/*

# Generated on crash by the VM
erl_crash.dump

# Files matching config/*.secret.exs pattern contain sensitive
# data and you should not commit them into version control.
#
# Alternatively, you may comment the line below and commit the
# secrets files as long as you replace their contents by environment
# variables.
/config/*.secret.exs
/config/generated_config.exs

# Database setup file, some may forget to delete it
/config/setup_db.psql

.DS_Store
.env

# Editor config
/.vscode/

# Prevent committing docs files
/priv/static/doc/*

<<<<<<< HEAD
/cover
=======
# Code test coverage
/cover
/Elixir.*.coverdata
>>>>>>> 8d13c429
<|MERGE_RESOLUTION|>--- conflicted
+++ resolved
@@ -39,10 +39,6 @@
 # Prevent committing docs files
 /priv/static/doc/*
 
-<<<<<<< HEAD
-/cover
-=======
 # Code test coverage
 /cover
-/Elixir.*.coverdata
->>>>>>> 8d13c429
+/Elixir.*.coverdata