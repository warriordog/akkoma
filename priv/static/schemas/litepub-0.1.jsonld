--- conflicted
+++ resolved
@@ -29,14 +29,11 @@
                 "@id": "litepub:oauthRegistrationEndpoint",
                 "@type": "@id"
             },
-<<<<<<< HEAD
+            "EmojiReaction": "litepub:EmojiReaction",
             "alsoKnownAs": {
                 "@id": "as:alsoKnownAs",
                 "@type": "@id"
             }
-=======
-            "EmojiReaction": "litepub:EmojiReaction"
->>>>>>> 6085c71b
         }
     ]
 }