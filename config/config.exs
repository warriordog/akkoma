#                                 .i;;;;i.
#                               iYcviii;vXY:
#                             .YXi       .i1c.
#                            .YC.     .    in7.
#                           .vc.   ......   ;1c.
#                           i7,   ..        .;1;
#                          i7,   .. ...      .Y1i
#                         ,7v     .6MMM@;     .YX,
#                        .7;.   ..IMMMMMM1     :t7.
#                       .;Y.     ;$MMMMMM9.     :tc.
#                       vY.   .. .nMMM@MMU.      ;1v.
#                      i7i   ...  .#MM@M@C. .....:71i
#                     it:   ....   $MMM@9;.,i;;;i,;tti
#                    :t7.  .....   0MMMWv.,iii:::,,;St.
#                   .nC.   .....   IMMMQ..,::::::,.,czX.
#                  .ct:   ....... .ZMMMI..,:::::::,,:76Y.
#                  c2:   ......,i..Y$M@t..:::::::,,..inZY
#                 vov   ......:ii..c$MBc..,,,,,,,,,,..iI9i
#                i9Y   ......iii:..7@MA,..,,,,,,,,,....;AA:
#               iIS.  ......:ii::..;@MI....,............;Ez.
#              .I9.  ......:i::::...8M1..................C0z.
#             .z9;  ......:i::::,.. .i:...................zWX.
#             vbv  ......,i::::,,.      ................. :AQY
#            c6Y.  .,...,::::,,..:t0@@QY. ................ :8bi
#           :6S. ..,,...,:::,,,..EMMMMMMI. ............... .;bZ,
#          :6o,  .,,,,..:::,,,..i#MMMMMM#v.................  YW2.
#         .n8i ..,,,,,,,::,,,,.. tMMMMM@C:.................. .1Wn
#         7Uc. .:::,,,,,::,,,,..   i1t;,..................... .UEi
#         7C...::::::::::::,,,,..        ....................  vSi.
#         ;1;...,,::::::,.........       ..................    Yz:
#          v97,.........                                     .voC.
#           izAotX7777777777777777777777777777777777777777Y7n92:
#             .;CoIIIIIUAA666666699999ZZZZZZZZZZZZZZZZZZZZ6ov.
#
#                          !!! ATTENTION !!!
# DO NOT EDIT THIS FILE! THIS FILE CONTAINS THE DEFAULT VALUES FOR THE CON-
# FIGURATION! EDIT YOUR SECRET FILE (either prod.secret.exs, dev.secret.exs).
#
# This file is responsible for configuring your application
# and its dependencies with the aid of the Mix.Config module.
#
# This configuration file is loaded before any dependency and
# is restricted to this project.
use Mix.Config

# General application configuration
config :pleroma, ecto_repos: [Pleroma.Repo]

config :pleroma, Pleroma.Repo,
  types: Pleroma.PostgresTypes,
  telemetry_event: [Pleroma.Repo.Instrumenter],
  migration_lock: nil

config :pleroma, Pleroma.Captcha,
  enabled: true,
  seconds_valid: 300,
  method: Pleroma.Captcha.Native

config :pleroma, Pleroma.Captcha.Kocaptcha, endpoint: "https://captcha.kotobank.ch"

# Upload configuration
config :pleroma, Pleroma.Upload,
  uploader: Pleroma.Uploaders.Local,
  filters: [Pleroma.Upload.Filter.Dedupe],
  link_name: false,
  proxy_remote: false,
  proxy_opts: [
    redirect_on_failure: false,
    max_body_length: 25 * 1_048_576,
    http: [
      follow_redirect: true,
      pool: :upload
    ]
  ],
  filename_display_max_length: 30

config :pleroma, Pleroma.Uploaders.Local, uploads: "uploads"

config :pleroma, Pleroma.Uploaders.S3,
  bucket: nil,
  streaming_enabled: true,
  public_endpoint: "https://s3.amazonaws.com"

config :pleroma, :emoji,
  shortcode_globs: ["/emoji/custom/**/*.png"],
  pack_extensions: [".png", ".gif"],
  groups: [
    Custom: ["/emoji/*.png", "/emoji/**/*.png"]
  ],
  default_manifest: "https://git.pleroma.social/pleroma/emoji-index/raw/master/index.json",
  shared_pack_cache_seconds_per_file: 60

config :pleroma, :uri_schemes,
  valid_schemes: [
    "https",
    "http",
    "dat",
    "dweb",
    "gopher",
    "ipfs",
    "ipns",
    "irc",
    "ircs",
    "magnet",
    "mailto",
    "mumble",
    "ssb",
    "xmpp"
  ]

websocket_config = [
  path: "/websocket",
  serializer: [
    {Phoenix.Socket.V1.JSONSerializer, "~> 1.0.0"},
    {Phoenix.Socket.V2.JSONSerializer, "~> 2.0.0"}
  ],
  timeout: 60_000,
  transport_log: false,
  compress: false
]

# Configures the endpoint
config :pleroma, Pleroma.Web.Endpoint,
  instrumenters: [Pleroma.Web.Endpoint.Instrumenter],
  url: [host: "localhost"],
  http: [
    ip: {127, 0, 0, 1},
    dispatch: [
      {:_,
       [
         {"/api/v1/streaming", Pleroma.Web.MastodonAPI.WebsocketHandler, []},
         {"/websocket", Phoenix.Endpoint.CowboyWebSocket,
          {Phoenix.Transports.WebSocket,
           {Pleroma.Web.Endpoint, Pleroma.Web.UserSocket, websocket_config}}},
         {:_, Phoenix.Endpoint.Cowboy2Handler, {Pleroma.Web.Endpoint, []}}
       ]}
    ]
  ],
  protocol: "https",
  secret_key_base: "aK4Abxf29xU9TTDKre9coZPUgevcVCFQJe/5xP/7Lt4BEif6idBIbjupVbOrbKxl",
  signing_salt: "CqaoopA2",
  render_errors: [view: Pleroma.Web.ErrorView, accepts: ~w(json)],
  pubsub: [name: Pleroma.PubSub, adapter: Phoenix.PubSub.PG2],
  secure_cookie_flag: true,
  extra_cookie_attrs: [
    "SameSite=Lax"
  ]

# Configures Elixir's Logger
config :logger, :console,
  level: :debug,
  format: "\n$time $metadata[$level] $message\n",
  metadata: [:request_id]

config :logger, :ex_syslogger,
  level: :debug,
  ident: "pleroma",
  format: "$metadata[$level] $message",
  metadata: [:request_id]

config :quack,
  level: :warn,
  meta: [:all],
  webhook_url: "https://hooks.slack.com/services/YOUR-KEY-HERE"

config :mime, :types, %{
  "application/xml" => ["xml"],
  "application/xrd+xml" => ["xrd+xml"],
  "application/jrd+json" => ["jrd+json"],
  "application/activity+json" => ["activity+json"],
  "application/ld+json" => ["activity+json"]
}

config :tesla, adapter: Tesla.Adapter.Hackney

# Configures http settings, upstream proxy etc.
config :pleroma, :http,
  proxy_url: nil,
  send_user_agent: true,
  user_agent: :default,
  adapter: []

config :pleroma, :instance,
  name: "Pleroma",
  email: "example@example.com",
  notify_email: "noreply@example.com",
  description: "Pleroma: An efficient and flexible fediverse server",
  background_image: "/images/city.jpg",
  instance_thumbnail: "/instance/thumbnail.jpeg",
  limit: 5_000,
  chat_limit: 5_000,
  remote_limit: 100_000,
  upload_limit: 16_000_000,
  avatar_upload_limit: 2_000_000,
  background_upload_limit: 4_000_000,
  banner_upload_limit: 4_000_000,
  poll_limits: %{
    max_options: 20,
    max_option_chars: 200,
    min_expiration: 0,
    max_expiration: 365 * 24 * 60 * 60
  },
  registrations_open: true,
  invites_enabled: false,
  account_activation_required: false,
  federating: true,
  federation_incoming_replies_max_depth: 100,
  federation_reachability_timeout_days: 7,
  federation_publisher_modules: [
    Pleroma.Web.ActivityPub.Publisher
  ],
  allow_relay: true,
  public: true,
  quarantined_instances: [],
  managed_config: true,
  static_dir: "instance/static/",
  allowed_post_formats: [
    "text/plain",
    "text/html",
    "text/markdown",
    "text/bbcode"
  ],
  autofollowed_nicknames: [],
  max_pinned_statuses: 1,
  attachment_links: false,
  welcome_user_nickname: nil,
  welcome_message: nil,
  max_report_comment_size: 1000,
  safe_dm_mentions: false,
  healthcheck: false,
  remote_post_retention_days: 90,
  skip_thread_containment: true,
  limit_to_local_content: :unauthenticated,
  user_bio_length: 5000,
  user_name_length: 100,
  max_account_fields: 10,
  max_remote_account_fields: 20,
  account_field_name_length: 512,
  account_field_value_length: 2048,
  external_user_synchronization: true,
  extended_nickname_format: true,
  cleanup_attachments: false,
  multi_factor_authentication: [
    totp: [
      # digits 6 or 8
      digits: 6,
      period: 30
    ],
    backup_codes: [
      number: 5,
      length: 16
    ]
  ]

config :pleroma, :feed,
  post_title: %{
    max_length: 100,
    omission: "..."
  }

config :pleroma, :markup,
  # XXX - unfortunately, inline images must be enabled by default right now, because
  # of custom emoji.  Issue #275 discusses defanging that somehow.
  allow_inline_images: true,
  allow_headings: false,
  allow_tables: false,
  allow_fonts: false,
  scrub_policy: [
    Pleroma.HTML.Scrubber.Default,
    Pleroma.HTML.Transform.MediaProxy
  ]

config :pleroma, :frontend_configurations,
  pleroma_fe: %{
    alwaysShowSubjectInput: true,
    background: "/images/city.jpg",
    collapseMessageWithSubject: false,
    disableChat: false,
    greentext: false,
    hideFilteredStatuses: false,
    hideMutedPosts: false,
    hidePostStats: false,
    hideSitename: false,
    hideUserStats: false,
    loginMethod: "password",
    logo: "/static/logo.png",
    logoMargin: ".1em",
    logoMask: true,
    minimalScopesMode: false,
    noAttachmentLinks: false,
    nsfwCensorImage: "",
    postContentType: "text/plain",
    redirectRootLogin: "/main/friends",
    redirectRootNoLogin: "/main/all",
    scopeCopy: true,
    sidebarRight: false,
    showFeaturesPanel: true,
    showInstanceSpecificPanel: false,
    subjectLineBehavior: "email",
    theme: "pleroma-dark",
    webPushNotifications: false
  },
  masto_fe: %{
    showInstanceSpecificPanel: true
  }

config :pleroma, :assets,
  mascots: [
    pleroma_fox_tan: %{
      url: "/images/pleroma-fox-tan-smol.png",
      mime_type: "image/png"
    },
    pleroma_fox_tan_shy: %{
      url: "/images/pleroma-fox-tan-shy.png",
      mime_type: "image/png"
    }
  ],
  default_mascot: :pleroma_fox_tan

config :pleroma, :manifest,
  icons: [
    %{
      src: "/static/logo.png",
      type: "image/png"
    }
  ],
  theme_color: "#282c37",
  background_color: "#191b22"

config :pleroma, :activitypub,
  unfollow_blocked: true,
  outgoing_blocks: true,
  follow_handshake_timeout: 500,
  note_replies_output_limit: 5,
  sign_object_fetches: true,
  authorized_fetch_mode: false

config :pleroma, :streamer,
  workers: 3,
  overflow_workers: 2

config :pleroma, :user, deny_follow_blocked: true

config :pleroma, :mrf_normalize_markup, scrub_policy: Pleroma.HTML.Scrubber.Default

config :pleroma, :mrf_rejectnonpublic,
  allow_followersonly: false,
  allow_direct: false

config :pleroma, :mrf_hellthread,
  delist_threshold: 10,
  reject_threshold: 20

config :pleroma, :mrf_simple,
  media_removal: [],
  media_nsfw: [],
  federated_timeline_removal: [],
  report_removal: [],
  reject: [],
  accept: [],
  avatar_removal: [],
  banner_removal: [],
  reject_deletes: []

config :pleroma, :mrf_keyword,
  reject: [],
  federated_timeline_removal: [],
  replace: []

config :pleroma, :mrf_subchain, match_actor: %{}

config :pleroma, :mrf_activity_expiration, days: 365

config :pleroma, :mrf_vocabulary,
  accept: [],
  reject: []

config :pleroma, :mrf_object_age,
  threshold: 172_800,
  actions: [:delist, :strip_followers]

config :pleroma, :rich_media,
  enabled: true,
  ignore_hosts: [],
  ignore_tld: ["local", "localdomain", "lan"],
  parsers: [
    Pleroma.Web.RichMedia.Parsers.TwitterCard,
    Pleroma.Web.RichMedia.Parsers.OEmbed
  ],
  ttl_setters: [Pleroma.Web.RichMedia.Parser.TTL.AwsSignedUrl]

config :pleroma, :media_proxy,
  enabled: false,
  invalidation: [
    enabled: false,
    provider: Pleroma.Web.MediaProxy.Invalidation.Script
  ],
  proxy_opts: [
    redirect_on_failure: false,
    max_body_length: 25 * 1_048_576,
    # Note: max_read_duration defaults to Pleroma.ReverseProxy.max_read_duration_default/1
    max_read_duration: 30_000,
    http: [
      follow_redirect: true,
      pool: :media
    ]
  ],
  whitelist: []

<<<<<<< HEAD
# Note: media preview proxy depends on media proxy to be enabled
config :pleroma, :media_preview_proxy,
  enabled: false,
  thumbnail_max_width: 400,
  thumbnail_max_height: 200,
  proxy_opts: [
    head_request_max_read_duration: 5_000,
    max_read_duration: 10_000
  ]
=======
config :pleroma, Pleroma.Web.MediaProxy.Invalidation.Http,
  method: :purge,
  headers: [],
  options: []

config :pleroma, Pleroma.Web.MediaProxy.Invalidation.Script, script_path: nil
>>>>>>> 4c044f62

config :pleroma, :chat, enabled: true

config :phoenix, :format_encoders, json: Jason

config :phoenix, :json_library, Jason

config :phoenix, :filter_parameters, ["password", "confirm"]

config :pleroma, :gopher,
  enabled: false,
  ip: {0, 0, 0, 0},
  port: 9999

config :pleroma, Pleroma.Web.Metadata,
  providers: [
    Pleroma.Web.Metadata.Providers.OpenGraph,
    Pleroma.Web.Metadata.Providers.TwitterCard,
    Pleroma.Web.Metadata.Providers.RelMe,
    Pleroma.Web.Metadata.Providers.Feed
  ],
  unfurl_nsfw: false

config :pleroma, Pleroma.Web.Preload,
  providers: [
    Pleroma.Web.Preload.Providers.Instance,
    Pleroma.Web.Preload.Providers.StatusNet
  ]

config :pleroma, :http_security,
  enabled: true,
  sts: false,
  sts_max_age: 31_536_000,
  ct_max_age: 2_592_000,
  referrer_policy: "same-origin"

config :cors_plug,
  max_age: 86_400,
  methods: ["POST", "PUT", "DELETE", "GET", "PATCH", "OPTIONS"],
  expose: [
    "Link",
    "X-RateLimit-Reset",
    "X-RateLimit-Limit",
    "X-RateLimit-Remaining",
    "X-Request-Id",
    "Idempotency-Key"
  ],
  credentials: true,
  headers: ["Authorization", "Content-Type", "Idempotency-Key"]

config :pleroma, Pleroma.User,
  restricted_nicknames: [
    ".well-known",
    "~",
    "about",
    "activities",
    "api",
    "auth",
    "check_password",
    "dev",
    "friend-requests",
    "inbox",
    "internal",
    "main",
    "media",
    "nodeinfo",
    "notice",
    "oauth",
    "objects",
    "ostatus_subscribe",
    "pleroma",
    "proxy",
    "push",
    "registration",
    "relay",
    "settings",
    "status",
    "tag",
    "user-search",
    "user_exists",
    "users",
    "web"
  ]

config :pleroma, Oban,
  repo: Pleroma.Repo,
  verbose: false,
  prune: {:maxlen, 1500},
  queues: [
    activity_expiration: 10,
    federator_incoming: 50,
    federator_outgoing: 50,
    web_push: 50,
    mailer: 10,
    transmogrifier: 20,
    scheduled_activities: 10,
    background: 5,
    remote_fetcher: 2,
    attachments_cleanup: 5,
    new_users_digest: 1
  ],
  crontab: [
    {"0 0 * * *", Pleroma.Workers.Cron.ClearOauthTokenWorker},
    {"0 * * * *", Pleroma.Workers.Cron.StatsWorker},
    {"* * * * *", Pleroma.Workers.Cron.PurgeExpiredActivitiesWorker},
    {"0 0 * * 0", Pleroma.Workers.Cron.DigestEmailsWorker},
    {"0 0 * * *", Pleroma.Workers.Cron.NewUsersDigestWorker}
  ]

config :pleroma, :workers,
  retries: [
    federator_incoming: 5,
    federator_outgoing: 5
  ]

config :auto_linker,
  opts: [
    extra: true,
    # TODO: Set to :no_scheme when it works properly
    validate_tld: true,
    class: false,
    strip_prefix: false,
    new_window: false,
    rel: "ugc"
  ]

config :pleroma, :ldap,
  enabled: System.get_env("LDAP_ENABLED") == "true",
  host: System.get_env("LDAP_HOST") || "localhost",
  port: String.to_integer(System.get_env("LDAP_PORT") || "389"),
  ssl: System.get_env("LDAP_SSL") == "true",
  sslopts: [],
  tls: System.get_env("LDAP_TLS") == "true",
  tlsopts: [],
  base: System.get_env("LDAP_BASE") || "dc=example,dc=com",
  uid: System.get_env("LDAP_UID") || "cn"

config :esshd,
  enabled: false

oauth_consumer_strategies =
  System.get_env("OAUTH_CONSUMER_STRATEGIES")
  |> to_string()
  |> String.split()
  |> Enum.map(&hd(String.split(&1, ":")))

ueberauth_providers =
  for strategy <- oauth_consumer_strategies do
    strategy_module_name = "Elixir.Ueberauth.Strategy.#{String.capitalize(strategy)}"
    strategy_module = String.to_atom(strategy_module_name)
    {String.to_atom(strategy), {strategy_module, [callback_params: ["state"]]}}
  end

config :ueberauth,
       Ueberauth,
       base_path: "/oauth",
       providers: ueberauth_providers

config :pleroma,
       :auth,
       enforce_oauth_admin_scope_usage: true,
       oauth_consumer_strategies: oauth_consumer_strategies

config :pleroma, Pleroma.Emails.Mailer, adapter: Swoosh.Adapters.Sendmail, enabled: false

config :pleroma, Pleroma.Emails.UserEmail,
  logo: nil,
  styling: %{
    link_color: "#d8a070",
    background_color: "#2C3645",
    content_background_color: "#1B2635",
    header_color: "#d8a070",
    text_color: "#b9b9ba",
    text_muted_color: "#b9b9ba"
  }

config :pleroma, Pleroma.Emails.NewUsersDigestEmail, enabled: false

config :prometheus, Pleroma.Web.Endpoint.MetricsExporter, path: "/api/pleroma/app_metrics"

config :pleroma, Pleroma.ScheduledActivity,
  daily_user_limit: 25,
  total_user_limit: 300,
  enabled: true

config :pleroma, :email_notifications,
  digest: %{
    active: false,
    interval: 7,
    inactivity_threshold: 7
  }

config :pleroma, :oauth2,
  token_expires_in: 600,
  issue_new_refresh_token: true,
  clean_expired_tokens: false

config :pleroma, :database, rum_enabled: false

config :pleroma, :env, Mix.env()

config :http_signatures,
  adapter: Pleroma.Signature

config :pleroma, :rate_limit,
  authentication: {60_000, 15},
  timeline: {500, 3},
  search: [{1000, 10}, {1000, 30}],
  app_account_creation: {1_800_000, 25},
  relations_actions: {10_000, 10},
  relation_id_action: {60_000, 2},
  statuses_actions: {10_000, 15},
  status_id_action: {60_000, 3},
  password_reset: {1_800_000, 5},
  account_confirmation_resend: {8_640_000, 5},
  ap_routes: {60_000, 15}

config :pleroma, Pleroma.ActivityExpiration, enabled: true

config :pleroma, Pleroma.Plugs.RemoteIp, enabled: true

config :pleroma, :static_fe, enabled: false

config :pleroma, :web_cache_ttl,
  activity_pub: nil,
  activity_pub_question: 30_000

config :pleroma, :modules, runtime_dir: "instance/modules"

config :pleroma, configurable_from_database: false

config :pleroma, Pleroma.Repo,
  parameters: [gin_fuzzy_search_limit: "500"],
  prepare: :unnamed

config :pleroma, :connections_pool,
  checkin_timeout: 250,
  max_connections: 250,
  retry: 1,
  retry_timeout: 1000,
  await_up_timeout: 5_000

config :pleroma, :pools,
  federation: [
    size: 50,
    max_overflow: 10,
    timeout: 150_000
  ],
  media: [
    size: 50,
    max_overflow: 10,
    timeout: 150_000
  ],
  upload: [
    size: 25,
    max_overflow: 5,
    timeout: 300_000
  ],
  default: [
    size: 10,
    max_overflow: 2,
    timeout: 10_000
  ]

config :pleroma, :hackney_pools,
  federation: [
    max_connections: 50,
    timeout: 150_000
  ],
  media: [
    max_connections: 50,
    timeout: 150_000
  ],
  upload: [
    max_connections: 25,
    timeout: 300_000
  ]

config :pleroma, :restrict_unauthenticated,
  timelines: %{local: false, federated: false},
  profiles: %{local: false, remote: false},
  activities: %{local: false, remote: false}

config :pleroma, Pleroma.Web.ApiSpec.CastAndValidate, strict: false

<<<<<<< HEAD
config :pleroma, :exexec,
  root_mode: false,
  options: %{}
=======
config :pleroma, :mrf,
  policies: Pleroma.Web.ActivityPub.MRF.NoOpPolicy,
  transparency: true,
  transparency_exclusions: []

config :tzdata, :http_client, Pleroma.HTTP.Tzdata

config :ex_aws, http_client: Pleroma.HTTP.ExAws
>>>>>>> 4c044f62

# Import environment specific config. This must remain at the bottom
# of this file so it overrides the configuration defined above.
import_config "#{Mix.env()}.exs"<|MERGE_RESOLUTION|>--- conflicted
+++ resolved
@@ -407,7 +407,13 @@
   ],
   whitelist: []
 
-<<<<<<< HEAD
+config :pleroma, Pleroma.Web.MediaProxy.Invalidation.Http,
+  method: :purge,
+  headers: [],
+  options: []
+
+config :pleroma, Pleroma.Web.MediaProxy.Invalidation.Script, script_path: nil
+
 # Note: media preview proxy depends on media proxy to be enabled
 config :pleroma, :media_preview_proxy,
   enabled: false,
@@ -417,14 +423,6 @@
     head_request_max_read_duration: 5_000,
     max_read_duration: 10_000
   ]
-=======
-config :pleroma, Pleroma.Web.MediaProxy.Invalidation.Http,
-  method: :purge,
-  headers: [],
-  options: []
-
-config :pleroma, Pleroma.Web.MediaProxy.Invalidation.Script, script_path: nil
->>>>>>> 4c044f62
 
 config :pleroma, :chat, enabled: true
 
@@ -710,11 +708,6 @@
 
 config :pleroma, Pleroma.Web.ApiSpec.CastAndValidate, strict: false
 
-<<<<<<< HEAD
-config :pleroma, :exexec,
-  root_mode: false,
-  options: %{}
-=======
 config :pleroma, :mrf,
   policies: Pleroma.Web.ActivityPub.MRF.NoOpPolicy,
   transparency: true,
@@ -723,7 +716,10 @@
 config :tzdata, :http_client, Pleroma.HTTP.Tzdata
 
 config :ex_aws, http_client: Pleroma.HTTP.ExAws
->>>>>>> 4c044f62
+
+config :pleroma, :exexec,
+  root_mode: false,
+  options: %{}
 
 # Import environment specific config. This must remain at the bottom
 # of this file so it overrides the configuration defined above.
