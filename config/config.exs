--- conflicted
+++ resolved
@@ -30,11 +30,8 @@
   "application/xrd+xml" => ["xrd+xml"]
 }
 
-<<<<<<< HEAD
-=======
 config :pleroma, :websub_verifier, Pleroma.Web.Websub
 
->>>>>>> cef4a4d7
 # Import environment specific config. This must remain at the bottom
 # of this file so it overrides the configuration defined above.
 import_config "#{Mix.env}.exs"