# This file is responsible for configuring your application
# and its dependencies with the aid of the Mix.Config module.
#
# This configuration file is loaded before any dependency and
# is restricted to this project.
use Mix.Config

# General application configuration
config :pleroma, ecto_repos: [Pleroma.Repo]

config :pleroma, Pleroma.Repo,
  types: Pleroma.PostgresTypes,
  telemetry_event: [Pleroma.Repo.Instrumenter]

config :pleroma, Pleroma.Captcha,
  enabled: false,
  seconds_valid: 60,
  method: Pleroma.Captcha.Kocaptcha

config :pleroma, :hackney_pools,
  federation: [
    max_connections: 50,
    timeout: 150_000
  ],
  media: [
    max_connections: 50,
    timeout: 150_000
  ],
  upload: [
    max_connections: 25,
    timeout: 300_000
  ]

config :pleroma, Pleroma.Captcha.Kocaptcha, endpoint: "https://captcha.kotobank.ch"

# Upload configuration
config :pleroma, Pleroma.Upload,
  uploader: Pleroma.Uploaders.Local,
  filters: [Pleroma.Upload.Filter.Dedupe],
  link_name: true,
  proxy_remote: false,
  proxy_opts: [
    redirect_on_failure: false,
    max_body_length: 25 * 1_048_576,
    http: [
      follow_redirect: true,
      pool: :upload
    ]
  ]

config :pleroma, Pleroma.Uploaders.Local, uploads: "uploads"

config :pleroma, Pleroma.Uploaders.S3,
  bucket: nil,
  public_endpoint: "https://s3.amazonaws.com"

config :pleroma, Pleroma.Uploaders.MDII,
  cgi: "https://mdii.sakura.ne.jp/mdii-post.cgi",
  files: "https://mdii.sakura.ne.jp"

config :pleroma, :emoji, shortcode_globs: ["/emoji/custom/**/*.png"]

config :pleroma, :uri_schemes,
  valid_schemes: [
    "https",
    "http",
    "dat",
    "dweb",
    "gopher",
    "ipfs",
    "ipns",
    "irc",
    "ircs",
    "magnet",
    "mailto",
    "mumble",
    "ssb",
    "xmpp"
  ]

websocket_config = [
  path: "/websocket",
  serializer: [
    {Phoenix.Socket.V1.JSONSerializer, "~> 1.0.0"},
    {Phoenix.Socket.V2.JSONSerializer, "~> 2.0.0"}
  ],
  timeout: 60_000,
  transport_log: false,
  compress: false
]

# Configures the endpoint
config :pleroma, Pleroma.Web.Endpoint,
  instrumenters: [Pleroma.Web.Endpoint.Instrumenter],
  url: [host: "localhost"],
  http: [
    dispatch: [
      {:_,
       [
         {"/api/v1/streaming", Pleroma.Web.MastodonAPI.WebsocketHandler, []},
         {"/websocket", Phoenix.Endpoint.CowboyWebSocket,
          {Phoenix.Transports.WebSocket,
           {Pleroma.Web.Endpoint, Pleroma.Web.UserSocket, websocket_config}}},
         {:_, Phoenix.Endpoint.Cowboy2Handler, {Pleroma.Web.Endpoint, []}}
       ]}
    ]
  ],
  protocol: "https",
  secret_key_base: "aK4Abxf29xU9TTDKre9coZPUgevcVCFQJe/5xP/7Lt4BEif6idBIbjupVbOrbKxl",
  signing_salt: "CqaoopA2",
  render_errors: [view: Pleroma.Web.ErrorView, accepts: ~w(json)],
  pubsub: [name: Pleroma.PubSub, adapter: Phoenix.PubSub.PG2],
  secure_cookie_flag: true

# Configures Elixir's Logger
config :logger, :console,
  format: "$time $metadata[$level] $message\n",
  metadata: [:request_id]

config :logger, :ex_syslogger,
  level: :debug,
  ident: "Pleroma",
  format: "$metadata[$level] $message",
  metadata: [:request_id]

config :quack,
  level: :warn,
  meta: [:all],
  webhook_url: "https://hooks.slack.com/services/YOUR-KEY-HERE"

config :mime, :types, %{
  "application/xml" => ["xml"],
  "application/xrd+xml" => ["xrd+xml"],
  "application/jrd+json" => ["jrd+json"],
  "application/activity+json" => ["activity+json"],
  "application/ld+json" => ["activity+json"]
}

config :pleroma, :websub, Pleroma.Web.Websub
config :pleroma, :ostatus, Pleroma.Web.OStatus
config :pleroma, :httpoison, Pleroma.HTTP
config :tesla, adapter: Tesla.Adapter.Hackney

# Configures http settings, upstream proxy etc.
config :pleroma, :http,
  proxy_url: nil,
  adapter: [
    ssl_options: [
      # We don't support TLS v1.3 yet
      versions: [:tlsv1, :"tlsv1.1", :"tlsv1.2"]
    ]
  ]

config :pleroma, :instance,
  name: "Pleroma",
  email: "example@example.com",
  description: "A Pleroma instance, an alternative fediverse server",
  limit: 5_000,
  remote_limit: 100_000,
  upload_limit: 16_000_000,
  avatar_upload_limit: 2_000_000,
  background_upload_limit: 4_000_000,
  banner_upload_limit: 4_000_000,
  registrations_open: true,
  federating: true,
  federation_reachability_timeout_days: 7,
  allow_relay: true,
  rewrite_policy: Pleroma.Web.ActivityPub.MRF.NoOpPolicy,
  public: true,
  quarantined_instances: [],
  managed_config: true,
  static_dir: "instance/static/",
  allowed_post_formats: [
    "text/plain",
    "text/html",
    "text/markdown"
  ],
  finmoji_enabled: true,
  mrf_transparency: true,
  autofollowed_nicknames: [],
  max_pinned_statuses: 1,
  no_attachment_links: false,
  welcome_user_nickname: nil,
  welcome_message: nil,
  max_report_comment_size: 1000,
  safe_dm_mentions: false

config :pleroma, :markup,
  # XXX - unfortunately, inline images must be enabled by default right now, because
  # of custom emoji.  Issue #275 discusses defanging that somehow.
  allow_inline_images: true,
  allow_headings: false,
  allow_tables: false,
  allow_fonts: false,
  scrub_policy: [
    Pleroma.HTML.Transform.MediaProxy,
    Pleroma.HTML.Scrubber.Default
  ]

# Deprecated, will be gone in 1.0
config :pleroma, :fe,
  theme: "pleroma-dark",
  logo: "/static/logo.png",
  logo_mask: true,
  logo_margin: "0.1em",
  background: "/static/aurora_borealis.jpg",
  redirect_root_no_login: "/main/all",
  redirect_root_login: "/main/friends",
  show_instance_panel: true,
  scope_options_enabled: false,
  formatting_options_enabled: false,
  collapse_message_with_subject: false,
  hide_post_stats: false,
  hide_user_stats: false,
  scope_copy: true,
  subject_line_behavior: "email",
  always_show_subject_input: true

config :pleroma, :frontend_configurations,
  pleroma_fe: %{
    theme: "pleroma-dark",
    logo: "/static/logo.png",
    background: "/images/city.jpg",
    redirectRootNoLogin: "/main/all",
    redirectRootLogin: "/main/friends",
    showInstanceSpecificPanel: true,
    scopeOptionsEnabled: false,
    formattingOptionsEnabled: false,
    collapseMessageWithSubject: false,
    hidePostStats: false,
    hideUserStats: false,
    scopeCopy: true,
    subjectLineBehavior: "email",
    alwaysShowSubjectInput: true
  },
  masto_fe: %{
    showInstanceSpecificPanel: true
  }

config :pleroma, :activitypub,
  accept_blocks: true,
  unfollow_blocked: true,
  outgoing_blocks: true,
  follow_handshake_timeout: 500

config :pleroma, :user, deny_follow_blocked: true

config :pleroma, :mrf_normalize_markup, scrub_policy: Pleroma.HTML.Scrubber.Default

config :pleroma, :mrf_rejectnonpublic,
  allow_followersonly: false,
  allow_direct: false

config :pleroma, :mrf_hellthread,
  delist_threshold: 10,
  reject_threshold: 20

config :pleroma, :mrf_simple,
  media_removal: [],
  media_nsfw: [],
  federated_timeline_removal: [],
  reject: [],
  accept: []

config :pleroma, :mrf_keyword,
  reject: [],
  federated_timeline_removal: [],
  replace: []

config :pleroma, :rich_media, enabled: true

config :pleroma, :media_proxy,
  enabled: false,
  proxy_opts: [
    redirect_on_failure: false,
    max_body_length: 25 * 1_048_576,
    http: [
      follow_redirect: true,
      pool: :media
    ]
  ]

config :pleroma, :chat, enabled: true

config :phoenix, :format_encoders, json: Jason

config :pleroma, :gopher,
  enabled: false,
  ip: {0, 0, 0, 0},
  port: 9999

config :pleroma, Pleroma.Web.Metadata, providers: [], unfurl_nsfw: false

config :pleroma, :suggestions,
  enabled: false,
  third_party_engine:
    "http://vinayaka.distsn.org/cgi-bin/vinayaka-user-match-suggestions-api.cgi?{{host}}+{{user}}",
  timeout: 300_000,
  limit: 23,
  web: "https://vinayaka.distsn.org/?{{host}}+{{user}}"

config :pleroma, :http_security,
  enabled: true,
  sts: false,
  sts_max_age: 31_536_000,
  ct_max_age: 2_592_000,
  referrer_policy: "same-origin"

config :cors_plug,
  max_age: 86_400,
  methods: ["POST", "PUT", "DELETE", "GET", "PATCH", "OPTIONS"],
  expose: [
    "Link",
    "X-RateLimit-Reset",
    "X-RateLimit-Limit",
    "X-RateLimit-Remaining",
    "X-Request-Id",
    "Idempotency-Key"
  ],
  credentials: true,
  headers: ["Authorization", "Content-Type", "Idempotency-Key"]

config :pleroma, Pleroma.User,
  restricted_nicknames: [
    ".well-known",
    "~",
    "about",
    "activities",
    "api",
    "auth",
    "dev",
    "friend-requests",
    "inbox",
    "internal",
    "main",
    "media",
    "nodeinfo",
    "notice",
    "oauth",
    "objects",
    "ostatus_subscribe",
    "pleroma",
    "proxy",
    "push",
    "registration",
    "relay",
    "settings",
    "status",
    "tag",
    "user-search",
    "users",
    "web"
  ]

config :pleroma, Pleroma.Web.Federator.RetryQueue,
  enabled: false,
  max_jobs: 20,
  initial_timeout: 30,
  max_retries: 5

config :pleroma_job_queue, :queues,
  federator_incoming: 50,
  federator_outgoing: 50,
<<<<<<< HEAD
  web_push: 50,
  mailer: 10
=======
  mailer: 10,
  scheduled_activities: 10
>>>>>>> b177e1e7

config :pleroma, :fetch_initial_posts,
  enabled: false,
  pages: 5

config :auto_linker,
  opts: [
    scheme: true,
    extra: true,
    class: false,
    strip_prefix: false,
    new_window: false,
    rel: false
  ]

config :pleroma, :ldap,
  enabled: System.get_env("LDAP_ENABLED") == "true",
  host: System.get_env("LDAP_HOST") || "localhost",
  port: String.to_integer(System.get_env("LDAP_PORT") || "389"),
  ssl: System.get_env("LDAP_SSL") == "true",
  sslopts: [],
  tls: System.get_env("LDAP_TLS") == "true",
  tlsopts: [],
  base: System.get_env("LDAP_BASE") || "dc=example,dc=com",
  uid: System.get_env("LDAP_UID") || "cn"

config :pleroma, Pleroma.Mailer, adapter: Swoosh.Adapters.Sendmail

config :prometheus, Pleroma.Web.Endpoint.MetricsExporter, path: "/api/pleroma/app_metrics"

config :pleroma, Pleroma.ScheduledActivity,
  daily_user_limit: 25,
  total_user_limit: 300,
  enabled: true

# Import environment specific config. This must remain at the bottom
# of this file so it overrides the configuration defined above.
import_config "#{Mix.env()}.exs"<|MERGE_RESOLUTION|>--- conflicted
+++ resolved
@@ -361,13 +361,9 @@
 config :pleroma_job_queue, :queues,
   federator_incoming: 50,
   federator_outgoing: 50,
-<<<<<<< HEAD
   web_push: 50,
-  mailer: 10
-=======
   mailer: 10,
   scheduled_activities: 10
->>>>>>> b177e1e7
 
 config :pleroma, :fetch_initial_posts,
   enabled: false,
