--- conflicted
+++ resolved
@@ -2774,28 +2774,6 @@
   },
   %{
     group: :pleroma,
-<<<<<<< HEAD
-    key: Pleroma.Uploaders.MDII,
-    description:
-      "Uploader for https://github.com/hakaba-hitoyo/minimal-digital-image-infrastructure",
-    type: :group,
-    children: [
-      %{
-        key: :cgi,
-        type: :string,
-        suggestions: ["https://mdii.sakura.ne.jp/mdii-post.cgi"]
-      },
-      %{
-        key: :files,
-        type: :string,
-        suggestions: ["https://mdii.sakura.ne.jp"]
-      }
-    ]
-  },
-  %{
-    group: :pleroma,
-=======
->>>>>>> 12b28c89
     key: :http,
     type: :group,
     description: "HTTP settings",
