variables:
  - &scw-secrets
    - SCW_ACCESS_KEY
    - SCW_SECRET_KEY
    - SCW_DEFAULT_ORGANIZATION_ID
  - &setup-hex "mix local.hex --force && mix local.rebar --force"
  - &on-release
    when:
      event:
        - push
        - tag
      branch:
        - develop
        - stable
        - refs/tags/v*
        - refs/tags/stable-*
  - &on-stable
    when:
      event:
        - push
        - tag
      branch:
        - stable
        - refs/tags/stable-*
  - &on-point-release
    when:
      event:
        - push
      branch:
        - develop
        - stable
  - &on-pr-open
    when:
      event:
        - pull_request

  - &tag-build "export BUILD_TAG=$${CI_COMMIT_TAG:-\"$CI_COMMIT_BRANCH\"} && export PLEROMA_BUILD_BRANCH=$BUILD_TAG"

  - &clean "(rm -rf release || true) && (rm -rf _build || true) && (rm -rf /root/.mix)"
  - &mix-clean "mix deps.clean --all && mix clean"

services:
  postgres:
    image: postgres:13
    when:
      event:
        - pull_request
    environment:
      POSTGRES_DB: pleroma_test
      POSTGRES_USER: postgres
      POSTGRES_PASSWORD: postgres

pipeline:
  lint:
    <<: *on-pr-open
    image: akkoma/ci-base:latest
    commands:
    - mix local.hex --force
    - mix local.rebar --force
    - mix format --check-formatted

  build:
    image: akkoma/ci-base:latest
    <<: *on-pr-open
    environment:
      MIX_ENV: test
      POSTGRES_DB: pleroma_test
      POSTGRES_USER: postgres
      POSTGRES_PASSWORD: postgres
      DB_HOST: postgres
    commands:
      - mix local.hex --force
      - mix local.rebar --force
      - mix deps.get
      - mix compile

  test:
    image: akkoma/ci-base:latest
    <<: *on-pr-open
    environment:
      MIX_ENV: test
      POSTGRES_DB: pleroma_test
      POSTGRES_USER: postgres
      POSTGRES_PASSWORD: postgres
      DB_HOST: postgres
    commands:
    - mix local.hex --force
    - mix local.rebar --force
    - mix deps.get
    - mix compile
    - mix ecto.drop -f -q
    - mix ecto.create
    - mix ecto.migrate
    - mix test --preload-modules --exclude erratic --exclude federated --max-cases 4

  # Canonical amd64
  ubuntu22:
    image: hexpm/elixir:1.13.4-erlang-24.3.4.5-ubuntu-jammy-20220428
    <<: *on-release
    environment:
      MIX_ENV: prod
      DEBIAN_FRONTEND: noninteractive
    commands:
      - apt-get update && apt-get install -y cmake libmagic-dev rclone zip imagemagick libmagic-dev git build-essential g++ wget
      - *clean
      - echo "import Config" > config/prod.secret.exs
      - *setup-hex
      - *tag-build
      - mix deps.get --only prod
      - mix release --path release
      - zip akkoma-ubuntu-jammy.zip -r release

  release-ubuntu22:
    image: akkoma/releaser
    <<: *on-release
    secrets: *scw-secrets
    commands:
      - export SOURCE=akkoma-ubuntu-jammy.zip
      - export DEST=scaleway:akkoma-updates/$${CI_COMMIT_TAG:-"$CI_COMMIT_BRANCH"}/akkoma-ubuntu-jammy.zip
      - /bin/sh /entrypoint.sh
      - export DEST=scaleway:akkoma-updates/$${CI_COMMIT_TAG:-"$CI_COMMIT_BRANCH"}/akkoma-amd64-ubuntu-jammy.zip
      - /bin/sh /entrypoint.sh

  debian-bullseye:
    image: hexpm/elixir:1.13.4-erlang-24.3.4.5-debian-bullseye-20220801
    <<: *on-release
    environment:
      MIX_ENV: prod
      DEBIAN_FRONTEND: noninteractive
    commands:
      - apt-get update && apt-get install -y cmake libmagic-dev rclone zip imagemagick libmagic-dev git build-essential gcc make g++ wget
      - *clean
      - echo "import Config" > config/prod.secret.exs
      - *setup-hex
      - *tag-build
      - *mix-clean
      - mix deps.get --only prod
      - mix release --path release
      - zip akkoma-amd64.zip -r release

  release-debian:
    image: akkoma/releaser
    <<: *on-release
    secrets: *scw-secrets
    commands:
      - export SOURCE=akkoma-amd64.zip
      - export DEST=scaleway:akkoma-updates/$${CI_COMMIT_TAG:-"$CI_COMMIT_BRANCH"}/akkoma-amd64.zip
      - /bin/sh /entrypoint.sh
      - export DEST=scaleway:akkoma-updates/$${CI_COMMIT_TAG:-"$CI_COMMIT_BRANCH"}/akkoma-debian-stable.zip
      - /bin/sh /entrypoint.sh

  # Canonical amd64-musl
  musl:
    image: hexpm/elixir:1.13.4-erlang-24.3.4.5-alpine-3.15.6
<<<<<<< HEAD
    <<: *on-release
=======
    <<: *on-stable
>>>>>>> c6e63aaf
    environment:
      MIX_ENV: prod
    commands:
      - apk add git gcc g++ musl-dev make cmake file-dev rclone wget zip imagemagick
      - *clean
      - *setup-hex
      - *mix-clean
      - *tag-build
      - mix deps.get --only prod
      - mix release --path release
      - zip akkoma-amd64-musl.zip -r release

  release-musl:
    image: akkoma/releaser
    <<: *on-stable
    secrets: *scw-secrets
    commands:
      - export SOURCE=akkoma-amd64-musl.zip
      - export DEST=scaleway:akkoma-updates/$${CI_COMMIT_TAG:-"$CI_COMMIT_BRANCH"}/akkoma-amd64-musl.zip
      - /bin/sh /entrypoint.sh

  docs:
    <<: *on-point-release
    secrets:
    - SCW_ACCESS_KEY
    - SCW_SECRET_KEY
    - SCW_DEFAULT_ORGANIZATION_ID
    environment:
      CI: "true"
    image: python:3.10-slim
    commands:
      - apt-get update && apt-get install -y rclone wget git zip
      - wget https://github.com/scaleway/scaleway-cli/releases/download/v2.5.1/scaleway-cli_2.5.1_linux_amd64
      - mv scaleway-cli_2.5.1_linux_amd64 scaleway-cli
      - chmod +x scaleway-cli
      - ./scaleway-cli object config install type=rclone
      - cd docs
      - pip install -r requirements.txt
      - mkdocs build
      - zip -r docs.zip site/*
      - cd site
      - rclone copy . scaleway:akkoma-docs/$CI_COMMIT_BRANCH/<|MERGE_RESOLUTION|>--- conflicted
+++ resolved
@@ -152,11 +152,7 @@
   # Canonical amd64-musl
   musl:
     image: hexpm/elixir:1.13.4-erlang-24.3.4.5-alpine-3.15.6
-<<<<<<< HEAD
-    <<: *on-release
-=======
     <<: *on-stable
->>>>>>> c6e63aaf
     environment:
       MIX_ENV: prod
     commands:
